VERSION = 3
PATCHLEVEL = 4
<<<<<<< HEAD
SUBLEVEL = 42
=======
SUBLEVEL = 50
>>>>>>> 8861fd33
EXTRAVERSION =
NAME = Saber-toothed Squirrel

# *DOCUMENTATION*
# To see a list of typical targets execute "make help"
# More info can be located in ./README
# Comments in this file are targeted only to the developer, do not
# expect to learn how to build the kernel reading this file.

# Do not:
# o  use make's built-in rules and variables
#    (this increases performance and avoids hard-to-debug behaviour);
# o  print "Entering directory ...";
MAKEFLAGS += -rR --no-print-directory

# Avoid funny character set dependencies
unexport LC_ALL
LC_COLLATE=C
LC_NUMERIC=C
export LC_COLLATE LC_NUMERIC

# We are using a recursive build, so we need to do a little thinking
# to get the ordering right.
#
# Most importantly: sub-Makefiles should only ever modify files in
# their own directory. If in some directory we have a dependency on
# a file in another dir (which doesn't happen often, but it's often
# unavoidable when linking the built-in.o targets which finally
# turn into vmlinux), we will call a sub make in that other dir, and
# after that we are sure that everything which is in that other dir
# is now up to date.
#
# The only cases where we need to modify files which have global
# effects are thus separated out and done before the recursive
# descending is started. They are now explicitly listed as the
# prepare rule.

# To put more focus on warnings, be less verbose as default
# Use 'make V=1' to see the full commands

ifeq ("$(origin V)", "command line")
  KBUILD_VERBOSE = $(V)
endif
ifndef KBUILD_VERBOSE
  KBUILD_VERBOSE = 0
endif

# Call a source code checker (by default, "sparse") as part of the
# C compilation.
#
# Use 'make C=1' to enable checking of only re-compiled files.
# Use 'make C=2' to enable checking of *all* source files, regardless
# of whether they are re-compiled or not.
#
# See the file "Documentation/sparse.txt" for more details, including
# where to get the "sparse" utility.

ifeq ("$(origin C)", "command line")
  KBUILD_CHECKSRC = $(C)
endif
ifndef KBUILD_CHECKSRC
  KBUILD_CHECKSRC = 0
endif

# Use make M=dir to specify directory of external module to build
# Old syntax make ... SUBDIRS=$PWD is still supported
# Setting the environment variable KBUILD_EXTMOD take precedence
ifdef SUBDIRS
  KBUILD_EXTMOD ?= $(SUBDIRS)
endif

ifeq ("$(origin M)", "command line")
  KBUILD_EXTMOD := $(M)
endif

# kbuild supports saving output files in a separate directory.
# To locate output files in a separate directory two syntaxes are supported.
# In both cases the working directory must be the root of the kernel src.
# 1) O=
# Use "make O=dir/to/store/output/files/"
#
# 2) Set KBUILD_OUTPUT
# Set the environment variable KBUILD_OUTPUT to point to the directory
# where the output files shall be placed.
# export KBUILD_OUTPUT=dir/to/store/output/files/
# make
#
# The O= assignment takes precedence over the KBUILD_OUTPUT environment
# variable.


# KBUILD_SRC is set on invocation of make in OBJ directory
# KBUILD_SRC is not intended to be used by the regular user (for now)
ifeq ($(KBUILD_SRC),)

# OK, Make called in directory where kernel src resides
# Do we want to locate output files in a separate directory?
ifeq ("$(origin O)", "command line")
  KBUILD_OUTPUT := $(O)
endif

ifeq ("$(origin W)", "command line")
  export KBUILD_ENABLE_EXTRA_GCC_CHECKS := $(W)
endif

# That's our default target when none is given on the command line
PHONY := _all
_all:

# Cancel implicit rules on top Makefile
$(CURDIR)/Makefile Makefile: ;

ifneq ($(KBUILD_OUTPUT),)
# Invoke a second make in the output directory, passing relevant variables
# check that the output directory actually exists
saved-output := $(KBUILD_OUTPUT)
KBUILD_OUTPUT := $(shell cd $(KBUILD_OUTPUT) && /bin/pwd)
$(if $(KBUILD_OUTPUT),, \
     $(error output directory "$(saved-output)" does not exist))

PHONY += $(MAKECMDGOALS) sub-make

$(filter-out _all sub-make $(CURDIR)/Makefile, $(MAKECMDGOALS)) _all: sub-make
	$(Q)@:

# KBUILD_RELSRC is the relative path from output to source; this was added so
# that the absolute path to source files wouldn't get encoded in vmlinux and
# module binaries
SUB_KBUILD_SRC = $(if $(KBUILD_RELSRC),$(KBUILD_RELSRC),$(CURDIR))

sub-make: FORCE
	$(if $(KBUILD_VERBOSE:1=),@)$(MAKE) -C $(KBUILD_OUTPUT) \
	KBUILD_SRC=$(SUB_KBUILD_SRC) \
	KBUILD_EXTMOD="$(KBUILD_EXTMOD)" -f $(SUB_KBUILD_SRC)/Makefile \
	$(filter-out _all sub-make,$(MAKECMDGOALS))

# Leave processing to above invocation of make
skip-makefile := 1
endif # ifneq ($(KBUILD_OUTPUT),)
endif # ifeq ($(KBUILD_SRC),)

# We process the rest of the Makefile if this is the final invocation of make
ifeq ($(skip-makefile),)

# If building an external module we do not care about the all: rule
# but instead _all depend on modules
PHONY += all
ifeq ($(KBUILD_EXTMOD),)
_all: all
else
_all: modules
endif

srctree		:= $(if $(KBUILD_SRC),$(KBUILD_SRC),$(CURDIR))
objtree		:= $(CURDIR)
src		:= $(srctree)
obj		:= $(objtree)

VPATH		:= $(srctree)$(if $(KBUILD_EXTMOD),:$(KBUILD_EXTMOD))

export srctree objtree VPATH


# SUBARCH tells the usermode build what the underlying arch is.  That is set
# first, and if a usermode build is happening, the "ARCH=um" on the command
# line overrides the setting of ARCH below.  If a native build is happening,
# then ARCH is assigned, getting whatever value it gets normally, and 
# SUBARCH is subsequently ignored.

SUBARCH := $(shell uname -m | sed -e s/i.86/i386/ -e s/sun4u/sparc64/ \
				  -e s/arm.*/arm/ -e s/sa110/arm/ \
				  -e s/s390x/s390/ -e s/parisc64/parisc/ \
				  -e s/ppc.*/powerpc/ -e s/mips.*/mips/ \
				  -e s/sh[234].*/sh/ )

# Cross compiling and selecting different set of gcc/bin-utils
# ---------------------------------------------------------------------------
#
# When performing cross compilation for other architectures ARCH shall be set
# to the target architecture. (See arch/* for the possibilities).
# ARCH can be set during invocation of make:
# make ARCH=ia64
# Another way is to have ARCH set in the environment.
# The default ARCH is the host where make is executed.

# CROSS_COMPILE specify the prefix used for all executables used
# during compilation. Only gcc and related bin-utils executables
# are prefixed with $(CROSS_COMPILE).
# CROSS_COMPILE can be set on the command line
# make CROSS_COMPILE=ia64-linux-
# Alternatively CROSS_COMPILE can be set in the environment.
# A third alternative is to store a setting in .config so that plain
# "make" in the configured kernel build directory always uses that.
# Default value for CROSS_COMPILE is not to prefix executables
# Note: Some architectures assign CROSS_COMPILE in their arch/*/Makefile
export KBUILD_BUILDHOST := $(SUBARCH)
ARCH		?= $(SUBARCH)
CROSS_COMPILE	?= $(CONFIG_CROSS_COMPILE:"%"=%)

# Architecture as present in compile.h
UTS_MACHINE 	:= $(ARCH)
SRCARCH 	:= $(ARCH)

# Additional ARCH settings for x86
ifeq ($(ARCH),i386)
        SRCARCH := x86
endif
ifeq ($(ARCH),x86_64)
        SRCARCH := x86
endif

# Additional ARCH settings for sparc
ifeq ($(ARCH),sparc32)
       SRCARCH := sparc
endif
ifeq ($(ARCH),sparc64)
       SRCARCH := sparc
endif

# Additional ARCH settings for sh
ifeq ($(ARCH),sh64)
       SRCARCH := sh
endif

# Additional ARCH settings for tile
ifeq ($(ARCH),tilepro)
       SRCARCH := tile
endif
ifeq ($(ARCH),tilegx)
       SRCARCH := tile
endif

# Where to locate arch specific headers
hdr-arch  := $(SRCARCH)

ifeq ($(ARCH),m68knommu)
       hdr-arch  := m68k
endif

KCONFIG_CONFIG	?= .config
export KCONFIG_CONFIG

# SHELL used by kbuild
CONFIG_SHELL := $(shell if [ -x "$$BASH" ]; then echo $$BASH; \
	  else if [ -x /bin/bash ]; then echo /bin/bash; \
	  else echo sh; fi ; fi)

HOSTCC       = gcc
HOSTCXX      = g++
HOSTCFLAGS   = -Wall -Wmissing-prototypes -Wstrict-prototypes -O2 -fomit-frame-pointer
HOSTCXXFLAGS = -O2

# Decide whether to build built-in, modular, or both.
# Normally, just do built-in.

KBUILD_MODULES :=
KBUILD_BUILTIN := 1

#	If we have only "make modules", don't compile built-in objects.
#	When we're building modules with modversions, we need to consider
#	the built-in objects during the descend as well, in order to
#	make sure the checksums are up to date before we record them.

ifeq ($(MAKECMDGOALS),modules)
  KBUILD_BUILTIN := $(if $(CONFIG_MODVERSIONS),1)
endif

#	If we have "make <whatever> modules", compile modules
#	in addition to whatever we do anyway.
#	Just "make" or "make all" shall build modules as well

ifneq ($(filter all _all modules,$(MAKECMDGOALS)),)
  KBUILD_MODULES := 1
endif

ifeq ($(MAKECMDGOALS),)
  KBUILD_MODULES := 1
endif

export KBUILD_MODULES KBUILD_BUILTIN
export KBUILD_CHECKSRC KBUILD_SRC KBUILD_EXTMOD

# Beautify output
# ---------------------------------------------------------------------------
#
# Normally, we echo the whole command before executing it. By making
# that echo $($(quiet)$(cmd)), we now have the possibility to set
# $(quiet) to choose other forms of output instead, e.g.
#
#         quiet_cmd_cc_o_c = Compiling $(RELDIR)/$@
#         cmd_cc_o_c       = $(CC) $(c_flags) -c -o $@ $<
#
# If $(quiet) is empty, the whole command will be printed.
# If it is set to "quiet_", only the short version will be printed. 
# If it is set to "silent_", nothing will be printed at all, since
# the variable $(silent_cmd_cc_o_c) doesn't exist.
#
# A simple variant is to prefix commands with $(Q) - that's useful
# for commands that shall be hidden in non-verbose mode.
#
#	$(Q)ln $@ :<
#
# If KBUILD_VERBOSE equals 0 then the above command will be hidden.
# If KBUILD_VERBOSE equals 1 then the above command is displayed.

ifeq ($(KBUILD_VERBOSE),1)
  quiet =
  Q =
else
  quiet=quiet_
  Q = @
endif

# If the user is running make -s (silent mode), suppress echoing of
# commands

ifneq ($(filter s% -s%,$(MAKEFLAGS)),)
  quiet=silent_
endif

export quiet Q KBUILD_VERBOSE


# Look for make include files relative to root of kernel src
MAKEFLAGS += --include-dir=$(srctree)

# We need some generic definitions (do not try to remake the file).
$(srctree)/scripts/Kbuild.include: ;
include $(srctree)/scripts/Kbuild.include

# Make variables (CC, etc...)

AS		= $(CROSS_COMPILE)as
LD		= $(CROSS_COMPILE)ld
REAL_CC		= $(CROSS_COMPILE)gcc
CPP		= $(CC) -E
AR		= $(CROSS_COMPILE)ar
NM		= $(CROSS_COMPILE)nm
STRIP		= $(CROSS_COMPILE)strip
OBJCOPY		= $(CROSS_COMPILE)objcopy
OBJDUMP		= $(CROSS_COMPILE)objdump
AWK		= awk
GENKSYMS	= scripts/genksyms/genksyms
INSTALLKERNEL  := installkernel
DEPMOD		= /sbin/depmod
KALLSYMS	= scripts/kallsyms
PERL		= perl
CHECK		= sparse

# Use the wrapper for the compiler.  This wrapper scans for new
# warnings and causes the build to stop upon encountering them.
CC		= $(srctree)/scripts/gcc-wrapper.py $(REAL_CC)

CHECKFLAGS     := -D__linux__ -Dlinux -D__STDC__ -Dunix -D__unix__ \
		  -Wbitwise -Wno-return-void $(CF)
CFLAGS_MODULE   =
AFLAGS_MODULE   =
LDFLAGS_MODULE  =
CFLAGS_KERNEL	=
AFLAGS_KERNEL	=
CFLAGS_GCOV	= -fprofile-arcs -ftest-coverage


# Use LINUXINCLUDE when you must reference the include/ directory.
# Needed to be compatible with the O= option
LINUXINCLUDE    := -I$(srctree)/arch/$(hdr-arch)/include \
                   -Iarch/$(hdr-arch)/include/generated -Iinclude \
                   $(if $(KBUILD_SRC), -I$(srctree)/include) \
                   -include $(srctree)/include/linux/kconfig.h

KBUILD_CPPFLAGS := -D__KERNEL__

KBUILD_CFLAGS   := -Wall -Wundef -Wstrict-prototypes -Wno-trigraphs \
		   -fno-strict-aliasing -fno-common \
		   -Werror-implicit-function-declaration \
		   -Wno-format-security -Wno-sizeof-pointer-memaccess \
		   -fno-delete-null-pointer-checks
KBUILD_AFLAGS_KERNEL :=
KBUILD_CFLAGS_KERNEL :=
KBUILD_AFLAGS   := -D__ASSEMBLY__
KBUILD_AFLAGS_MODULE  := -DMODULE
KBUILD_CFLAGS_MODULE  := -DMODULE
KBUILD_LDFLAGS_MODULE := -T $(srctree)/scripts/module-common.lds

# Read KERNELRELEASE from include/config/kernel.release (if it exists)
KERNELRELEASE = $(shell cat include/config/kernel.release 2> /dev/null)
KERNELVERSION = $(VERSION)$(if $(PATCHLEVEL),.$(PATCHLEVEL)$(if $(SUBLEVEL),.$(SUBLEVEL)))$(EXTRAVERSION)

export VERSION PATCHLEVEL SUBLEVEL KERNELRELEASE KERNELVERSION
export ARCH SRCARCH CONFIG_SHELL HOSTCC HOSTCFLAGS CROSS_COMPILE AS LD CC
export CPP AR NM STRIP OBJCOPY OBJDUMP
export MAKE AWK GENKSYMS INSTALLKERNEL PERL UTS_MACHINE
export HOSTCXX HOSTCXXFLAGS LDFLAGS_MODULE CHECK CHECKFLAGS

export KBUILD_CPPFLAGS NOSTDINC_FLAGS LINUXINCLUDE OBJCOPYFLAGS LDFLAGS
export KBUILD_CFLAGS CFLAGS_KERNEL CFLAGS_MODULE CFLAGS_GCOV
export KBUILD_AFLAGS AFLAGS_KERNEL AFLAGS_MODULE
export KBUILD_AFLAGS_MODULE KBUILD_CFLAGS_MODULE KBUILD_LDFLAGS_MODULE
export KBUILD_AFLAGS_KERNEL KBUILD_CFLAGS_KERNEL
export KBUILD_ARFLAGS

# When compiling out-of-tree modules, put MODVERDIR in the module
# tree rather than in the kernel tree. The kernel tree might
# even be read-only.
export MODVERDIR := $(if $(KBUILD_EXTMOD),$(firstword $(KBUILD_EXTMOD))/).tmp_versions

# Files to ignore in find ... statements

RCS_FIND_IGNORE := \( -name SCCS -o -name BitKeeper -o -name .svn -o -name CVS -o -name .pc -o -name .hg -o -name .git \) -prune -o
export RCS_TAR_IGNORE := --exclude SCCS --exclude BitKeeper --exclude .svn --exclude CVS --exclude .pc --exclude .hg --exclude .git

# ===========================================================================
# Rules shared between *config targets and build targets

# Basic helpers built in scripts/
PHONY += scripts_basic
scripts_basic:
	$(Q)$(MAKE) $(build)=scripts/basic
	$(Q)rm -f .tmp_quiet_recordmcount

# To avoid any implicit rule to kick in, define an empty command.
scripts/basic/%: scripts_basic ;

PHONY += outputmakefile
# outputmakefile generates a Makefile in the output directory, if using a
# separate output directory. This allows convenient use of make in the
# output directory.
outputmakefile:
ifneq ($(KBUILD_SRC),)
	$(Q)ln -fsn $(srctree) source
	$(Q)$(CONFIG_SHELL) $(srctree)/scripts/mkmakefile \
	    $(srctree) $(objtree) $(VERSION) $(PATCHLEVEL)
endif

# Support for using generic headers in asm-generic
PHONY += asm-generic
asm-generic:
	$(Q)$(MAKE) -f $(srctree)/scripts/Makefile.asm-generic \
	            obj=arch/$(SRCARCH)/include/generated/asm

# To make sure we do not include .config for any of the *config targets
# catch them early, and hand them over to scripts/kconfig/Makefile
# It is allowed to specify more targets when calling make, including
# mixing *config targets and build targets.
# For example 'make oldconfig all'.
# Detect when mixed targets is specified, and make a second invocation
# of make so .config is not included in this case either (for *config).

no-dot-config-targets := clean mrproper distclean \
			 cscope gtags TAGS tags help %docs check% coccicheck \
			 include/linux/version.h headers_% archheaders archscripts \
			 kernelversion %src-pkg

config-targets := 0
mixed-targets  := 0
dot-config     := 1

ifneq ($(filter $(no-dot-config-targets), $(MAKECMDGOALS)),)
	ifeq ($(filter-out $(no-dot-config-targets), $(MAKECMDGOALS)),)
		dot-config := 0
	endif
endif

ifeq ($(KBUILD_EXTMOD),)
        ifneq ($(filter config %config,$(MAKECMDGOALS)),)
                config-targets := 1
                ifneq ($(filter-out config %config,$(MAKECMDGOALS)),)
                        mixed-targets := 1
                endif
        endif
endif

ifeq ($(mixed-targets),1)
# ===========================================================================
# We're called with mixed targets (*config and build targets).
# Handle them one by one.

%:: FORCE
	$(Q)$(MAKE) -C $(srctree) KBUILD_SRC= $@

else
ifeq ($(config-targets),1)
# ===========================================================================
# *config targets only - make sure prerequisites are updated, and descend
# in scripts/kconfig to make the *config target

# Read arch specific Makefile to set KBUILD_DEFCONFIG as needed.
# KBUILD_DEFCONFIG may point out an alternative default configuration
# used for 'make defconfig'
include $(srctree)/arch/$(SRCARCH)/Makefile
export KBUILD_DEFCONFIG KBUILD_KCONFIG

config: scripts_basic outputmakefile FORCE
	$(Q)mkdir -p include/linux include/config
	$(Q)$(MAKE) $(build)=scripts/kconfig $@

%config: scripts_basic outputmakefile FORCE
	$(Q)mkdir -p include/linux include/config
	$(Q)$(MAKE) $(build)=scripts/kconfig $@

else
# ===========================================================================
# Build targets only - this includes vmlinux, arch specific targets, clean
# targets and others. In general all targets except *config targets.

ifeq ($(KBUILD_EXTMOD),)
# Additional helpers built in scripts/
# Carefully list dependencies so we do not try to build scripts twice
# in parallel
PHONY += scripts
scripts: scripts_basic include/config/auto.conf include/config/tristate.conf
	$(Q)$(MAKE) $(build)=$(@)

# Objects we will link into vmlinux / subdirs we need to visit
init-y		:= init/
drivers-y	:= drivers/ sound/ firmware/
net-y		:= net/
libs-y		:= lib/
core-y		:= usr/
endif # KBUILD_EXTMOD

ifeq ($(dot-config),1)
# Read in config
-include include/config/auto.conf

ifeq ($(KBUILD_EXTMOD),)
# Read in dependencies to all Kconfig* files, make sure to run
# oldconfig if changes are detected.
-include include/config/auto.conf.cmd

# To avoid any implicit rule to kick in, define an empty command
$(KCONFIG_CONFIG) include/config/auto.conf.cmd: ;

# If .config is newer than include/config/auto.conf, someone tinkered
# with it and forgot to run make oldconfig.
# if auto.conf.cmd is missing then we are probably in a cleaned tree so
# we execute the config step to be sure to catch updated Kconfig files
include/config/%.conf: $(KCONFIG_CONFIG) include/config/auto.conf.cmd
	$(Q)$(MAKE) -f $(srctree)/Makefile silentoldconfig
else
# external modules needs include/generated/autoconf.h and include/config/auto.conf
# but do not care if they are up-to-date. Use auto.conf to trigger the test
PHONY += include/config/auto.conf

include/config/auto.conf:
	$(Q)test -e include/generated/autoconf.h -a -e $@ || (		\
	echo;								\
	echo "  ERROR: Kernel configuration is invalid.";		\
	echo "         include/generated/autoconf.h or $@ are missing.";\
	echo "         Run 'make oldconfig && make prepare' on kernel src to fix it.";	\
	echo;								\
	/bin/false)

endif # KBUILD_EXTMOD

else
# Dummy target needed, because used as prerequisite
include/config/auto.conf: ;
endif # $(dot-config)

# The all: target is the default when no target is given on the
# command line.
# This allow a user to issue only 'make' to build a kernel including modules
# Defaults to vmlinux, but the arch makefile usually adds further targets
all: vmlinux

ifdef CONFIG_CC_OPTIMIZE_FOR_SIZE
KBUILD_CFLAGS	+= -Os $(call cc-disable-warning,maybe-uninitialized,)
else
KBUILD_CFLAGS	+= -O2
endif

include $(srctree)/arch/$(SRCARCH)/Makefile

ifneq ($(CONFIG_FRAME_WARN),0)
KBUILD_CFLAGS += $(call cc-option,-Wframe-larger-than=${CONFIG_FRAME_WARN})
endif

# Force gcc to behave correct even for buggy distributions
ifndef CONFIG_CC_STACKPROTECTOR
KBUILD_CFLAGS += $(call cc-option, -fno-stack-protector)
endif

# This warning generated too much noise in a regular build.
# Use make W=1 to enable this warning (see scripts/Makefile.build)
KBUILD_CFLAGS += $(call cc-disable-warning, unused-but-set-variable)

ifdef CONFIG_FRAME_POINTER
KBUILD_CFLAGS	+= -fno-omit-frame-pointer -fno-optimize-sibling-calls
else
# Some targets (ARM with Thumb2, for example), can't be built with frame
# pointers.  For those, we don't have FUNCTION_TRACER automatically
# select FRAME_POINTER.  However, FUNCTION_TRACER adds -pg, and this is
# incompatible with -fomit-frame-pointer with current GCC, so we don't use
# -fomit-frame-pointer with FUNCTION_TRACER.
ifndef CONFIG_FUNCTION_TRACER
KBUILD_CFLAGS	+= -fomit-frame-pointer
endif
endif

ifdef CONFIG_DEBUG_INFO
KBUILD_CFLAGS	+= -g
KBUILD_AFLAGS	+= -gdwarf-2
endif

ifdef CONFIG_DEBUG_INFO_REDUCED
KBUILD_CFLAGS 	+= $(call cc-option, -femit-struct-debug-baseonly)
endif

ifdef CONFIG_FUNCTION_TRACER
KBUILD_CFLAGS	+= -pg
ifdef CONFIG_DYNAMIC_FTRACE
	ifdef CONFIG_HAVE_C_RECORDMCOUNT
		BUILD_C_RECORDMCOUNT := y
		export BUILD_C_RECORDMCOUNT
	endif
endif
endif

# We trigger additional mismatches with less inlining
ifdef CONFIG_DEBUG_SECTION_MISMATCH
KBUILD_CFLAGS += $(call cc-option, -fno-inline-functions-called-once)
endif

# arch Makefile may override CC so keep this after arch Makefile is included
NOSTDINC_FLAGS += -nostdinc -isystem $(shell $(CC) -print-file-name=include)
CHECKFLAGS     += $(NOSTDINC_FLAGS)

# warn about C99 declaration after statement
KBUILD_CFLAGS += $(call cc-option,-Wdeclaration-after-statement,)

# disable pointer signed / unsigned warnings in gcc 4.0
KBUILD_CFLAGS += $(call cc-disable-warning, pointer-sign)

# disable invalid "can't wrap" optimizations for signed / pointers
KBUILD_CFLAGS	+= $(call cc-option,-fno-strict-overflow)

# conserve stack if available
KBUILD_CFLAGS   += $(call cc-option,-fconserve-stack)

# use the deterministic mode of AR if available
KBUILD_ARFLAGS := $(call ar-option,D)

# check for 'asm goto'
ifeq ($(shell $(CONFIG_SHELL) $(srctree)/scripts/gcc-goto.sh $(CC)), y)
	KBUILD_CFLAGS += -DCC_HAVE_ASM_GOTO
endif

# Add user supplied CPPFLAGS, AFLAGS and CFLAGS as the last assignments
# But warn user when we do so
warn-assign = \
$(warning "WARNING: Appending $$K$(1) ($(K$(1))) from $(origin K$(1)) to kernel $$$(1)")

ifneq ($(KCPPFLAGS),)
        $(call warn-assign,CPPFLAGS)
        KBUILD_CPPFLAGS += $(KCPPFLAGS)
endif
ifneq ($(KAFLAGS),)
        $(call warn-assign,AFLAGS)
        KBUILD_AFLAGS += $(KAFLAGS)
endif
ifneq ($(KCFLAGS),)
        $(call warn-assign,CFLAGS)
        KBUILD_CFLAGS += $(KCFLAGS)
endif

# Use --build-id when available.
LDFLAGS_BUILD_ID = $(patsubst -Wl$(comma)%,%,\
			      $(call cc-ldoption, -Wl$(comma)--build-id,))
KBUILD_LDFLAGS_MODULE += $(LDFLAGS_BUILD_ID)
LDFLAGS_vmlinux += $(LDFLAGS_BUILD_ID)

ifeq ($(CONFIG_STRIP_ASM_SYMS),y)
LDFLAGS_vmlinux	+= $(call ld-option, -X,)
endif

# Default kernel image to build when no specific target is given.
# KBUILD_IMAGE may be overruled on the command line or
# set in the environment
# Also any assignments in arch/$(ARCH)/Makefile take precedence over
# this default value
export KBUILD_IMAGE ?= vmlinux

#
# INSTALL_PATH specifies where to place the updated kernel and system map
# images. Default is /boot, but you can set it to other values
export	INSTALL_PATH ?= /boot

#
# INSTALL_MOD_PATH specifies a prefix to MODLIB for module directory
# relocations required by build roots.  This is not defined in the
# makefile but the argument can be passed to make if needed.
#

MODLIB	= $(INSTALL_MOD_PATH)/lib/modules/$(KERNELRELEASE)
export MODLIB

#
#  INSTALL_MOD_STRIP, if defined, will cause modules to be
#  stripped after they are installed.  If INSTALL_MOD_STRIP is '1', then
#  the default option --strip-debug will be used.  Otherwise,
#  INSTALL_MOD_STRIP value will be used as the options to the strip command.

ifdef INSTALL_MOD_STRIP
ifeq ($(INSTALL_MOD_STRIP),1)
mod_strip_cmd = $(STRIP) --strip-debug
else
mod_strip_cmd = $(STRIP) $(INSTALL_MOD_STRIP)
endif # INSTALL_MOD_STRIP=1
else
mod_strip_cmd = true
endif # INSTALL_MOD_STRIP
export mod_strip_cmd


ifeq ($(KBUILD_EXTMOD),)
core-y		+= kernel/ mm/ fs/ ipc/ security/ crypto/ block/

vmlinux-dirs	:= $(patsubst %/,%,$(filter %/, $(init-y) $(init-m) \
		     $(core-y) $(core-m) $(drivers-y) $(drivers-m) \
		     $(net-y) $(net-m) $(libs-y) $(libs-m)))

vmlinux-alldirs	:= $(sort $(vmlinux-dirs) $(patsubst %/,%,$(filter %/, \
		     $(init-n) $(init-) \
		     $(core-n) $(core-) $(drivers-n) $(drivers-) \
		     $(net-n)  $(net-)  $(libs-n)    $(libs-))))

init-y		:= $(patsubst %/, %/built-in.o, $(init-y))
core-y		:= $(patsubst %/, %/built-in.o, $(core-y))
drivers-y	:= $(patsubst %/, %/built-in.o, $(drivers-y))
net-y		:= $(patsubst %/, %/built-in.o, $(net-y))
libs-y1		:= $(patsubst %/, %/lib.a, $(libs-y))
libs-y2		:= $(patsubst %/, %/built-in.o, $(libs-y))
libs-y		:= $(libs-y1) $(libs-y2)

# Build vmlinux
# ---------------------------------------------------------------------------
# vmlinux is built from the objects selected by $(vmlinux-init) and
# $(vmlinux-main). Most are built-in.o files from top-level directories
# in the kernel tree, others are specified in arch/$(ARCH)/Makefile.
# Ordering when linking is important, and $(vmlinux-init) must be first.
#
# vmlinux
#   ^
#   |
#   +-< $(vmlinux-init)
#   |   +--< init/version.o + more
#   |
#   +--< $(vmlinux-main)
#   |    +--< driver/built-in.o mm/built-in.o + more
#   |
#   +-< kallsyms.o (see description in CONFIG_KALLSYMS section)
#
# vmlinux version (uname -v) cannot be updated during normal
# descending-into-subdirs phase since we do not yet know if we need to
# update vmlinux.
# Therefore this step is delayed until just before final link of vmlinux -
# except in the kallsyms case where it is done just before adding the
# symbols to the kernel.
#
# System.map is generated to document addresses of all kernel symbols

vmlinux-init := $(head-y) $(init-y)
vmlinux-main := $(core-y) $(libs-y) $(drivers-y) $(net-y)
vmlinux-all  := $(vmlinux-init) $(vmlinux-main)
vmlinux-lds  := arch/$(SRCARCH)/kernel/vmlinux.lds
export KBUILD_VMLINUX_OBJS := $(vmlinux-all)

# Rule to link vmlinux - also used during CONFIG_KALLSYMS
# May be overridden by arch/$(ARCH)/Makefile
quiet_cmd_vmlinux__ ?= LD      $@
      cmd_vmlinux__ ?= $(LD) $(LDFLAGS) $(LDFLAGS_vmlinux) -o $@ \
      -T $(vmlinux-lds) $(vmlinux-init)                          \
      --start-group $(vmlinux-main) --end-group                  \
      $(filter-out $(vmlinux-lds) $(vmlinux-init) $(vmlinux-main) vmlinux.o FORCE ,$^)

# Generate new vmlinux version
quiet_cmd_vmlinux_version = GEN     .version
      cmd_vmlinux_version = set -e;                     \
	if [ ! -r .version ]; then			\
	  rm -f .version;				\
	  echo 1 >.version;				\
	else						\
	  mv .version .old_version;			\
	  expr 0$$(cat .old_version) + 1 >.version;	\
	fi;						\
	$(MAKE) $(build)=init

# Generate System.map
quiet_cmd_sysmap = SYSMAP
      cmd_sysmap = $(CONFIG_SHELL) $(srctree)/scripts/mksysmap

# Link of vmlinux
# If CONFIG_KALLSYMS is set .version is already updated
# Generate System.map and verify that the content is consistent
# Use + in front of the vmlinux_version rule to silent warning with make -j2
# First command is ':' to allow us to use + in front of the rule
define rule_vmlinux__
	:
	$(if $(CONFIG_KALLSYMS),,+$(call cmd,vmlinux_version))

	$(call cmd,vmlinux__)
	$(Q)echo 'cmd_$@ := $(cmd_vmlinux__)' > $(@D)/.$(@F).cmd

	$(Q)$(if $($(quiet)cmd_sysmap),                                      \
	  echo '  $($(quiet)cmd_sysmap)  System.map' &&)                     \
	$(cmd_sysmap) $@ System.map;                                         \
	if [ $$? -ne 0 ]; then                                               \
		rm -f $@;                                                    \
		/bin/false;                                                  \
	fi;
	$(verify_kallsyms)
endef


ifdef CONFIG_KALLSYMS
# Generate section listing all symbols and add it into vmlinux $(kallsyms.o)
# It's a three stage process:
# o .tmp_vmlinux1 has all symbols and sections, but __kallsyms is
#   empty
#   Running kallsyms on that gives us .tmp_kallsyms1.o with
#   the right size - vmlinux version (uname -v) is updated during this step
# o .tmp_vmlinux2 now has a __kallsyms section of the right size,
#   but due to the added section, some addresses have shifted.
#   From here, we generate a correct .tmp_kallsyms2.o
# o The correct .tmp_kallsyms2.o is linked into the final vmlinux.
# o Verify that the System.map from vmlinux matches the map from
#   .tmp_vmlinux2, just in case we did not generate kallsyms correctly.
# o If 'make KALLSYMS_EXTRA_PASS=1" was used, do an extra pass using
#   .tmp_vmlinux3 and .tmp_kallsyms3.o.  This is only meant as a
#   temporary bypass to allow the kernel to be built while the
#   maintainers work out what went wrong with kallsyms.

last_kallsyms := 2

ifdef KALLSYMS_EXTRA_PASS
ifneq ($(KALLSYMS_EXTRA_PASS),0)
last_kallsyms := 3
endif
endif

kallsyms.o := .tmp_kallsyms$(last_kallsyms).o

define verify_kallsyms
	$(Q)$(if $($(quiet)cmd_sysmap),                                      \
	  echo '  $($(quiet)cmd_sysmap)  .tmp_System.map' &&)                \
	  $(cmd_sysmap) .tmp_vmlinux$(last_kallsyms) .tmp_System.map
	$(Q)cmp -s System.map .tmp_System.map ||                             \
		(echo Inconsistent kallsyms data;                            \
		 echo This is a bug - please report about it;                \
		 echo Try "make KALLSYMS_EXTRA_PASS=1" as a workaround;      \
		 rm .tmp_kallsyms* ; /bin/false )
endef

# Update vmlinux version before link
# Use + in front of this rule to silent warning about make -j1
# First command is ':' to allow us to use + in front of this rule
cmd_ksym_ld = $(cmd_vmlinux__)
define rule_ksym_ld
	: 
	+$(call cmd,vmlinux_version)
	$(call cmd,vmlinux__)
	$(Q)echo 'cmd_$@ := $(cmd_vmlinux__)' > $(@D)/.$(@F).cmd
endef

# Generate .S file with all kernel symbols
quiet_cmd_kallsyms = KSYM    $@
      cmd_kallsyms = $(NM) -n $< | $(KALLSYMS) \
                     --page-offset=$(CONFIG_PAGE_OFFSET) \
                     $(if $(CONFIG_KALLSYMS_ALL),--all-symbols) > $@

.tmp_kallsyms1.o .tmp_kallsyms2.o .tmp_kallsyms3.o: %.o: %.S scripts FORCE
	$(call if_changed_dep,as_o_S)

.tmp_kallsyms%.S: .tmp_vmlinux% $(KALLSYMS)
	$(call cmd,kallsyms)

# .tmp_vmlinux1 must be complete except kallsyms, so update vmlinux version
.tmp_vmlinux1: $(vmlinux-lds) $(vmlinux-all) FORCE
	$(call if_changed_rule,ksym_ld)

.tmp_vmlinux2: $(vmlinux-lds) $(vmlinux-all) .tmp_kallsyms1.o FORCE
	$(call if_changed,vmlinux__)

.tmp_vmlinux3: $(vmlinux-lds) $(vmlinux-all) .tmp_kallsyms2.o FORCE
	$(call if_changed,vmlinux__)

# Needs to visit scripts/ before $(KALLSYMS) can be used.
$(KALLSYMS): scripts ;

# Generate some data for debugging strange kallsyms problems
debug_kallsyms: .tmp_map$(last_kallsyms)

.tmp_map%: .tmp_vmlinux% FORCE
	($(OBJDUMP) -h $< | $(AWK) '/^ +[0-9]/{print $$4 " 0 " $$2}'; $(NM) $<) | sort > $@

.tmp_map3: .tmp_map2

.tmp_map2: .tmp_map1

endif # ifdef CONFIG_KALLSYMS

# Do modpost on a prelinked vmlinux. The finally linked vmlinux has
# relevant sections renamed as per the linker script.
quiet_cmd_vmlinux-modpost = LD      $@
      cmd_vmlinux-modpost = $(LD) $(LDFLAGS) -r -o $@                          \
	 $(vmlinux-init) --start-group $(vmlinux-main) --end-group             \
	 $(filter-out $(vmlinux-init) $(vmlinux-main) FORCE ,$^)
define rule_vmlinux-modpost
	:
	+$(call cmd,vmlinux-modpost)
	$(Q)$(MAKE) -f $(srctree)/scripts/Makefile.modpost $@
	$(Q)echo 'cmd_$@ := $(cmd_vmlinux-modpost)' > $(dot-target).cmd
endef

# vmlinux image - including updated kernel symbols
vmlinux: $(vmlinux-lds) $(vmlinux-init) $(vmlinux-main) vmlinux.o $(kallsyms.o) FORCE
ifdef CONFIG_HEADERS_CHECK
	$(Q)$(MAKE) -f $(srctree)/Makefile headers_check
endif
ifdef CONFIG_SAMPLES
	$(Q)$(MAKE) $(build)=samples
endif
ifdef CONFIG_BUILD_DOCSRC
	$(Q)$(MAKE) $(build)=Documentation
endif
	$(call vmlinux-modpost)
	$(call if_changed_rule,vmlinux__)
	$(Q)rm -f .old_version

# build vmlinux.o first to catch section mismatch errors early
ifdef CONFIG_KALLSYMS
.tmp_vmlinux1: vmlinux.o
endif

modpost-init := $(filter-out init/built-in.o, $(vmlinux-init))
vmlinux.o: $(modpost-init) $(vmlinux-main) FORCE
	$(call if_changed_rule,vmlinux-modpost)

# The actual objects are generated when descending, 
# make sure no implicit rule kicks in
$(sort $(vmlinux-init) $(vmlinux-main)) $(vmlinux-lds): $(vmlinux-dirs) ;

# Handle descending into subdirectories listed in $(vmlinux-dirs)
# Preset locale variables to speed up the build process. Limit locale
# tweaks to this spot to avoid wrong language settings when running
# make menuconfig etc.
# Error messages still appears in the original language

PHONY += $(vmlinux-dirs)
$(vmlinux-dirs): prepare scripts
	$(Q)$(MAKE) $(build)=$@

# Store (new) KERNELRELASE string in include/config/kernel.release
include/config/kernel.release: include/config/auto.conf FORCE
	$(Q)rm -f $@
	$(Q)echo "$(KERNELVERSION)$$($(CONFIG_SHELL) $(srctree)/scripts/setlocalversion $(srctree))" > $@


# Things we need to do before we recursively start building the kernel
# or the modules are listed in "prepare".
# A multi level approach is used. prepareN is processed before prepareN-1.
# archprepare is used in arch Makefiles and when processed asm symlink,
# version.h and scripts_basic is processed / created.

# Listed in dependency order
PHONY += prepare archprepare prepare0 prepare1 prepare2 prepare3

# prepare3 is used to check if we are building in a separate output directory,
# and if so do:
# 1) Check that make has not been executed in the kernel src $(srctree)
prepare3: include/config/kernel.release
ifneq ($(KBUILD_SRC),)
	@$(kecho) '  Using $(srctree) as source for kernel'
	$(Q)if [ -f $(srctree)/.config -o -d $(srctree)/include/config ]; then \
		echo "  $(srctree) is not clean, please run 'make mrproper'";\
		echo "  in the '$(srctree)' directory.";\
		/bin/false; \
	fi;
endif

# prepare2 creates a makefile if using a separate output directory
prepare2: prepare3 outputmakefile asm-generic

prepare1: prepare2 include/linux/version.h include/generated/utsrelease.h \
                   include/config/auto.conf
	$(cmd_crmodverdir)

archprepare: archheaders archscripts prepare1 scripts_basic

prepare0: archprepare FORCE
	$(Q)$(MAKE) $(build)=.

# All the preparing..
prepare: prepare0

# Generate some files
# ---------------------------------------------------------------------------

# KERNELRELEASE can change from a few different places, meaning version.h
# needs to be updated, so this check is forced on all builds

uts_len := 64
define filechk_utsrelease.h
	if [ `echo -n "$(KERNELRELEASE)" | wc -c ` -gt $(uts_len) ]; then \
	  echo '"$(KERNELRELEASE)" exceeds $(uts_len) characters' >&2;    \
	  exit 1;                                                         \
	fi;                                                               \
	(echo \#define UTS_RELEASE \"$(KERNELRELEASE)\";                  \
	echo \#define SHORT_UTS_RELEASE \"$(KERNELVERSION)$(CONFIG_LOCALVERSION)\";)
endef

define filechk_version.h
	(echo \#define LINUX_VERSION_CODE $(shell                             \
	expr $(VERSION) \* 65536 + 0$(PATCHLEVEL) \* 256 + 0$(SUBLEVEL));    \
	echo '#define KERNEL_VERSION(a,b,c) (((a) << 16) + ((b) << 8) + (c))';)
endef

include/linux/version.h: $(srctree)/Makefile FORCE
	$(call filechk,version.h)

include/generated/utsrelease.h: include/config/kernel.release FORCE
	$(call filechk,utsrelease.h)

PHONY += headerdep
headerdep:
	$(Q)find $(srctree)/include/ -name '*.h' | xargs --max-args 1 \
	$(srctree)/scripts/headerdep.pl -I$(srctree)/include

# ---------------------------------------------------------------------------

PHONY += depend dep
depend dep:
	@echo '*** Warning: make $@ is unnecessary now.'

# ---------------------------------------------------------------------------
# Firmware install
INSTALL_FW_PATH=$(INSTALL_MOD_PATH)/lib/firmware
export INSTALL_FW_PATH

PHONY += firmware_install
firmware_install: FORCE
	@mkdir -p $(objtree)/firmware
	$(Q)$(MAKE) -f $(srctree)/scripts/Makefile.fwinst obj=firmware __fw_install

# ---------------------------------------------------------------------------
# Kernel headers

#Default location for installed headers
export INSTALL_HDR_PATH = $(objtree)/usr

hdr-inst := -rR -f $(srctree)/scripts/Makefile.headersinst obj

# If we do an all arch process set dst to asm-$(hdr-arch)
hdr-dst = $(if $(KBUILD_HEADERS), dst=include/asm-$(hdr-arch), dst=include/asm)

PHONY += archheaders
archheaders:

PHONY += archscripts
archscripts:

PHONY += __headers
__headers: include/linux/version.h scripts_basic asm-generic archheaders archscripts FORCE
	$(Q)$(MAKE) $(build)=scripts build_unifdef

PHONY += headers_install_all
headers_install_all:
	$(Q)$(CONFIG_SHELL) $(srctree)/scripts/headers.sh install

PHONY += headers_install
headers_install: __headers
	$(if $(wildcard $(srctree)/arch/$(hdr-arch)/include/asm/Kbuild),, \
	$(error Headers not exportable for the $(SRCARCH) architecture))
	$(Q)$(MAKE) $(hdr-inst)=include
	$(Q)$(MAKE) $(hdr-inst)=arch/$(hdr-arch)/include/asm $(hdr-dst)

PHONY += headers_check_all
headers_check_all: headers_install_all
	$(Q)$(CONFIG_SHELL) $(srctree)/scripts/headers.sh check

PHONY += headers_check
headers_check: headers_install
	$(Q)$(MAKE) $(hdr-inst)=include HDRCHECK=1
	$(Q)$(MAKE) $(hdr-inst)=arch/$(hdr-arch)/include/asm $(hdr-dst) HDRCHECK=1

# ---------------------------------------------------------------------------
# Modules

ifdef CONFIG_MODULES

# By default, build modules as well

all: modules

#	Build modules
#
#	A module can be listed more than once in obj-m resulting in
#	duplicate lines in modules.order files.  Those are removed
#	using awk while concatenating to the final file.

PHONY += modules
modules: $(vmlinux-dirs) $(if $(KBUILD_BUILTIN),vmlinux) modules.builtin
	$(Q)$(AWK) '!x[$$0]++' $(vmlinux-dirs:%=$(objtree)/%/modules.order) > $(objtree)/modules.order
	@$(kecho) '  Building modules, stage 2.';
	$(Q)$(MAKE) -f $(srctree)/scripts/Makefile.modpost
	$(Q)$(MAKE) -f $(srctree)/scripts/Makefile.fwinst obj=firmware __fw_modbuild

modules.builtin: $(vmlinux-dirs:%=%/modules.builtin)
	$(Q)$(AWK) '!x[$$0]++' $^ > $(objtree)/modules.builtin

%/modules.builtin: include/config/auto.conf
	$(Q)$(MAKE) $(modbuiltin)=$*


# Target to prepare building external modules
PHONY += modules_prepare
modules_prepare: prepare scripts

# Target to install modules
PHONY += modules_install
modules_install: _modinst_ _modinst_post

PHONY += _modinst_
_modinst_:
	@rm -rf $(MODLIB)/kernel
	@rm -f $(MODLIB)/source
	@mkdir -p $(MODLIB)/kernel
	@ln -s $(srctree) $(MODLIB)/source
	@if [ ! $(objtree) -ef  $(MODLIB)/build ]; then \
		rm -f $(MODLIB)/build ; \
		ln -s $(objtree) $(MODLIB)/build ; \
	fi
	@cp -f $(objtree)/modules.order $(MODLIB)/
	@cp -f $(objtree)/modules.builtin $(MODLIB)/
	$(Q)$(MAKE) -f $(srctree)/scripts/Makefile.modinst

# This depmod is only for convenience to give the initial
# boot a modules.dep even before / is mounted read-write.  However the
# boot script depmod is the master version.
PHONY += _modinst_post
_modinst_post: _modinst_
	$(Q)$(MAKE) -f $(srctree)/scripts/Makefile.fwinst obj=firmware __fw_modinst
	$(call cmd,depmod)

else # CONFIG_MODULES

# Modules not configured
# ---------------------------------------------------------------------------

modules modules_install: FORCE
	@echo
	@echo "The present kernel configuration has modules disabled."
	@echo "Type 'make config' and enable loadable module support."
	@echo "Then build a kernel with module support enabled."
	@echo
	@exit 1

endif # CONFIG_MODULES

###
# Cleaning is done on three levels.
# make clean     Delete most generated files
#                Leave enough to build external modules
# make mrproper  Delete the current configuration, and all generated files
# make distclean Remove editor backup files, patch leftover files and the like

# Directories & files removed with 'make clean'
CLEAN_DIRS  += $(MODVERDIR)
CLEAN_FILES +=	vmlinux System.map \
                .tmp_kallsyms* .tmp_version .tmp_vmlinux* .tmp_System.map

# Directories & files removed with 'make mrproper'
MRPROPER_DIRS  += include/config usr/include include/generated          \
                  arch/*/include/generated
MRPROPER_FILES += .config .config.old .version .old_version             \
                  include/linux/version.h                               \
		  Module.symvers tags TAGS cscope* GPATH GTAGS GRTAGS GSYMS

# clean - Delete most, but leave enough to build external modules
#
clean: rm-dirs  := $(CLEAN_DIRS)
clean: rm-files := $(CLEAN_FILES)
clean-dirs      := $(addprefix _clean_, . $(vmlinux-alldirs) Documentation samples)

PHONY += $(clean-dirs) clean archclean
$(clean-dirs):
	$(Q)$(MAKE) $(clean)=$(patsubst _clean_%,%,$@)

clean: archclean

# mrproper - Delete all generated files, including .config
#
mrproper: rm-dirs  := $(wildcard $(MRPROPER_DIRS))
mrproper: rm-files := $(wildcard $(MRPROPER_FILES))
mrproper-dirs      := $(addprefix _mrproper_,Documentation/DocBook scripts)

PHONY += $(mrproper-dirs) mrproper archmrproper
$(mrproper-dirs):
	$(Q)$(MAKE) $(clean)=$(patsubst _mrproper_%,%,$@)

mrproper: clean archmrproper $(mrproper-dirs)
	$(call cmd,rmdirs)
	$(call cmd,rmfiles)

# distclean
#
PHONY += distclean

distclean: mrproper
	@find $(srctree) $(RCS_FIND_IGNORE) \
		\( -name '*.orig' -o -name '*.rej' -o -name '*~' \
		-o -name '*.bak' -o -name '#*#' -o -name '.*.orig' \
		-o -name '.*.rej' \
		-o -name '*%' -o -name '.*.cmd' -o -name 'core' \) \
		-type f -print | xargs rm -f


# Packaging of the kernel to various formats
# ---------------------------------------------------------------------------
# rpm target kept for backward compatibility
package-dir	:= $(srctree)/scripts/package

%src-pkg: FORCE
	$(Q)$(MAKE) $(build)=$(package-dir) $@
%pkg: include/config/kernel.release FORCE
	$(Q)$(MAKE) $(build)=$(package-dir) $@
rpm: include/config/kernel.release FORCE
	$(Q)$(MAKE) $(build)=$(package-dir) $@


# Brief documentation of the typical targets used
# ---------------------------------------------------------------------------

boards := $(wildcard $(srctree)/arch/$(SRCARCH)/configs/*_defconfig)
boards := $(notdir $(boards))
board-dirs := $(dir $(wildcard $(srctree)/arch/$(SRCARCH)/configs/*/*_defconfig))
board-dirs := $(sort $(notdir $(board-dirs:/=)))

help:
	@echo  'Cleaning targets:'
	@echo  '  clean		  - Remove most generated files but keep the config and'
	@echo  '                    enough build support to build external modules'
	@echo  '  mrproper	  - Remove all generated files + config + various backup files'
	@echo  '  distclean	  - mrproper + remove editor backup and patch files'
	@echo  ''
	@echo  'Configuration targets:'
	@$(MAKE) -f $(srctree)/scripts/kconfig/Makefile help
	@echo  ''
	@echo  'Other generic targets:'
	@echo  '  all		  - Build all targets marked with [*]'
	@echo  '* vmlinux	  - Build the bare kernel'
	@echo  '* modules	  - Build all modules'
	@echo  '  modules_install - Install all modules to INSTALL_MOD_PATH (default: /)'
	@echo  '  firmware_install- Install all firmware to INSTALL_FW_PATH'
	@echo  '                    (default: $$(INSTALL_MOD_PATH)/lib/firmware)'
	@echo  '  dir/            - Build all files in dir and below'
	@echo  '  dir/file.[oisS] - Build specified target only'
	@echo  '  dir/file.lst    - Build specified mixed source/assembly target only'
	@echo  '                    (requires a recent binutils and recent build (System.map))'
	@echo  '  dir/file.ko     - Build module including final link'
	@echo  '  modules_prepare - Set up for building external modules'
	@echo  '  tags/TAGS	  - Generate tags file for editors'
	@echo  '  cscope	  - Generate cscope index'
	@echo  '  gtags           - Generate GNU GLOBAL index'
	@echo  '  kernelrelease	  - Output the release version string'
	@echo  '  kernelversion	  - Output the version stored in Makefile'
	@echo  '  headers_install - Install sanitised kernel headers to INSTALL_HDR_PATH'; \
	 echo  '                    (default: $(INSTALL_HDR_PATH))'; \
	 echo  ''
	@echo  'Static analysers'
	@echo  '  checkstack      - Generate a list of stack hogs'
	@echo  '  namespacecheck  - Name space analysis on compiled kernel'
	@echo  '  versioncheck    - Sanity check on version.h usage'
	@echo  '  includecheck    - Check for duplicate included header files'
	@echo  '  export_report   - List the usages of all exported symbols'
	@echo  '  headers_check   - Sanity check on exported headers'
	@echo  '  headerdep       - Detect inclusion cycles in headers'
	@$(MAKE) -f $(srctree)/scripts/Makefile.help checker-help
	@echo  ''
	@echo  'Kernel packaging:'
	@$(MAKE) $(build)=$(package-dir) help
	@echo  ''
	@echo  'Documentation targets:'
	@$(MAKE) -f $(srctree)/Documentation/DocBook/Makefile dochelp
	@echo  ''
	@echo  'Architecture specific targets ($(SRCARCH)):'
	@$(if $(archhelp),$(archhelp),\
		echo '  No architecture specific help defined for $(SRCARCH)')
	@echo  ''
	@$(if $(boards), \
		$(foreach b, $(boards), \
		printf "  %-24s - Build for %s\\n" $(b) $(subst _defconfig,,$(b));) \
		echo '')
	@$(if $(board-dirs), \
		$(foreach b, $(board-dirs), \
		printf "  %-16s - Show %s-specific targets\\n" help-$(b) $(b);) \
		printf "  %-16s - Show all of the above\\n" help-boards; \
		echo '')

	@echo  '  make V=0|1 [targets] 0 => quiet build (default), 1 => verbose build'
	@echo  '  make V=2   [targets] 2 => give reason for rebuild of target'
	@echo  '  make O=dir [targets] Locate all output files in "dir", including .config'
	@echo  '  make C=1   [targets] Check all c source with $$CHECK (sparse by default)'
	@echo  '  make C=2   [targets] Force check of all c source with $$CHECK'
	@echo  '  make RECORDMCOUNT_WARN=1 [targets] Warn about ignored mcount sections'
	@echo  '  make W=n   [targets] Enable extra gcc checks, n=1,2,3 where'
	@echo  '		1: warnings which may be relevant and do not occur too often'
	@echo  '		2: warnings which occur quite often but may still be relevant'
	@echo  '		3: more obscure warnings, can most likely be ignored'
	@echo  '		Multiple levels can be combined with W=12 or W=123'
	@echo  ''
	@echo  'Execute "make" or "make all" to build all targets marked with [*] '
	@echo  'For further info see the ./README file'


help-board-dirs := $(addprefix help-,$(board-dirs))

help-boards: $(help-board-dirs)

boards-per-dir = $(notdir $(wildcard $(srctree)/arch/$(SRCARCH)/configs/$*/*_defconfig))

$(help-board-dirs): help-%:
	@echo  'Architecture specific targets ($(SRCARCH) $*):'
	@$(if $(boards-per-dir), \
		$(foreach b, $(boards-per-dir), \
		printf "  %-24s - Build for %s\\n" $*/$(b) $(subst _defconfig,,$(b));) \
		echo '')


# Documentation targets
# ---------------------------------------------------------------------------
%docs: scripts_basic FORCE
	$(Q)$(MAKE) $(build)=scripts build_docproc
	$(Q)$(MAKE) $(build)=Documentation/DocBook $@

else # KBUILD_EXTMOD

###
# External module support.
# When building external modules the kernel used as basis is considered
# read-only, and no consistency checks are made and the make
# system is not used on the basis kernel. If updates are required
# in the basis kernel ordinary make commands (without M=...) must
# be used.
#
# The following are the only valid targets when building external
# modules.
# make M=dir clean     Delete all automatically generated files
# make M=dir modules   Make all modules in specified dir
# make M=dir	       Same as 'make M=dir modules'
# make M=dir modules_install
#                      Install the modules built in the module directory
#                      Assumes install directory is already created

# We are always building modules
KBUILD_MODULES := 1
PHONY += crmodverdir
crmodverdir:
	$(cmd_crmodverdir)

PHONY += $(objtree)/Module.symvers
$(objtree)/Module.symvers:
	@test -e $(objtree)/Module.symvers || ( \
	echo; \
	echo "  WARNING: Symbol version dump $(objtree)/Module.symvers"; \
	echo "           is missing; modules will have no dependencies and modversions."; \
	echo )

module-dirs := $(addprefix _module_,$(KBUILD_EXTMOD))
PHONY += $(module-dirs) modules
$(module-dirs): crmodverdir $(objtree)/Module.symvers
	$(Q)$(MAKE) $(build)=$(patsubst _module_%,%,$@)

modules: $(module-dirs)
	@$(kecho) '  Building modules, stage 2.';
	$(Q)$(MAKE) -f $(srctree)/scripts/Makefile.modpost

PHONY += modules_install
modules_install: _emodinst_ _emodinst_post

install-dir := $(if $(INSTALL_MOD_DIR),$(INSTALL_MOD_DIR),extra)
PHONY += _emodinst_
_emodinst_:
	$(Q)mkdir -p $(MODLIB)/$(install-dir)
	$(Q)$(MAKE) -f $(srctree)/scripts/Makefile.modinst

PHONY += _emodinst_post
_emodinst_post: _emodinst_
	$(call cmd,depmod)

clean-dirs := $(addprefix _clean_,$(KBUILD_EXTMOD))

PHONY += $(clean-dirs) clean
$(clean-dirs):
	$(Q)$(MAKE) $(clean)=$(patsubst _clean_%,%,$@)

clean:	rm-dirs := $(MODVERDIR)
clean: rm-files := $(KBUILD_EXTMOD)/Module.symvers

help:
	@echo  '  Building external modules.'
	@echo  '  Syntax: make -C path/to/kernel/src M=$$PWD target'
	@echo  ''
	@echo  '  modules         - default target, build the module(s)'
	@echo  '  modules_install - install the module'
	@echo  '  clean           - remove generated files in module directory only'
	@echo  ''

# Dummies...
PHONY += prepare scripts
prepare: ;
scripts: ;
endif # KBUILD_EXTMOD

clean: $(clean-dirs)
	$(call cmd,rmdirs)
	$(call cmd,rmfiles)
	@find $(if $(KBUILD_EXTMOD), $(KBUILD_EXTMOD), .) $(RCS_FIND_IGNORE) \
		\( -name '*.[oas]' -o -name '*.ko' -o -name '.*.cmd' \
		-o -name '.*.d' -o -name '.*.tmp' -o -name '*.mod.c' \
		-o -name '*.symtypes' -o -name 'modules.order' \
		-o -name modules.builtin -o -name '.tmp_*.o.*' \
		-o -name '*.gcno' \) -type f -print | xargs rm -f

# Generate tags for editors
# ---------------------------------------------------------------------------
quiet_cmd_tags = GEN     $@
      cmd_tags = $(CONFIG_SHELL) $(srctree)/scripts/tags.sh $@

tags TAGS cscope gtags: FORCE
	$(call cmd,tags)

# Scripts to check various things for consistency
# ---------------------------------------------------------------------------

PHONY += includecheck versioncheck coccicheck namespacecheck export_report

includecheck:
	find $(srctree)/* $(RCS_FIND_IGNORE) \
		-name '*.[hcS]' -type f -print | sort \
		| xargs $(PERL) -w $(srctree)/scripts/checkincludes.pl

versioncheck:
	find $(srctree)/* $(RCS_FIND_IGNORE) \
		-name '*.[hcS]' -type f -print | sort \
		| xargs $(PERL) -w $(srctree)/scripts/checkversion.pl

coccicheck:
	$(Q)$(CONFIG_SHELL) $(srctree)/scripts/$@

namespacecheck:
	$(PERL) $(srctree)/scripts/namespace.pl

export_report:
	$(PERL) $(srctree)/scripts/export_report.pl

endif #ifeq ($(config-targets),1)
endif #ifeq ($(mixed-targets),1)

PHONY += checkstack kernelrelease kernelversion

# UML needs a little special treatment here.  It wants to use the host
# toolchain, so needs $(SUBARCH) passed to checkstack.pl.  Everyone
# else wants $(ARCH), including people doing cross-builds, which means
# that $(SUBARCH) doesn't work here.
ifeq ($(ARCH), um)
CHECKSTACK_ARCH := $(SUBARCH)
else
CHECKSTACK_ARCH := $(ARCH)
endif
checkstack:
	$(OBJDUMP) -d vmlinux $$(find . -name '*.ko') | \
	$(PERL) $(src)/scripts/checkstack.pl $(CHECKSTACK_ARCH)

kernelrelease:
	@echo "$(KERNELVERSION)$$($(CONFIG_SHELL) $(srctree)/scripts/setlocalversion $(srctree))"

kernelversion:
	@echo $(KERNELVERSION)

# Single targets
# ---------------------------------------------------------------------------
# Single targets are compatible with:
# - build with mixed source and output
# - build with separate output dir 'make O=...'
# - external modules
#
#  target-dir => where to store outputfile
#  build-dir  => directory in kernel source tree to use

ifeq ($(KBUILD_EXTMOD),)
        build-dir  = $(patsubst %/,%,$(dir $@))
        target-dir = $(dir $@)
else
        zap-slash=$(filter-out .,$(patsubst %/,%,$(dir $@)))
        build-dir  = $(KBUILD_EXTMOD)$(if $(zap-slash),/$(zap-slash))
        target-dir = $(if $(KBUILD_EXTMOD),$(dir $<),$(dir $@))
endif

%.s: %.c prepare scripts FORCE
	$(Q)$(MAKE) $(build)=$(build-dir) $(target-dir)$(notdir $@)
%.i: %.c prepare scripts FORCE
	$(Q)$(MAKE) $(build)=$(build-dir) $(target-dir)$(notdir $@)
%.o: %.c prepare scripts FORCE
	$(Q)$(MAKE) $(build)=$(build-dir) $(target-dir)$(notdir $@)
%.lst: %.c prepare scripts FORCE
	$(Q)$(MAKE) $(build)=$(build-dir) $(target-dir)$(notdir $@)
%.s: %.S prepare scripts FORCE
	$(Q)$(MAKE) $(build)=$(build-dir) $(target-dir)$(notdir $@)
%.o: %.S prepare scripts FORCE
	$(Q)$(MAKE) $(build)=$(build-dir) $(target-dir)$(notdir $@)
%.symtypes: %.c prepare scripts FORCE
	$(Q)$(MAKE) $(build)=$(build-dir) $(target-dir)$(notdir $@)

# Modules
/: prepare scripts FORCE
	$(cmd_crmodverdir)
	$(Q)$(MAKE) KBUILD_MODULES=$(if $(CONFIG_MODULES),1) \
	$(build)=$(build-dir)
%/: prepare scripts FORCE
	$(cmd_crmodverdir)
	$(Q)$(MAKE) KBUILD_MODULES=$(if $(CONFIG_MODULES),1) \
	$(build)=$(build-dir)
%.ko: prepare scripts FORCE
	$(cmd_crmodverdir)
	$(Q)$(MAKE) KBUILD_MODULES=$(if $(CONFIG_MODULES),1)   \
	$(build)=$(build-dir) $(@:.ko=.o)
	$(Q)$(MAKE) -f $(srctree)/scripts/Makefile.modpost

# FIXME Should go into a make.lib or something 
# ===========================================================================

quiet_cmd_rmdirs = $(if $(wildcard $(rm-dirs)),CLEAN   $(wildcard $(rm-dirs)))
      cmd_rmdirs = rm -rf $(rm-dirs)

quiet_cmd_rmfiles = $(if $(wildcard $(rm-files)),CLEAN   $(wildcard $(rm-files)))
      cmd_rmfiles = rm -f $(rm-files)

# Run depmod only if we have System.map and depmod is executable
quiet_cmd_depmod = DEPMOD  $(KERNELRELEASE)
      cmd_depmod = $(CONFIG_SHELL) $(srctree)/scripts/depmod.sh $(DEPMOD) \
                   $(KERNELRELEASE)

# Create temporary dir for module support files
# clean it up only when building all modules
cmd_crmodverdir = $(Q)mkdir -p $(MODVERDIR) \
                  $(if $(KBUILD_MODULES),; rm -f $(MODVERDIR)/*)

a_flags = -Wp,-MD,$(depfile) $(KBUILD_AFLAGS) $(AFLAGS_KERNEL) \
	  $(KBUILD_AFLAGS_KERNEL)                              \
	  $(NOSTDINC_FLAGS) $(LINUXINCLUDE) $(KBUILD_CPPFLAGS) \
	  $(modkern_aflags) $(EXTRA_AFLAGS) $(AFLAGS_$(basetarget).o)

quiet_cmd_as_o_S = AS      $@
cmd_as_o_S       = $(CC) $(a_flags) -c -o $@ $<

# read all saved command lines

targets := $(wildcard $(sort $(targets)))
cmd_files := $(wildcard .*.cmd $(foreach f,$(targets),$(dir $(f)).$(notdir $(f)).cmd))

ifneq ($(cmd_files),)
  $(cmd_files): ;	# Do not try to update included dependency files
  include $(cmd_files)
endif

# Shorthand for $(Q)$(MAKE) -f scripts/Makefile.clean obj=dir
# Usage:
# $(Q)$(MAKE) $(clean)=dir
clean := -f $(if $(KBUILD_SRC),$(srctree)/)scripts/Makefile.clean obj

endif	# skip-makefile

PHONY += FORCE
FORCE:

# Declare the contents of the .PHONY variable as phony.  We keep that
# information in a variable so we can use it in if_changed and friends.
.PHONY: $(PHONY)<|MERGE_RESOLUTION|>--- conflicted
+++ resolved
@@ -1,10 +1,6 @@
 VERSION = 3
 PATCHLEVEL = 4
-<<<<<<< HEAD
-SUBLEVEL = 42
-=======
 SUBLEVEL = 50
->>>>>>> 8861fd33
 EXTRAVERSION =
 NAME = Saber-toothed Squirrel
 
