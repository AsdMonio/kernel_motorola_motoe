/*
 * Copyright 2002-2005, Instant802 Networks, Inc.
 * Copyright 2005-2006, Devicescape Software, Inc.
 * Copyright 2007	Johannes Berg <johannes@sipsolutions.net>
 * Copyright 2008-2011	Luis R. Rodriguez <mcgrof@qca.qualcomm.com>
 *
 * Permission to use, copy, modify, and/or distribute this software for any
 * purpose with or without fee is hereby granted, provided that the above
 * copyright notice and this permission notice appear in all copies.
 *
 * THE SOFTWARE IS PROVIDED "AS IS" AND THE AUTHOR DISCLAIMS ALL WARRANTIES
 * WITH REGARD TO THIS SOFTWARE INCLUDING ALL IMPLIED WARRANTIES OF
 * MERCHANTABILITY AND FITNESS. IN NO EVENT SHALL THE AUTHOR BE LIABLE FOR
 * ANY SPECIAL, DIRECT, INDIRECT, OR CONSEQUENTIAL DAMAGES OR ANY DAMAGES
 * WHATSOEVER RESULTING FROM LOSS OF USE, DATA OR PROFITS, WHETHER IN AN
 * ACTION OF CONTRACT, NEGLIGENCE OR OTHER TORTIOUS ACTION, ARISING OUT OF
 * OR IN CONNECTION WITH THE USE OR PERFORMANCE OF THIS SOFTWARE.
 */


/**
 * DOC: Wireless regulatory infrastructure
 *
 * The usual implementation is for a driver to read a device EEPROM to
 * determine which regulatory domain it should be operating under, then
 * looking up the allowable channels in a driver-local table and finally
 * registering those channels in the wiphy structure.
 *
 * Another set of compliance enforcement is for drivers to use their
 * own compliance limits which can be stored on the EEPROM. The host
 * driver or firmware may ensure these are used.
 *
 * In addition to all this we provide an extra layer of regulatory
 * conformance. For drivers which do not have any regulatory
 * information CRDA provides the complete regulatory solution.
 * For others it provides a community effort on further restrictions
 * to enhance compliance.
 *
 * Note: When number of rules --> infinity we will not be able to
 * index on alpha2 any more, instead we'll probably have to
 * rely on some SHA1 checksum of the regdomain for example.
 *
 */

#define pr_fmt(fmt) KBUILD_MODNAME ": " fmt

#include <linux/kernel.h>
#include <linux/export.h>
#include <linux/slab.h>
#include <linux/list.h>
#include <linux/random.h>
#include <linux/ctype.h>
#include <linux/nl80211.h>
#include <linux/platform_device.h>
#include <linux/moduleparam.h>
#include <net/cfg80211.h>
#include "core.h"
#include "reg.h"
#include "regdb.h"
#include "nl80211.h"

#ifdef CONFIG_CFG80211_REG_DEBUG
#define REG_DBG_PRINT(format, args...)			\
	printk(KERN_DEBUG pr_fmt(format), ##args)
#else
#define REG_DBG_PRINT(args...)
#endif

static struct regulatory_request core_request_world = {
	.initiator = NL80211_REGDOM_SET_BY_CORE,
	.alpha2[0] = '0',
	.alpha2[1] = '0',
	.intersect = false,
	.processed = true,
	.country_ie_env = ENVIRON_ANY,
};

/* Receipt of information from last regulatory request */
static struct regulatory_request *last_request = &core_request_world;

/* To trigger userspace events */
static struct platform_device *reg_pdev;

static struct device_type reg_device_type = {
	.uevent = reg_device_uevent,
};

/*
 * Central wireless core regulatory domains, we only need two,
 * the current one and a world regulatory domain in case we have no
 * information to give us an alpha2
 */
const struct ieee80211_regdomain *cfg80211_regdomain;

/*
 * Protects static reg.c components:
 *     - cfg80211_world_regdom
 *     - cfg80211_regdom
 *     - last_request
 */
static DEFINE_MUTEX(reg_mutex);

static inline void assert_reg_lock(void)
{
	lockdep_assert_held(&reg_mutex);
}

/* Used to queue up regulatory hints */
static LIST_HEAD(reg_requests_list);
static spinlock_t reg_requests_lock;

/* Used to queue up beacon hints for review */
static LIST_HEAD(reg_pending_beacons);
static spinlock_t reg_pending_beacons_lock;

/* Used to keep track of processed beacon hints */
static LIST_HEAD(reg_beacon_list);

struct reg_beacon {
	struct list_head list;
	struct ieee80211_channel chan;
};

static void reg_todo(struct work_struct *work);
static DECLARE_WORK(reg_work, reg_todo);

static void reg_timeout_work(struct work_struct *work);
static DECLARE_DELAYED_WORK(reg_timeout, reg_timeout_work);

/* We keep a static world regulatory domain in case of the absence of CRDA */
static const struct ieee80211_regdomain world_regdom = {
	.n_reg_rules = 5,
	.alpha2 =  "00",
	.reg_rules = {
		/* IEEE 802.11b/g, channels 1..11 */
		REG_RULE(2412-10, 2462+10, 40, 6, 20, 0),
		/* IEEE 802.11b/g, channels 12..13. */
		REG_RULE(2467-10, 2472+10, 40, 6, 20,
			NL80211_RRF_PASSIVE_SCAN |
			NL80211_RRF_NO_IBSS),
		/* IEEE 802.11 channel 14 - Only JP enables
		 * this and for 802.11b only */
		REG_RULE(2484-10, 2484+10, 20, 6, 20,
			NL80211_RRF_PASSIVE_SCAN |
			NL80211_RRF_NO_IBSS |
			NL80211_RRF_NO_OFDM),
		/* IEEE 802.11a, channel 36..48 */
		REG_RULE(5180-10, 5240+10, 40, 6, 20,
                        NL80211_RRF_PASSIVE_SCAN |
                        NL80211_RRF_NO_IBSS),

		/* NB: 5260 MHz - 5700 MHz requies DFS */

		/* IEEE 802.11a, channel 149..165 */
		REG_RULE(5745-10, 5825+10, 40, 6, 20,
			NL80211_RRF_PASSIVE_SCAN |
			NL80211_RRF_NO_IBSS),
	}
};

static const struct ieee80211_regdomain *cfg80211_world_regdom =
	&world_regdom;

static char *ieee80211_regdom = "00";
static char user_alpha2[2];

module_param(ieee80211_regdom, charp, 0444);
MODULE_PARM_DESC(ieee80211_regdom, "IEEE 802.11 regulatory domain code");

static void reset_regdomains(bool full_reset)
{
	/* avoid freeing static information or freeing something twice */
	if (cfg80211_regdomain == cfg80211_world_regdom)
		cfg80211_regdomain = NULL;
	if (cfg80211_world_regdom == &world_regdom)
		cfg80211_world_regdom = NULL;
	if (cfg80211_regdomain == &world_regdom)
		cfg80211_regdomain = NULL;

	kfree(cfg80211_regdomain);
	kfree(cfg80211_world_regdom);

	cfg80211_world_regdom = &world_regdom;
	cfg80211_regdomain = NULL;

	if (!full_reset)
		return;

	if (last_request != &core_request_world)
		kfree(last_request);
	last_request = &core_request_world;
}

/*
 * Dynamic world regulatory domain requested by the wireless
 * core upon initialization
 */
static void update_world_regdomain(const struct ieee80211_regdomain *rd)
{
	BUG_ON(!last_request);

	reset_regdomains(false);

	cfg80211_world_regdom = rd;
	cfg80211_regdomain = rd;
}

bool is_world_regdom(const char *alpha2)
{
	if (!alpha2)
		return false;
	if (alpha2[0] == '0' && alpha2[1] == '0')
		return true;
	return false;
}

static bool is_alpha2_set(const char *alpha2)
{
	if (!alpha2)
		return false;
	if (alpha2[0] != 0 && alpha2[1] != 0)
		return true;
	return false;
}

static bool is_unknown_alpha2(const char *alpha2)
{
	if (!alpha2)
		return false;
	/*
	 * Special case where regulatory domain was built by driver
	 * but a specific alpha2 cannot be determined
	 */
	if (alpha2[0] == '9' && alpha2[1] == '9')
		return true;
	return false;
}

static bool is_intersected_alpha2(const char *alpha2)
{
	if (!alpha2)
		return false;
	/*
	 * Special case where regulatory domain is the
	 * result of an intersection between two regulatory domain
	 * structures
	 */
	if (alpha2[0] == '9' && alpha2[1] == '8')
		return true;
	return false;
}

static bool is_an_alpha2(const char *alpha2)
{
	if (!alpha2)
		return false;
	if (isalpha(alpha2[0]) && isalpha(alpha2[1]))
		return true;
	return false;
}

static bool alpha2_equal(const char *alpha2_x, const char *alpha2_y)
{
	if (!alpha2_x || !alpha2_y)
		return false;
	if (alpha2_x[0] == alpha2_y[0] &&
		alpha2_x[1] == alpha2_y[1])
		return true;
	return false;
}

static bool regdom_changes(const char *alpha2)
{
	assert_cfg80211_lock();

	if (!cfg80211_regdomain)
		return true;
	if (alpha2_equal(cfg80211_regdomain->alpha2, alpha2))
		return false;
	return true;
}

/*
 * The NL80211_REGDOM_SET_BY_USER regdom alpha2 is cached, this lets
 * you know if a valid regulatory hint with NL80211_REGDOM_SET_BY_USER
 * has ever been issued.
 */
static bool is_user_regdom_saved(void)
{
	if (user_alpha2[0] == '9' && user_alpha2[1] == '7')
		return false;

	/* This would indicate a mistake on the design */
	if (WARN((!is_world_regdom(user_alpha2) &&
		  !is_an_alpha2(user_alpha2)),
		 "Unexpected user alpha2: %c%c\n",
		 user_alpha2[0],
	         user_alpha2[1]))
		return false;

	return true;
}

static bool is_cfg80211_regdom_intersected(void)
{
	return is_intersected_alpha2(cfg80211_regdomain->alpha2);
}

static int reg_copy_regd(const struct ieee80211_regdomain **dst_regd,
			 const struct ieee80211_regdomain *src_regd)
{
	struct ieee80211_regdomain *regd;
	int size_of_regd = 0;
	unsigned int i;

	size_of_regd = sizeof(struct ieee80211_regdomain) +
	  ((src_regd->n_reg_rules + 1) * sizeof(struct ieee80211_reg_rule));

	regd = kzalloc(size_of_regd, GFP_KERNEL);
	if (!regd)
		return -ENOMEM;

	memcpy(regd, src_regd, sizeof(struct ieee80211_regdomain));

	for (i = 0; i < src_regd->n_reg_rules; i++)
		memcpy(&regd->reg_rules[i], &src_regd->reg_rules[i],
			sizeof(struct ieee80211_reg_rule));

	*dst_regd = regd;
	return 0;
}

#ifdef CONFIG_CFG80211_INTERNAL_REGDB
struct reg_regdb_search_request {
	char alpha2[2];
	struct list_head list;
};

static LIST_HEAD(reg_regdb_search_list);
static DEFINE_MUTEX(reg_regdb_search_mutex);

static void reg_regdb_search(struct work_struct *work)
{
	struct reg_regdb_search_request *request;
	const struct ieee80211_regdomain *curdom, *regdom;
	int i, r;
	bool set_reg = false;

	mutex_lock(&cfg80211_mutex);

	mutex_lock(&reg_regdb_search_mutex);
	while (!list_empty(&reg_regdb_search_list)) {
		request = list_first_entry(&reg_regdb_search_list,
					   struct reg_regdb_search_request,
					   list);
		list_del(&request->list);

		for (i=0; i<reg_regdb_size; i++) {
			curdom = reg_regdb[i];

			if (!memcmp(request->alpha2, curdom->alpha2, 2)) {
				r = reg_copy_regd(&regdom, curdom);
				if (r)
					break;
				set_reg = true;
				break;
			}
		}

		kfree(request);
	}
	mutex_unlock(&reg_regdb_search_mutex);

	if (set_reg)
		set_regdom(regdom);

	mutex_unlock(&cfg80211_mutex);
}

static DECLARE_WORK(reg_regdb_work, reg_regdb_search);

static void reg_regdb_query(const char *alpha2)
{
	struct reg_regdb_search_request *request;

	if (!alpha2)
		return;

	request = kzalloc(sizeof(struct reg_regdb_search_request), GFP_KERNEL);
	if (!request)
		return;

	memcpy(request->alpha2, alpha2, 2);

	mutex_lock(&reg_regdb_search_mutex);
	list_add_tail(&request->list, &reg_regdb_search_list);
	mutex_unlock(&reg_regdb_search_mutex);

	schedule_work(&reg_regdb_work);
}

/* Feel free to add any other sanity checks here */
static void reg_regdb_size_check(void)
{
	/* We should ideally BUILD_BUG_ON() but then random builds would fail */
	WARN_ONCE(!reg_regdb_size, "db.txt is empty, you should update it...");
}
#else
static inline void reg_regdb_size_check(void) {}
static inline void reg_regdb_query(const char *alpha2) {}
#endif /* CONFIG_CFG80211_INTERNAL_REGDB */

/*
 * This lets us keep regulatory code which is updated on a regulatory
 * basis in userspace. Country information is filled in by
 * reg_device_uevent
 */
static int call_crda(const char *alpha2)
{
	if (!is_world_regdom((char *) alpha2))
		pr_info("Calling CRDA for country: %c%c\n",
			alpha2[0], alpha2[1]);
	else
		pr_info("Calling CRDA to update world regulatory domain\n");

	/* query internal regulatory database (if it exists) */
	reg_regdb_query(alpha2);

	return kobject_uevent(&reg_pdev->dev.kobj, KOBJ_CHANGE);
}

/* Used by nl80211 before kmalloc'ing our regulatory domain */
bool reg_is_valid_request(const char *alpha2)
{
	assert_cfg80211_lock();

	if (!last_request)
		return false;

	return alpha2_equal(last_request->alpha2, alpha2);
}

/* Sanity check on a regulatory rule */
static bool is_valid_reg_rule(const struct ieee80211_reg_rule *rule)
{
	const struct ieee80211_freq_range *freq_range = &rule->freq_range;
	u32 freq_diff;

	if (freq_range->start_freq_khz <= 0 || freq_range->end_freq_khz <= 0)
		return false;

	if (freq_range->start_freq_khz > freq_range->end_freq_khz)
		return false;

	freq_diff = freq_range->end_freq_khz - freq_range->start_freq_khz;

	if (freq_range->end_freq_khz <= freq_range->start_freq_khz ||
			freq_range->max_bandwidth_khz > freq_diff)
		return false;

	return true;
}

static bool is_valid_rd(const struct ieee80211_regdomain *rd)
{
	const struct ieee80211_reg_rule *reg_rule = NULL;
	unsigned int i;

	if (!rd->n_reg_rules)
		return false;

	if (WARN_ON(rd->n_reg_rules > NL80211_MAX_SUPP_REG_RULES))
		return false;

	for (i = 0; i < rd->n_reg_rules; i++) {
		reg_rule = &rd->reg_rules[i];
		if (!is_valid_reg_rule(reg_rule))
			return false;
	}

	return true;
}

static bool reg_does_bw_fit(const struct ieee80211_freq_range *freq_range,
			    u32 center_freq_khz,
			    u32 bw_khz)
{
	u32 start_freq_khz, end_freq_khz;

	start_freq_khz = center_freq_khz - (bw_khz/2);
	end_freq_khz = center_freq_khz + (bw_khz/2);

	if (start_freq_khz >= freq_range->start_freq_khz &&
	    end_freq_khz <= freq_range->end_freq_khz)
		return true;

	return false;
}

/**
 * freq_in_rule_band - tells us if a frequency is in a frequency band
 * @freq_range: frequency rule we want to query
 * @freq_khz: frequency we are inquiring about
 *
 * This lets us know if a specific frequency rule is or is not relevant to
 * a specific frequency's band. Bands are device specific and artificial
 * definitions (the "2.4 GHz band" and the "5 GHz band"), however it is
 * safe for now to assume that a frequency rule should not be part of a
 * frequency's band if the start freq or end freq are off by more than 2 GHz.
 * This resolution can be lowered and should be considered as we add
 * regulatory rule support for other "bands".
 **/
static bool freq_in_rule_band(const struct ieee80211_freq_range *freq_range,
	u32 freq_khz)
{
#define ONE_GHZ_IN_KHZ	1000000
	if (abs(freq_khz - freq_range->start_freq_khz) <= (2 * ONE_GHZ_IN_KHZ))
		return true;
	if (abs(freq_khz - freq_range->end_freq_khz) <= (2 * ONE_GHZ_IN_KHZ))
		return true;
	return false;
#undef ONE_GHZ_IN_KHZ
}

/*
 * Helper for regdom_intersect(), this does the real
 * mathematical intersection fun
 */
static int reg_rules_intersect(
	const struct ieee80211_reg_rule *rule1,
	const struct ieee80211_reg_rule *rule2,
	struct ieee80211_reg_rule *intersected_rule)
{
	const struct ieee80211_freq_range *freq_range1, *freq_range2;
	struct ieee80211_freq_range *freq_range;
	const struct ieee80211_power_rule *power_rule1, *power_rule2;
	struct ieee80211_power_rule *power_rule;
	u32 freq_diff;

	freq_range1 = &rule1->freq_range;
	freq_range2 = &rule2->freq_range;
	freq_range = &intersected_rule->freq_range;

	power_rule1 = &rule1->power_rule;
	power_rule2 = &rule2->power_rule;
	power_rule = &intersected_rule->power_rule;

	freq_range->start_freq_khz = max(freq_range1->start_freq_khz,
		freq_range2->start_freq_khz);
	freq_range->end_freq_khz = min(freq_range1->end_freq_khz,
		freq_range2->end_freq_khz);
	freq_range->max_bandwidth_khz = min(freq_range1->max_bandwidth_khz,
		freq_range2->max_bandwidth_khz);

	freq_diff = freq_range->end_freq_khz - freq_range->start_freq_khz;
	if (freq_range->max_bandwidth_khz > freq_diff)
		freq_range->max_bandwidth_khz = freq_diff;

	power_rule->max_eirp = min(power_rule1->max_eirp,
		power_rule2->max_eirp);
	power_rule->max_antenna_gain = min(power_rule1->max_antenna_gain,
		power_rule2->max_antenna_gain);

	intersected_rule->flags = (rule1->flags | rule2->flags);

	if (!is_valid_reg_rule(intersected_rule))
		return -EINVAL;

	return 0;
}

/**
 * regdom_intersect - do the intersection between two regulatory domains
 * @rd1: first regulatory domain
 * @rd2: second regulatory domain
 *
 * Use this function to get the intersection between two regulatory domains.
 * Once completed we will mark the alpha2 for the rd as intersected, "98",
 * as no one single alpha2 can represent this regulatory domain.
 *
 * Returns a pointer to the regulatory domain structure which will hold the
 * resulting intersection of rules between rd1 and rd2. We will
 * kzalloc() this structure for you.
 */
static struct ieee80211_regdomain *regdom_intersect(
	const struct ieee80211_regdomain *rd1,
	const struct ieee80211_regdomain *rd2)
{
	int r, size_of_regd;
	unsigned int x, y;
	unsigned int num_rules = 0, rule_idx = 0;
	const struct ieee80211_reg_rule *rule1, *rule2;
	struct ieee80211_reg_rule *intersected_rule;
	struct ieee80211_regdomain *rd;
	/* This is just a dummy holder to help us count */
	struct ieee80211_reg_rule irule;

	/* Uses the stack temporarily for counter arithmetic */
	intersected_rule = &irule;

	memset(intersected_rule, 0, sizeof(struct ieee80211_reg_rule));

	if (!rd1 || !rd2)
		return NULL;

	/*
	 * First we get a count of the rules we'll need, then we actually
	 * build them. This is to so we can malloc() and free() a
	 * regdomain once. The reason we use reg_rules_intersect() here
	 * is it will return -EINVAL if the rule computed makes no sense.
	 * All rules that do check out OK are valid.
	 */

	for (x = 0; x < rd1->n_reg_rules; x++) {
		rule1 = &rd1->reg_rules[x];
		for (y = 0; y < rd2->n_reg_rules; y++) {
			rule2 = &rd2->reg_rules[y];
			if (!reg_rules_intersect(rule1, rule2,
					intersected_rule))
				num_rules++;
			memset(intersected_rule, 0,
					sizeof(struct ieee80211_reg_rule));
		}
	}

	if (!num_rules)
		return NULL;

	size_of_regd = sizeof(struct ieee80211_regdomain) +
		((num_rules + 1) * sizeof(struct ieee80211_reg_rule));

	rd = kzalloc(size_of_regd, GFP_KERNEL);
	if (!rd)
		return NULL;

	for (x = 0; x < rd1->n_reg_rules; x++) {
		rule1 = &rd1->reg_rules[x];
		for (y = 0; y < rd2->n_reg_rules; y++) {
			rule2 = &rd2->reg_rules[y];
			/*
			 * This time around instead of using the stack lets
			 * write to the target rule directly saving ourselves
			 * a memcpy()
			 */
			intersected_rule = &rd->reg_rules[rule_idx];
			r = reg_rules_intersect(rule1, rule2,
				intersected_rule);
			/*
			 * No need to memset here the intersected rule here as
			 * we're not using the stack anymore
			 */
			if (r)
				continue;
			rule_idx++;
		}
	}

	if (rule_idx != num_rules) {
		kfree(rd);
		return NULL;
	}

	rd->n_reg_rules = num_rules;
	rd->alpha2[0] = '9';
	rd->alpha2[1] = '8';

	return rd;
}

/*
 * XXX: add support for the rest of enum nl80211_reg_rule_flags, we may
 * want to just have the channel structure use these
 */
static u32 map_regdom_flags(u32 rd_flags)
{
	u32 channel_flags = 0;
	if (rd_flags & NL80211_RRF_PASSIVE_SCAN)
		channel_flags |= IEEE80211_CHAN_PASSIVE_SCAN;
	if (rd_flags & NL80211_RRF_NO_IBSS)
		channel_flags |= IEEE80211_CHAN_NO_IBSS;
	if (rd_flags & NL80211_RRF_DFS)
		channel_flags |= IEEE80211_CHAN_RADAR;
	return channel_flags;
}

static int freq_reg_info_regd(struct wiphy *wiphy,
			      u32 center_freq,
			      u32 desired_bw_khz,
			      const struct ieee80211_reg_rule **reg_rule,
			      const struct ieee80211_regdomain *custom_regd)
{
	int i;
	bool band_rule_found = false;
	const struct ieee80211_regdomain *regd;
	bool bw_fits = false;

	if (!desired_bw_khz)
		desired_bw_khz = MHZ_TO_KHZ(20);

	regd = custom_regd ? custom_regd : cfg80211_regdomain;

	/*
	 * Follow the driver's regulatory domain, if present, unless a country
	 * IE has been processed or a user wants to help complaince further
	 */
	if (!custom_regd &&
	    last_request->initiator != NL80211_REGDOM_SET_BY_COUNTRY_IE &&
	    last_request->initiator != NL80211_REGDOM_SET_BY_USER &&
	    wiphy->regd)
		regd = wiphy->regd;

	if (!regd)
		return -EINVAL;

	for (i = 0; i < regd->n_reg_rules; i++) {
		const struct ieee80211_reg_rule *rr;
		const struct ieee80211_freq_range *fr = NULL;

		rr = &regd->reg_rules[i];
		fr = &rr->freq_range;

		/*
		 * We only need to know if one frequency rule was
		 * was in center_freq's band, that's enough, so lets
		 * not overwrite it once found
		 */
		if (!band_rule_found)
			band_rule_found = freq_in_rule_band(fr, center_freq);

		bw_fits = reg_does_bw_fit(fr,
					  center_freq,
					  desired_bw_khz);

		if (band_rule_found && bw_fits) {
			*reg_rule = rr;
			return 0;
		}
	}

	if (!band_rule_found)
		return -ERANGE;

	return -EINVAL;
}

int freq_reg_info(struct wiphy *wiphy,
		  u32 center_freq,
		  u32 desired_bw_khz,
		  const struct ieee80211_reg_rule **reg_rule)
{
	assert_cfg80211_lock();
	return freq_reg_info_regd(wiphy,
				  center_freq,
				  desired_bw_khz,
				  reg_rule,
				  NULL);
}
EXPORT_SYMBOL(freq_reg_info);

#ifdef CONFIG_CFG80211_REG_DEBUG
static const char *reg_initiator_name(enum nl80211_reg_initiator initiator)
{
	switch (initiator) {
	case NL80211_REGDOM_SET_BY_CORE:
		return "Set by core";
	case NL80211_REGDOM_SET_BY_USER:
		return "Set by user";
	case NL80211_REGDOM_SET_BY_DRIVER:
		return "Set by driver";
	case NL80211_REGDOM_SET_BY_COUNTRY_IE:
		return "Set by country IE";
	default:
		WARN_ON(1);
		return "Set by bug";
	}
}

static void chan_reg_rule_print_dbg(struct ieee80211_channel *chan,
				    u32 desired_bw_khz,
				    const struct ieee80211_reg_rule *reg_rule)
{
	const struct ieee80211_power_rule *power_rule;
	const struct ieee80211_freq_range *freq_range;
	char max_antenna_gain[32];

	power_rule = &reg_rule->power_rule;
	freq_range = &reg_rule->freq_range;

	if (!power_rule->max_antenna_gain)
		snprintf(max_antenna_gain, 32, "N/A");
	else
		snprintf(max_antenna_gain, 32, "%d", power_rule->max_antenna_gain);

	REG_DBG_PRINT("Updating information on frequency %d MHz "
		      "for a %d MHz width channel with regulatory rule:\n",
		      chan->center_freq,
		      KHZ_TO_MHZ(desired_bw_khz));

	REG_DBG_PRINT("%d KHz - %d KHz @ %d KHz), (%s mBi, %d mBm)\n",
		      freq_range->start_freq_khz,
		      freq_range->end_freq_khz,
		      freq_range->max_bandwidth_khz,
		      max_antenna_gain,
		      power_rule->max_eirp);
}
#else
static void chan_reg_rule_print_dbg(struct ieee80211_channel *chan,
				    u32 desired_bw_khz,
				    const struct ieee80211_reg_rule *reg_rule)
{
	return;
}
#endif

/*
 * Note that right now we assume the desired channel bandwidth
 * is always 20 MHz for each individual channel (HT40 uses 20 MHz
 * per channel, the primary and the extension channel). To support
 * smaller custom bandwidths such as 5 MHz or 10 MHz we'll need a
 * new ieee80211_channel.target_bw and re run the regulatory check
 * on the wiphy with the target_bw specified. Then we can simply use
 * that below for the desired_bw_khz below.
 */
static void handle_channel(struct wiphy *wiphy,
			   enum nl80211_reg_initiator initiator,
			   enum ieee80211_band band,
			   unsigned int chan_idx)
{
	int r;
	u32 flags, bw_flags = 0;
	u32 desired_bw_khz = MHZ_TO_KHZ(20);
	const struct ieee80211_reg_rule *reg_rule = NULL;
	const struct ieee80211_power_rule *power_rule = NULL;
	const struct ieee80211_freq_range *freq_range = NULL;
	struct ieee80211_supported_band *sband;
	struct ieee80211_channel *chan;
	struct wiphy *request_wiphy = NULL;

	assert_cfg80211_lock();

	request_wiphy = wiphy_idx_to_wiphy(last_request->wiphy_idx);

	sband = wiphy->bands[band];
	BUG_ON(chan_idx >= sband->n_channels);
	chan = &sband->channels[chan_idx];

	flags = chan->orig_flags;

	r = freq_reg_info(wiphy,
			  MHZ_TO_KHZ(chan->center_freq),
			  desired_bw_khz,
			  &reg_rule);

	if (r) {
		/*
		 * We will disable all channels that do not match our
		 * received regulatory rule unless the hint is coming
		 * from a Country IE and the Country IE had no information
		 * about a band. The IEEE 802.11 spec allows for an AP
		 * to send only a subset of the regulatory rules allowed,
		 * so an AP in the US that only supports 2.4 GHz may only send
		 * a country IE with information for the 2.4 GHz band
		 * while 5 GHz is still supported.
		 */
		if (initiator == NL80211_REGDOM_SET_BY_COUNTRY_IE &&
		    r == -ERANGE)
			return;

<<<<<<< HEAD
		if (last_request->initiator == NL80211_REGDOM_SET_BY_DRIVER &&
		    request_wiphy && request_wiphy == wiphy &&
		    request_wiphy->flags & WIPHY_FLAG_STRICT_REGULATORY) {
			REG_DBG_PRINT("Disabling freq %d MHz for good\n",
			chan->center_freq);
			chan->orig_flags |= IEEE80211_CHAN_DISABLED;
			chan->flags = chan->orig_flags;
		} else {
			REG_DBG_PRINT("Disabling freq %d MHz\n",
			chan->center_freq);
			chan->flags |= IEEE80211_CHAN_DISABLED;
		}
=======
		REG_DBG_PRINT("Disabling freq %d MHz\n", chan->center_freq);
		chan->flags |= IEEE80211_CHAN_DISABLED;
>>>>>>> 8861fd33
		return;
	}

	chan_reg_rule_print_dbg(chan, desired_bw_khz, reg_rule);

	power_rule = &reg_rule->power_rule;
	freq_range = &reg_rule->freq_range;

	if (freq_range->max_bandwidth_khz < MHZ_TO_KHZ(40))
		bw_flags = IEEE80211_CHAN_NO_HT40;

	if (last_request->initiator == NL80211_REGDOM_SET_BY_DRIVER &&
	    request_wiphy && request_wiphy == wiphy &&
	    request_wiphy->flags & WIPHY_FLAG_STRICT_REGULATORY) {
		/*
		 * This guarantees the driver's requested regulatory domain
		 * will always be used as a base for further regulatory
		 * settings
		 */
		chan->flags = chan->orig_flags =
			map_regdom_flags(reg_rule->flags) | bw_flags;
		chan->max_antenna_gain = chan->orig_mag =
			(int) MBI_TO_DBI(power_rule->max_antenna_gain);
		chan->max_power = chan->orig_mpwr =
			(int) MBM_TO_DBM(power_rule->max_eirp);
		return;
	}

	chan->beacon_found = false;
	chan->flags = flags | bw_flags | map_regdom_flags(reg_rule->flags);
	chan->max_antenna_gain = min(chan->orig_mag,
		(int) MBI_TO_DBI(power_rule->max_antenna_gain));
	chan->max_reg_power = (int) MBM_TO_DBM(power_rule->max_eirp);
	if (chan->orig_mpwr) {
		/*
<<<<<<< HEAD
		 * Devices that use NL80211_COUNTRY_IE_FOLLOW_POWER will always
		 * follow the passed country IE power settings.
		 */
		if (initiator == NL80211_REGDOM_SET_BY_COUNTRY_IE &&
		    wiphy->country_ie_pref & NL80211_COUNTRY_IE_FOLLOW_POWER)
=======
		 * Devices that have their own custom regulatory domain
		 * but also use WIPHY_FLAG_STRICT_REGULATORY will follow the
		 * passed country IE power settings.
		 */
		if (initiator == NL80211_REGDOM_SET_BY_COUNTRY_IE &&
		    wiphy->flags & WIPHY_FLAG_CUSTOM_REGULATORY &&
		    wiphy->flags & WIPHY_FLAG_STRICT_REGULATORY)
>>>>>>> 8861fd33
			chan->max_power = chan->max_reg_power;
		else
			chan->max_power = min(chan->orig_mpwr,
					      chan->max_reg_power);
	} else
		chan->max_power = chan->max_reg_power;
}

static void handle_band(struct wiphy *wiphy,
			enum ieee80211_band band,
			enum nl80211_reg_initiator initiator)
{
	unsigned int i;
	struct ieee80211_supported_band *sband;

	BUG_ON(!wiphy->bands[band]);
	sband = wiphy->bands[band];

	for (i = 0; i < sband->n_channels; i++)
		handle_channel(wiphy, initiator, band, i);
}

static bool ignore_reg_update(struct wiphy *wiphy,
			      enum nl80211_reg_initiator initiator)
{
	if (!last_request) {
		REG_DBG_PRINT("Ignoring regulatory request %s since "
			      "last_request is not set\n",
			      reg_initiator_name(initiator));
		return true;
	}

	if (initiator == NL80211_REGDOM_SET_BY_CORE &&
	    wiphy->flags & WIPHY_FLAG_CUSTOM_REGULATORY) {
		REG_DBG_PRINT("Ignoring regulatory request %s "
			      "since the driver uses its own custom "
			      "regulatory domain\n",
			      reg_initiator_name(initiator));
		return true;
	}

	/*
	 * wiphy->regd will be set once the device has its own
	 * desired regulatory domain set
	 */
	if (wiphy->flags & WIPHY_FLAG_STRICT_REGULATORY && !wiphy->regd &&
	    initiator != NL80211_REGDOM_SET_BY_COUNTRY_IE &&
	    !is_world_regdom(last_request->alpha2)) {
		REG_DBG_PRINT("Ignoring regulatory request %s "
			      "since the driver requires its own regulatory "
			      "domain to be set first\n",
			      reg_initiator_name(initiator));
		return true;
	}

	return false;
}

static void handle_reg_beacon(struct wiphy *wiphy,
			      unsigned int chan_idx,
			      struct reg_beacon *reg_beacon)
{
	struct ieee80211_supported_band *sband;
	struct ieee80211_channel *chan;
	bool channel_changed = false;
	struct ieee80211_channel chan_before;

	assert_cfg80211_lock();

	sband = wiphy->bands[reg_beacon->chan.band];
	chan = &sband->channels[chan_idx];

	if (likely(chan->center_freq != reg_beacon->chan.center_freq))
		return;

	if (chan->beacon_found)
		return;

	chan->beacon_found = true;

	if (wiphy->flags & WIPHY_FLAG_DISABLE_BEACON_HINTS)
		return;

	chan_before.center_freq = chan->center_freq;
	chan_before.flags = chan->flags;

	if (chan->flags & IEEE80211_CHAN_PASSIVE_SCAN) {
		chan->flags &= ~IEEE80211_CHAN_PASSIVE_SCAN;
		channel_changed = true;
	}

	if (chan->flags & IEEE80211_CHAN_NO_IBSS) {
		chan->flags &= ~IEEE80211_CHAN_NO_IBSS;
		channel_changed = true;
	}

	if (channel_changed)
		nl80211_send_beacon_hint_event(wiphy, &chan_before, chan);
}

/*
 * Called when a scan on a wiphy finds a beacon on
 * new channel
 */
static void wiphy_update_new_beacon(struct wiphy *wiphy,
				    struct reg_beacon *reg_beacon)
{
	unsigned int i;
	struct ieee80211_supported_band *sband;

	assert_cfg80211_lock();

	if (!wiphy->bands[reg_beacon->chan.band])
		return;

	sband = wiphy->bands[reg_beacon->chan.band];

	for (i = 0; i < sband->n_channels; i++)
		handle_reg_beacon(wiphy, i, reg_beacon);
}

/*
 * Called upon reg changes or a new wiphy is added
 */
static void wiphy_update_beacon_reg(struct wiphy *wiphy)
{
	unsigned int i;
	struct ieee80211_supported_band *sband;
	struct reg_beacon *reg_beacon;

	assert_cfg80211_lock();

	if (list_empty(&reg_beacon_list))
		return;

	list_for_each_entry(reg_beacon, &reg_beacon_list, list) {
		if (!wiphy->bands[reg_beacon->chan.band])
			continue;
		sband = wiphy->bands[reg_beacon->chan.band];
		for (i = 0; i < sband->n_channels; i++)
			handle_reg_beacon(wiphy, i, reg_beacon);
	}
}

static bool reg_is_world_roaming(struct wiphy *wiphy)
{
	if (is_world_regdom(cfg80211_regdomain->alpha2) ||
	    (wiphy->regd && is_world_regdom(wiphy->regd->alpha2)))
		return true;
	if (last_request &&
	    last_request->initiator != NL80211_REGDOM_SET_BY_COUNTRY_IE &&
	    wiphy->flags & WIPHY_FLAG_CUSTOM_REGULATORY)
		return true;
	return false;
}

/* Reap the advantages of previously found beacons */
static void reg_process_beacons(struct wiphy *wiphy)
{
	/*
	 * Means we are just firing up cfg80211, so no beacons would
	 * have been processed yet.
	 */
	if (!last_request)
		return;
	if (!reg_is_world_roaming(wiphy))
		return;
	wiphy_update_beacon_reg(wiphy);
}

static bool is_ht40_not_allowed(struct ieee80211_channel *chan)
{
	if (!chan)
		return true;
	if (chan->flags & IEEE80211_CHAN_DISABLED)
		return true;
	/* This would happen when regulatory rules disallow HT40 completely */
	if (IEEE80211_CHAN_NO_HT40 == (chan->flags & (IEEE80211_CHAN_NO_HT40)))
		return true;
	return false;
}

static void reg_process_ht_flags_channel(struct wiphy *wiphy,
					 enum ieee80211_band band,
					 unsigned int chan_idx)
{
	struct ieee80211_supported_band *sband;
	struct ieee80211_channel *channel;
	struct ieee80211_channel *channel_before = NULL, *channel_after = NULL;
	unsigned int i;

	assert_cfg80211_lock();

	sband = wiphy->bands[band];
	BUG_ON(chan_idx >= sband->n_channels);
	channel = &sband->channels[chan_idx];

	if (is_ht40_not_allowed(channel)) {
		channel->flags |= IEEE80211_CHAN_NO_HT40;
		return;
	}

	/*
	 * We need to ensure the extension channels exist to
	 * be able to use HT40- or HT40+, this finds them (or not)
	 */
	for (i = 0; i < sband->n_channels; i++) {
		struct ieee80211_channel *c = &sband->channels[i];
		if (c->center_freq == (channel->center_freq - 20))
			channel_before = c;
		if (c->center_freq == (channel->center_freq + 20))
			channel_after = c;
	}

	/*
	 * Please note that this assumes target bandwidth is 20 MHz,
	 * if that ever changes we also need to change the below logic
	 * to include that as well.
	 */
	if (is_ht40_not_allowed(channel_before))
		channel->flags |= IEEE80211_CHAN_NO_HT40MINUS;
	else
		channel->flags &= ~IEEE80211_CHAN_NO_HT40MINUS;

	if (is_ht40_not_allowed(channel_after))
		channel->flags |= IEEE80211_CHAN_NO_HT40PLUS;
	else
		channel->flags &= ~IEEE80211_CHAN_NO_HT40PLUS;
}

static void reg_process_ht_flags_band(struct wiphy *wiphy,
				      enum ieee80211_band band)
{
	unsigned int i;
	struct ieee80211_supported_band *sband;

	BUG_ON(!wiphy->bands[band]);
	sband = wiphy->bands[band];

	for (i = 0; i < sband->n_channels; i++)
		reg_process_ht_flags_channel(wiphy, band, i);
}

static void reg_process_ht_flags(struct wiphy *wiphy)
{
	enum ieee80211_band band;

	if (!wiphy)
		return;

	for (band = 0; band < IEEE80211_NUM_BANDS; band++) {
		if (wiphy->bands[band])
			reg_process_ht_flags_band(wiphy, band);
	}

}

static void wiphy_update_regulatory(struct wiphy *wiphy,
				    enum nl80211_reg_initiator initiator)
{
	enum ieee80211_band band;

	assert_reg_lock();

	if (ignore_reg_update(wiphy, initiator))
		return;

	last_request->dfs_region = cfg80211_regdomain->dfs_region;

	for (band = 0; band < IEEE80211_NUM_BANDS; band++) {
		if (wiphy->bands[band])
			handle_band(wiphy, band, initiator);
	}

	reg_process_beacons(wiphy);
	reg_process_ht_flags(wiphy);
	if (wiphy->reg_notifier)
		wiphy->reg_notifier(wiphy, last_request);
}

void regulatory_update(struct wiphy *wiphy,
		       enum nl80211_reg_initiator setby)
{
	mutex_lock(&reg_mutex);
	if (last_request)
		wiphy_update_regulatory(wiphy, last_request->initiator);
	else
		wiphy_update_regulatory(wiphy, setby);
	mutex_unlock(&reg_mutex);
}

static void update_all_wiphy_regulatory(enum nl80211_reg_initiator initiator)
{
	struct cfg80211_registered_device *rdev;
	struct wiphy *wiphy;

	list_for_each_entry(rdev, &cfg80211_rdev_list, list) {
		wiphy = &rdev->wiphy;
		wiphy_update_regulatory(wiphy, initiator);
		/*
		 * Regulatory updates set by CORE are ignored for custom
		 * regulatory cards. Let us notify the changes to the driver,
		 * as some drivers used this to restore its orig_* reg domain.
		 */
		if (initiator == NL80211_REGDOM_SET_BY_CORE &&
		    wiphy->flags & WIPHY_FLAG_CUSTOM_REGULATORY &&
		    wiphy->reg_notifier)
			wiphy->reg_notifier(wiphy, last_request);
	}
}

static void handle_channel_custom(struct wiphy *wiphy,
				  enum ieee80211_band band,
				  unsigned int chan_idx,
				  const struct ieee80211_regdomain *regd)
{
	int r;
	u32 desired_bw_khz = MHZ_TO_KHZ(20);
	u32 bw_flags = 0;
	const struct ieee80211_reg_rule *reg_rule = NULL;
	const struct ieee80211_power_rule *power_rule = NULL;
	const struct ieee80211_freq_range *freq_range = NULL;
	struct ieee80211_supported_band *sband;
	struct ieee80211_channel *chan;

	assert_reg_lock();

	sband = wiphy->bands[band];
	BUG_ON(chan_idx >= sband->n_channels);
	chan = &sband->channels[chan_idx];

	r = freq_reg_info_regd(wiphy,
			       MHZ_TO_KHZ(chan->center_freq),
			       desired_bw_khz,
			       &reg_rule,
			       regd);

	if (r) {
		REG_DBG_PRINT("Disabling freq %d MHz as custom "
			      "regd has no rule that fits a %d MHz "
			      "wide channel\n",
			      chan->center_freq,
			      KHZ_TO_MHZ(desired_bw_khz));
		chan->orig_flags |= IEEE80211_CHAN_DISABLED;
		chan->flags = chan->orig_flags;
		return;
	}

	chan_reg_rule_print_dbg(chan, desired_bw_khz, reg_rule);

	power_rule = &reg_rule->power_rule;
	freq_range = &reg_rule->freq_range;

	if (freq_range->max_bandwidth_khz < MHZ_TO_KHZ(40))
		bw_flags = IEEE80211_CHAN_NO_HT40;

	chan->flags |= map_regdom_flags(reg_rule->flags) | bw_flags;
	chan->max_antenna_gain = (int) MBI_TO_DBI(power_rule->max_antenna_gain);
	chan->max_power = (int) MBM_TO_DBM(power_rule->max_eirp);
}

static void handle_band_custom(struct wiphy *wiphy, enum ieee80211_band band,
			       const struct ieee80211_regdomain *regd)
{
	unsigned int i;
	struct ieee80211_supported_band *sband;

	BUG_ON(!wiphy->bands[band]);
	sband = wiphy->bands[band];

	for (i = 0; i < sband->n_channels; i++)
		handle_channel_custom(wiphy, band, i, regd);
}

/* Used by drivers prior to wiphy registration */
void wiphy_apply_custom_regulatory(struct wiphy *wiphy,
				   const struct ieee80211_regdomain *regd)
{
	enum ieee80211_band band;
	unsigned int bands_set = 0;

	mutex_lock(&reg_mutex);
	for (band = 0; band < IEEE80211_NUM_BANDS; band++) {
		if (!wiphy->bands[band])
			continue;
		handle_band_custom(wiphy, band, regd);
		bands_set++;
	}
	mutex_unlock(&reg_mutex);

	/*
	 * no point in calling this if it won't have any effect
	 * on your device's supportd bands.
	 */
	WARN_ON(!bands_set);
}
EXPORT_SYMBOL(wiphy_apply_custom_regulatory);

/*
 * Return value which can be used by ignore_request() to indicate
 * it has been determined we should intersect two regulatory domains
 */
#define REG_INTERSECT	1

/* This has the logic which determines when a new request
 * should be ignored. */
static int ignore_request(struct wiphy *wiphy,
			  struct regulatory_request *pending_request)
{
	struct wiphy *last_wiphy = NULL;

	assert_cfg80211_lock();

	/* All initial requests are respected */
	if (!last_request)
		return 0;

	switch (pending_request->initiator) {
	case NL80211_REGDOM_SET_BY_CORE:
		return 0;
	case NL80211_REGDOM_SET_BY_COUNTRY_IE:
		if (wiphy->country_ie_pref & NL80211_COUNTRY_IE_IGNORE_CORE)
			return -EALREADY;

		last_wiphy = wiphy_idx_to_wiphy(last_request->wiphy_idx);

		if (unlikely(!is_an_alpha2(pending_request->alpha2)))
			return -EINVAL;
		if (last_request->initiator ==
		    NL80211_REGDOM_SET_BY_COUNTRY_IE) {
			if (last_wiphy != wiphy) {
				/*
				 * Two cards with two APs claiming different
				 * Country IE alpha2s. We could
				 * intersect them, but that seems unlikely
				 * to be correct. Reject second one for now.
				 */
				if (regdom_changes(pending_request->alpha2))
					return -EOPNOTSUPP;
				return -EALREADY;
			}
			/*
			 * Two consecutive Country IE hints on the same wiphy.
			 * This should be picked up early by the driver/stack
			 */
			if (WARN_ON(regdom_changes(pending_request->alpha2)))
				return 0;
			return -EALREADY;
		}
		return 0;
	case NL80211_REGDOM_SET_BY_DRIVER:
		if (last_request->initiator == NL80211_REGDOM_SET_BY_CORE) {
			if (regdom_changes(pending_request->alpha2))
				return 0;
			return -EALREADY;
		}

		/*
		 * This would happen if you unplug and plug your card
		 * back in or if you add a new device for which the previously
		 * loaded card also agrees on the regulatory domain.
		 */
		if (last_request->initiator == NL80211_REGDOM_SET_BY_DRIVER &&
		    !regdom_changes(pending_request->alpha2))
			return -EALREADY;

		return REG_INTERSECT;
	case NL80211_REGDOM_SET_BY_USER:
		if (last_request->initiator == NL80211_REGDOM_SET_BY_COUNTRY_IE)
			return REG_INTERSECT;
		/*
		 * If the user knows better the user should set the regdom
		 * to their country before the IE is picked up
		 */
		if (last_request->initiator == NL80211_REGDOM_SET_BY_USER &&
			  last_request->intersect)
			return -EOPNOTSUPP;
		/*
		 * Process user requests only after previous user/driver/core
		 * requests have been processed
		 */
		if ((last_request->initiator == NL80211_REGDOM_SET_BY_CORE ||
		     last_request->initiator == NL80211_REGDOM_SET_BY_DRIVER ||
		     last_request->initiator == NL80211_REGDOM_SET_BY_USER)) {
			if (last_request->intersect) {
				if (!is_cfg80211_regdom_intersected())
					return -EAGAIN;
			} else if (regdom_changes(last_request->alpha2)) {
				return -EAGAIN;
			}
		}

		if (!regdom_changes(pending_request->alpha2))
			return -EALREADY;

		return 0;
	}

	return -EINVAL;
}

static void reg_set_request_processed(void)
{
	bool need_more_processing = false;

	last_request->processed = true;

	spin_lock(&reg_requests_lock);
	if (!list_empty(&reg_requests_list))
		need_more_processing = true;
	spin_unlock(&reg_requests_lock);

	if (last_request->initiator == NL80211_REGDOM_SET_BY_USER)
		cancel_delayed_work(&reg_timeout);

	if (need_more_processing)
		schedule_work(&reg_work);
}

/**
 * __regulatory_hint - hint to the wireless core a regulatory domain
 * @wiphy: if the hint comes from country information from an AP, this
 *	is required to be set to the wiphy that received the information
 * @pending_request: the regulatory request currently being processed
 *
 * The Wireless subsystem can use this function to hint to the wireless core
 * what it believes should be the current regulatory domain.
 *
 * Returns zero if all went fine, %-EALREADY if a regulatory domain had
 * already been set or other standard error codes.
 *
 * Caller must hold &cfg80211_mutex and &reg_mutex
 */
static int __regulatory_hint(struct wiphy *wiphy,
			     struct regulatory_request *pending_request)
{
	bool intersect = false;
	int r = 0;

	assert_cfg80211_lock();

	r = ignore_request(wiphy, pending_request);

	if (r == REG_INTERSECT) {
		if (pending_request->initiator ==
		    NL80211_REGDOM_SET_BY_DRIVER) {
			r = reg_copy_regd(&wiphy->regd, cfg80211_regdomain);
			if (r) {
				kfree(pending_request);
				return r;
			}
		}
		intersect = true;
	} else if (r) {
		/*
		 * If the regulatory domain being requested by the
		 * driver has already been set just copy it to the
		 * wiphy
		 */
		if (r == -EALREADY &&
		    pending_request->initiator ==
		    NL80211_REGDOM_SET_BY_DRIVER) {
			r = reg_copy_regd(&wiphy->regd, cfg80211_regdomain);
			if (r) {
				kfree(pending_request);
				return r;
			}
			r = -EALREADY;
			goto new_request;
		}
		kfree(pending_request);
		return r;
	}

new_request:
	if (last_request != &core_request_world)
		kfree(last_request);

	last_request = pending_request;
	last_request->intersect = intersect;

	pending_request = NULL;

	if (last_request->initiator == NL80211_REGDOM_SET_BY_USER) {
		user_alpha2[0] = last_request->alpha2[0];
		user_alpha2[1] = last_request->alpha2[1];
	}

	/* When r == REG_INTERSECT we do need to call CRDA */
	if (r < 0) {
		/*
		 * Since CRDA will not be called in this case as we already
		 * have applied the requested regulatory domain before we just
		 * inform userspace we have processed the request
		 */
		if (r == -EALREADY) {
			nl80211_send_reg_change_event(last_request);
			reg_set_request_processed();
		}
		return r;
	}

	return call_crda(last_request->alpha2);
}

/* This processes *all* regulatory hints */
static void reg_process_hint(struct regulatory_request *reg_request,
			     enum nl80211_reg_initiator reg_initiator)
{
	int r = 0;
	struct wiphy *wiphy = NULL;

	BUG_ON(!reg_request->alpha2);

	if (wiphy_idx_valid(reg_request->wiphy_idx))
		wiphy = wiphy_idx_to_wiphy(reg_request->wiphy_idx);

	if ((reg_initiator == NL80211_REGDOM_SET_BY_DRIVER ||
	     reg_initiator == NL80211_REGDOM_SET_BY_COUNTRY_IE) && !wiphy) {
		kfree(reg_request);
		return;
	}

	r = __regulatory_hint(wiphy, reg_request);
	/* This is required so that the orig_* parameters are saved */
	if (r == -EALREADY && wiphy &&
	    wiphy->flags & WIPHY_FLAG_STRICT_REGULATORY) {
		wiphy_update_regulatory(wiphy, reg_initiator);
		return;
	}

	/*
	 * We only time out user hints, given that they should be the only
	 * source of bogus requests.
	 */
	if (r != -EALREADY &&
	    reg_initiator == NL80211_REGDOM_SET_BY_USER)
		schedule_delayed_work(&reg_timeout, msecs_to_jiffies(3142));
}

/*
 * Processes regulatory hints, this is all the NL80211_REGDOM_SET_BY_*
 * Regulatory hints come on a first come first serve basis and we
 * must process each one atomically.
 */
static void reg_process_pending_hints(void)
{
	struct regulatory_request *reg_request;

	mutex_lock(&cfg80211_mutex);
	mutex_lock(&reg_mutex);

	/* When last_request->processed becomes true this will be rescheduled */
	if (last_request && !last_request->processed) {
		REG_DBG_PRINT("Pending regulatory request, waiting "
			      "for it to be processed...\n");
		goto out;
	}

	spin_lock(&reg_requests_lock);

	if (list_empty(&reg_requests_list)) {
		spin_unlock(&reg_requests_lock);
		goto out;
	}

	reg_request = list_first_entry(&reg_requests_list,
				       struct regulatory_request,
				       list);
	list_del_init(&reg_request->list);

	spin_unlock(&reg_requests_lock);

	reg_process_hint(reg_request, reg_request->initiator);

out:
	mutex_unlock(&reg_mutex);
	mutex_unlock(&cfg80211_mutex);
}

/* Processes beacon hints -- this has nothing to do with country IEs */
static void reg_process_pending_beacon_hints(void)
{
	struct cfg80211_registered_device *rdev;
	struct reg_beacon *pending_beacon, *tmp;

	/*
	 * No need to hold the reg_mutex here as we just touch wiphys
	 * and do not read or access regulatory variables.
	 */
	mutex_lock(&cfg80211_mutex);

	/* This goes through the _pending_ beacon list */
	spin_lock_bh(&reg_pending_beacons_lock);

	if (list_empty(&reg_pending_beacons)) {
		spin_unlock_bh(&reg_pending_beacons_lock);
		goto out;
	}

	list_for_each_entry_safe(pending_beacon, tmp,
				 &reg_pending_beacons, list) {

		list_del_init(&pending_beacon->list);

		/* Applies the beacon hint to current wiphys */
		list_for_each_entry(rdev, &cfg80211_rdev_list, list)
			wiphy_update_new_beacon(&rdev->wiphy, pending_beacon);

		/* Remembers the beacon hint for new wiphys or reg changes */
		list_add_tail(&pending_beacon->list, &reg_beacon_list);
	}

	spin_unlock_bh(&reg_pending_beacons_lock);
out:
	mutex_unlock(&cfg80211_mutex);
}

static void reg_todo(struct work_struct *work)
{
	reg_process_pending_hints();
	reg_process_pending_beacon_hints();
}

static void queue_regulatory_request(struct regulatory_request *request)
{
	if (isalpha(request->alpha2[0]))
		request->alpha2[0] = toupper(request->alpha2[0]);
	if (isalpha(request->alpha2[1]))
		request->alpha2[1] = toupper(request->alpha2[1]);

	spin_lock(&reg_requests_lock);
	list_add_tail(&request->list, &reg_requests_list);
	spin_unlock(&reg_requests_lock);

	schedule_work(&reg_work);
}

/*
 * Core regulatory hint -- happens during cfg80211_init()
 * and when we restore regulatory settings.
 */
static int regulatory_hint_core(const char *alpha2)
{
	struct regulatory_request *request;

	request = kzalloc(sizeof(struct regulatory_request),
			  GFP_KERNEL);
	if (!request)
		return -ENOMEM;

	request->alpha2[0] = alpha2[0];
	request->alpha2[1] = alpha2[1];
	request->initiator = NL80211_REGDOM_SET_BY_CORE;

	queue_regulatory_request(request);

	return 0;
}

/* User hints */
int regulatory_hint_user(const char *alpha2)
{
	struct regulatory_request *request;

	BUG_ON(!alpha2);

	request = kzalloc(sizeof(struct regulatory_request), GFP_KERNEL);
	if (!request)
		return -ENOMEM;

	request->wiphy_idx = WIPHY_IDX_STALE;
	request->alpha2[0] = alpha2[0];
	request->alpha2[1] = alpha2[1];
	request->initiator = NL80211_REGDOM_SET_BY_USER;

	queue_regulatory_request(request);

	return 0;
}
EXPORT_SYMBOL(regulatory_hint_user);

/* Driver hints */
int regulatory_hint(struct wiphy *wiphy, const char *alpha2)
{
	struct regulatory_request *request;

	BUG_ON(!alpha2);
	BUG_ON(!wiphy);

	request = kzalloc(sizeof(struct regulatory_request), GFP_KERNEL);
	if (!request)
		return -ENOMEM;

	request->wiphy_idx = get_wiphy_idx(wiphy);

	/* Must have registered wiphy first */
	BUG_ON(!wiphy_idx_valid(request->wiphy_idx));

	request->alpha2[0] = alpha2[0];
	request->alpha2[1] = alpha2[1];
	request->initiator = NL80211_REGDOM_SET_BY_DRIVER;

	queue_regulatory_request(request);

	return 0;
}
EXPORT_SYMBOL(regulatory_hint);

/*
 * We hold wdev_lock() here so we cannot hold cfg80211_mutex() and
 * therefore cannot iterate over the rdev list here.
 */
void regulatory_hint_11d(struct wiphy *wiphy,
			 enum ieee80211_band band,
			 u8 *country_ie,
			 u8 country_ie_len)
{
	char alpha2[2];
	enum environment_cap env = ENVIRON_ANY;
	struct regulatory_request *request;

	/* Driver does not want the CORE to change the channel
	 * flags based on the country IE of connected BSS
	 */
	if (wiphy->flags & WIPHY_FLAG_DISABLE_11D_HINT_FROM_CORE)
		return;

	mutex_lock(&reg_mutex);

	if (unlikely(!last_request))
		goto out;

	/* IE len must be evenly divisible by 2 */
	if (country_ie_len & 0x01)
		goto out;

	if (country_ie_len < IEEE80211_COUNTRY_IE_MIN_LEN)
		goto out;

	alpha2[0] = country_ie[0];
	alpha2[1] = country_ie[1];

	if (country_ie[2] == 'I')
		env = ENVIRON_INDOOR;
	else if (country_ie[2] == 'O')
		env = ENVIRON_OUTDOOR;

	/*
	 * We will run this only upon a successful connection on cfg80211.
	 * We leave conflict resolution to the workqueue, where can hold
	 * cfg80211_mutex.
	 */
	if (likely(last_request->initiator ==
	    NL80211_REGDOM_SET_BY_COUNTRY_IE &&
	    wiphy_idx_valid(last_request->wiphy_idx)))
		goto out;

	request = kzalloc(sizeof(struct regulatory_request), GFP_KERNEL);
	if (!request)
		goto out;

	request->wiphy_idx = get_wiphy_idx(wiphy);
	request->alpha2[0] = alpha2[0];
	request->alpha2[1] = alpha2[1];
	request->initiator = NL80211_REGDOM_SET_BY_COUNTRY_IE;
	request->country_ie_env = env;

	mutex_unlock(&reg_mutex);

	queue_regulatory_request(request);

	return;

out:
	mutex_unlock(&reg_mutex);
}

static void restore_alpha2(char *alpha2, bool reset_user)
{
	/* indicates there is no alpha2 to consider for restoration */
	alpha2[0] = '9';
	alpha2[1] = '7';

	/* The user setting has precedence over the module parameter */
	if (is_user_regdom_saved()) {
		/* Unless we're asked to ignore it and reset it */
		if (reset_user) {
			REG_DBG_PRINT("Restoring regulatory settings "
			       "including user preference\n");
			user_alpha2[0] = '9';
			user_alpha2[1] = '7';

			/*
			 * If we're ignoring user settings, we still need to
			 * check the module parameter to ensure we put things
			 * back as they were for a full restore.
			 */
			if (!is_world_regdom(ieee80211_regdom)) {
				REG_DBG_PRINT("Keeping preference on "
				       "module parameter ieee80211_regdom: %c%c\n",
				       ieee80211_regdom[0],
				       ieee80211_regdom[1]);
				alpha2[0] = ieee80211_regdom[0];
				alpha2[1] = ieee80211_regdom[1];
			}
		} else {
			REG_DBG_PRINT("Restoring regulatory settings "
			       "while preserving user preference for: %c%c\n",
			       user_alpha2[0],
			       user_alpha2[1]);
			alpha2[0] = user_alpha2[0];
			alpha2[1] = user_alpha2[1];
		}
	} else if (!is_world_regdom(ieee80211_regdom)) {
		REG_DBG_PRINT("Keeping preference on "
		       "module parameter ieee80211_regdom: %c%c\n",
		       ieee80211_regdom[0],
		       ieee80211_regdom[1]);
		alpha2[0] = ieee80211_regdom[0];
		alpha2[1] = ieee80211_regdom[1];
	} else
		REG_DBG_PRINT("Restoring regulatory settings\n");
}

static void restore_custom_reg_settings(struct wiphy *wiphy)
{
	struct ieee80211_supported_band *sband;
	enum ieee80211_band band;
	struct ieee80211_channel *chan;
	int i;

	for (band = 0; band < IEEE80211_NUM_BANDS; band++) {
		sband = wiphy->bands[band];
		if (!sband)
			continue;
		for (i = 0; i < sband->n_channels; i++) {
			chan = &sband->channels[i];
			chan->flags = chan->orig_flags;
			chan->max_antenna_gain = chan->orig_mag;
			chan->max_power = chan->orig_mpwr;
		}
	}
}

/*
 * Restoring regulatory settings involves ingoring any
 * possibly stale country IE information and user regulatory
 * settings if so desired, this includes any beacon hints
 * learned as we could have traveled outside to another country
 * after disconnection. To restore regulatory settings we do
 * exactly what we did at bootup:
 *
 *   - send a core regulatory hint
 *   - send a user regulatory hint if applicable
 *
 * Device drivers that send a regulatory hint for a specific country
 * keep their own regulatory domain on wiphy->regd so that does does
 * not need to be remembered.
 */
static void restore_regulatory_settings(bool reset_user)
{
	char alpha2[2];
	char world_alpha2[2];
	struct reg_beacon *reg_beacon, *btmp;
	struct regulatory_request *reg_request, *tmp;
	LIST_HEAD(tmp_reg_req_list);
	struct cfg80211_registered_device *rdev;

	mutex_lock(&cfg80211_mutex);
	mutex_lock(&reg_mutex);

	reset_regdomains(true);
	restore_alpha2(alpha2, reset_user);

	/*
	 * If there's any pending requests we simply
	 * stash them to a temporary pending queue and
	 * add then after we've restored regulatory
	 * settings.
	 */
	spin_lock(&reg_requests_lock);
	if (!list_empty(&reg_requests_list)) {
		list_for_each_entry_safe(reg_request, tmp,
					 &reg_requests_list, list) {
			if (reg_request->initiator !=
			    NL80211_REGDOM_SET_BY_USER)
				continue;
			list_del(&reg_request->list);
			list_add_tail(&reg_request->list, &tmp_reg_req_list);
		}
	}
	spin_unlock(&reg_requests_lock);

	/* Clear beacon hints */
	spin_lock_bh(&reg_pending_beacons_lock);
	if (!list_empty(&reg_pending_beacons)) {
		list_for_each_entry_safe(reg_beacon, btmp,
					 &reg_pending_beacons, list) {
			list_del(&reg_beacon->list);
			kfree(reg_beacon);
		}
	}
	spin_unlock_bh(&reg_pending_beacons_lock);

	if (!list_empty(&reg_beacon_list)) {
		list_for_each_entry_safe(reg_beacon, btmp,
					 &reg_beacon_list, list) {
			list_del(&reg_beacon->list);
			kfree(reg_beacon);
		}
	}

	/* First restore to the basic regulatory settings */
	cfg80211_regdomain = cfg80211_world_regdom;
	world_alpha2[0] = cfg80211_regdomain->alpha2[0];
	world_alpha2[1] = cfg80211_regdomain->alpha2[1];

	list_for_each_entry(rdev, &cfg80211_rdev_list, list) {
		if (rdev->wiphy.flags & WIPHY_FLAG_CUSTOM_REGULATORY)
			restore_custom_reg_settings(&rdev->wiphy);
	}

	mutex_unlock(&reg_mutex);
	mutex_unlock(&cfg80211_mutex);

	regulatory_hint_core(world_alpha2);

	/*
	 * This restores the ieee80211_regdom module parameter
	 * preference or the last user requested regulatory
	 * settings, user regulatory settings takes precedence.
	 */
	if (is_an_alpha2(alpha2))
		regulatory_hint_user(user_alpha2);

	if (list_empty(&tmp_reg_req_list))
		return;

	mutex_lock(&cfg80211_mutex);
	mutex_lock(&reg_mutex);

	spin_lock(&reg_requests_lock);
	list_for_each_entry_safe(reg_request, tmp, &tmp_reg_req_list, list) {
		REG_DBG_PRINT("Adding request for country %c%c back "
			      "into the queue\n",
			      reg_request->alpha2[0],
			      reg_request->alpha2[1]);
		list_del(&reg_request->list);
		list_add_tail(&reg_request->list, &reg_requests_list);
	}
	spin_unlock(&reg_requests_lock);

	mutex_unlock(&reg_mutex);
	mutex_unlock(&cfg80211_mutex);

	REG_DBG_PRINT("Kicking the queue\n");

	schedule_work(&reg_work);
}

void regulatory_hint_disconnect(void)
{
	REG_DBG_PRINT("All devices are disconnected, going to "
		      "restore regulatory settings\n");
	restore_regulatory_settings(false);
}

static bool freq_is_chan_12_13_14(u16 freq)
{
	if (freq == ieee80211_channel_to_frequency(12, IEEE80211_BAND_2GHZ) ||
	    freq == ieee80211_channel_to_frequency(13, IEEE80211_BAND_2GHZ) ||
	    freq == ieee80211_channel_to_frequency(14, IEEE80211_BAND_2GHZ))
		return true;
	return false;
}

int regulatory_hint_found_beacon(struct wiphy *wiphy,
				 struct ieee80211_channel *beacon_chan,
				 gfp_t gfp)
{
	struct reg_beacon *reg_beacon;

	if (likely((beacon_chan->beacon_found ||
	    (beacon_chan->flags & IEEE80211_CHAN_RADAR) ||
	    (beacon_chan->band == IEEE80211_BAND_2GHZ &&
	     !freq_is_chan_12_13_14(beacon_chan->center_freq)))))
		return 0;

	reg_beacon = kzalloc(sizeof(struct reg_beacon), gfp);
	if (!reg_beacon)
		return -ENOMEM;

	REG_DBG_PRINT("Found new beacon on "
		      "frequency: %d MHz (Ch %d) on %s\n",
		      beacon_chan->center_freq,
		      ieee80211_frequency_to_channel(beacon_chan->center_freq),
		      wiphy_name(wiphy));

	memcpy(&reg_beacon->chan, beacon_chan,
		sizeof(struct ieee80211_channel));


	/*
	 * Since we can be called from BH or and non-BH context
	 * we must use spin_lock_bh()
	 */
	spin_lock_bh(&reg_pending_beacons_lock);
	list_add_tail(&reg_beacon->list, &reg_pending_beacons);
	spin_unlock_bh(&reg_pending_beacons_lock);

	schedule_work(&reg_work);

	return 0;
}

static void print_rd_rules(const struct ieee80211_regdomain *rd)
{
	unsigned int i;
	const struct ieee80211_reg_rule *reg_rule = NULL;
	const struct ieee80211_freq_range *freq_range = NULL;
	const struct ieee80211_power_rule *power_rule = NULL;

	pr_info("  (start_freq - end_freq @ bandwidth), (max_antenna_gain, max_eirp)\n");

	for (i = 0; i < rd->n_reg_rules; i++) {
		reg_rule = &rd->reg_rules[i];
		freq_range = &reg_rule->freq_range;
		power_rule = &reg_rule->power_rule;

		/*
		 * There may not be documentation for max antenna gain
		 * in certain regions
		 */
		if (power_rule->max_antenna_gain)
			pr_info("  (%d KHz - %d KHz @ %d KHz), (%d mBi, %d mBm)\n",
				freq_range->start_freq_khz,
				freq_range->end_freq_khz,
				freq_range->max_bandwidth_khz,
				power_rule->max_antenna_gain,
				power_rule->max_eirp);
		else
			pr_info("  (%d KHz - %d KHz @ %d KHz), (N/A, %d mBm)\n",
				freq_range->start_freq_khz,
				freq_range->end_freq_khz,
				freq_range->max_bandwidth_khz,
				power_rule->max_eirp);
	}
}

bool reg_supported_dfs_region(u8 dfs_region)
{
	switch (dfs_region) {
	case NL80211_DFS_UNSET:
	case NL80211_DFS_FCC:
	case NL80211_DFS_ETSI:
	case NL80211_DFS_JP:
		return true;
	default:
		REG_DBG_PRINT("Ignoring uknown DFS master region: %d\n",
			      dfs_region);
		return false;
	}
}

static void print_dfs_region(u8 dfs_region)
{
	if (!dfs_region)
		return;

	switch (dfs_region) {
	case NL80211_DFS_FCC:
		pr_info(" DFS Master region FCC");
		break;
	case NL80211_DFS_ETSI:
		pr_info(" DFS Master region ETSI");
		break;
	case NL80211_DFS_JP:
		pr_info(" DFS Master region JP");
		break;
	default:
		pr_info(" DFS Master region Uknown");
		break;
	}
}

static void print_regdomain(const struct ieee80211_regdomain *rd)
{

	if (is_intersected_alpha2(rd->alpha2)) {

		if (last_request->initiator ==
		    NL80211_REGDOM_SET_BY_COUNTRY_IE) {
			struct cfg80211_registered_device *rdev;
			rdev = cfg80211_rdev_by_wiphy_idx(
				last_request->wiphy_idx);
			if (rdev) {
				pr_info("Current regulatory domain updated by AP to: %c%c\n",
					rdev->country_ie_alpha2[0],
					rdev->country_ie_alpha2[1]);
			} else
				pr_info("Current regulatory domain intersected:\n");
		} else
			pr_info("Current regulatory domain intersected:\n");
	} else if (is_world_regdom(rd->alpha2))
		pr_info("World regulatory domain updated:\n");
	else {
		if (is_unknown_alpha2(rd->alpha2))
			pr_info("Regulatory domain changed to driver built-in settings (unknown country)\n");
		else
			pr_info("Regulatory domain changed to country: %c%c\n",
				rd->alpha2[0], rd->alpha2[1]);
	}
	print_dfs_region(rd->dfs_region);
	print_rd_rules(rd);
}

static void print_regdomain_info(const struct ieee80211_regdomain *rd)
{
	pr_info("Regulatory domain: %c%c\n", rd->alpha2[0], rd->alpha2[1]);
	print_rd_rules(rd);
}

/* Takes ownership of rd only if it doesn't fail */
static int __set_regdom(const struct ieee80211_regdomain *rd)
{
	const struct ieee80211_regdomain *intersected_rd = NULL;
	struct cfg80211_registered_device *rdev = NULL;
	struct wiphy *request_wiphy;
	/* Some basic sanity checks first */

	if (is_world_regdom(rd->alpha2)) {
		if (WARN_ON(!reg_is_valid_request(rd->alpha2)))
			return -EINVAL;
		update_world_regdomain(rd);
		return 0;
	}

	if (!is_alpha2_set(rd->alpha2) && !is_an_alpha2(rd->alpha2) &&
			!is_unknown_alpha2(rd->alpha2))
		return -EINVAL;

	if (!last_request)
		return -EINVAL;

	/*
	 * Lets only bother proceeding on the same alpha2 if the current
	 * rd is non static (it means CRDA was present and was used last)
	 * and the pending request came in from a country IE
	 */
	if (last_request->initiator != NL80211_REGDOM_SET_BY_COUNTRY_IE) {
		/*
		 * If someone else asked us to change the rd lets only bother
		 * checking if the alpha2 changes if CRDA was already called
		 */
		if (!regdom_changes(rd->alpha2))
			return -EALREADY;
	}

	/*
	 * Now lets set the regulatory domain, update all driver channels
	 * and finally inform them of what we have done, in case they want
	 * to review or adjust their own settings based on their own
	 * internal EEPROM data
	 */

	if (WARN_ON(!reg_is_valid_request(rd->alpha2)))
		return -EINVAL;

	if (!is_valid_rd(rd)) {
		pr_err("Invalid regulatory domain detected:\n");
		print_regdomain_info(rd);
		return -EINVAL;
	}

	request_wiphy = wiphy_idx_to_wiphy(last_request->wiphy_idx);
	if (!request_wiphy &&
	    (last_request->initiator == NL80211_REGDOM_SET_BY_DRIVER ||
	     last_request->initiator == NL80211_REGDOM_SET_BY_COUNTRY_IE)) {
		schedule_delayed_work(&reg_timeout, 0);
		return -ENODEV;
	}

	if (!last_request->intersect) {
		int r;

		if (last_request->initiator != NL80211_REGDOM_SET_BY_DRIVER) {
			reset_regdomains(false);
			cfg80211_regdomain = rd;
			return 0;
		}

		/*
		 * For a driver hint, lets copy the regulatory domain the
		 * driver wanted to the wiphy to deal with conflicts
		 */

		/*
		 * Userspace could have sent two replies with only
		 * one kernel request.
		 */
		if (request_wiphy->regd)
			return -EALREADY;

		r = reg_copy_regd(&request_wiphy->regd, rd);
		if (r)
			return r;

		reset_regdomains(false);
		cfg80211_regdomain = rd;
		return 0;
	}

	/* Intersection requires a bit more work */

	if (last_request->initiator != NL80211_REGDOM_SET_BY_COUNTRY_IE) {

		intersected_rd = regdom_intersect(rd, cfg80211_regdomain);
		if (!intersected_rd)
			return -EINVAL;

		/*
		 * We can trash what CRDA provided now.
		 * However if a driver requested this specific regulatory
		 * domain we keep it for its private use
		 */
		if (last_request->initiator == NL80211_REGDOM_SET_BY_DRIVER) {
			const struct ieee80211_regdomain *tmp;

			tmp = request_wiphy->regd;
			request_wiphy->regd = rd;
			kfree(tmp);
		} else {
			kfree(rd);
		}

		rd = NULL;

		reset_regdomains(false);
		cfg80211_regdomain = intersected_rd;

		return 0;
	}

	if (!intersected_rd)
		return -EINVAL;

	rdev = wiphy_to_dev(request_wiphy);

	rdev->country_ie_alpha2[0] = rd->alpha2[0];
	rdev->country_ie_alpha2[1] = rd->alpha2[1];
	rdev->env = last_request->country_ie_env;

	BUG_ON(intersected_rd == rd);

	kfree(rd);
	rd = NULL;

	reset_regdomains(false);
	cfg80211_regdomain = intersected_rd;

	return 0;
}


/*
 * Use this call to set the current regulatory domain. Conflicts with
 * multiple drivers can be ironed out later. Caller must've already
 * kmalloc'd the rd structure. Caller must hold cfg80211_mutex
 */
int set_regdom(const struct ieee80211_regdomain *rd)
{
	int r;

	assert_cfg80211_lock();

	mutex_lock(&reg_mutex);

	/* Note that this doesn't update the wiphys, this is done below */
	r = __set_regdom(rd);
	if (r) {
		if (r == -EALREADY)
			reg_set_request_processed();

		kfree(rd);
		mutex_unlock(&reg_mutex);
		return r;
	}

	/* This would make this whole thing pointless */
	if (!last_request->intersect)
		BUG_ON(rd != cfg80211_regdomain);

	/* update all wiphys now with the new established regulatory domain */
	update_all_wiphy_regulatory(last_request->initiator);

	print_regdomain(cfg80211_regdomain);

	nl80211_send_reg_change_event(last_request);

	reg_set_request_processed();

	mutex_unlock(&reg_mutex);

	return r;
}

#ifdef CONFIG_HOTPLUG
int reg_device_uevent(struct device *dev, struct kobj_uevent_env *env)
{
	if (last_request && !last_request->processed) {
		if (add_uevent_var(env, "COUNTRY=%c%c",
				   last_request->alpha2[0],
				   last_request->alpha2[1]))
			return -ENOMEM;
	}

	return 0;
}
#else
int reg_device_uevent(struct device *dev, struct kobj_uevent_env *env)
{
	return -ENODEV;
}
#endif /* CONFIG_HOTPLUG */

/* Caller must hold cfg80211_mutex */
void reg_device_remove(struct wiphy *wiphy)
{
	struct wiphy *request_wiphy = NULL;

	assert_cfg80211_lock();

	mutex_lock(&reg_mutex);

	kfree(wiphy->regd);

	if (last_request)
		request_wiphy = wiphy_idx_to_wiphy(last_request->wiphy_idx);

	if (!request_wiphy || request_wiphy != wiphy)
		goto out;

	last_request->wiphy_idx = WIPHY_IDX_STALE;
	last_request->country_ie_env = ENVIRON_ANY;
out:
	mutex_unlock(&reg_mutex);
}

static void reg_timeout_work(struct work_struct *work)
{
	REG_DBG_PRINT("Timeout while waiting for CRDA to reply, "
		      "restoring regulatory settings\n");
	restore_regulatory_settings(true);
}

int __init regulatory_init(void)
{
	int err = 0;

	reg_pdev = platform_device_register_simple("regulatory", 0, NULL, 0);
	if (IS_ERR(reg_pdev))
		return PTR_ERR(reg_pdev);

	reg_pdev->dev.type = &reg_device_type;

	spin_lock_init(&reg_requests_lock);
	spin_lock_init(&reg_pending_beacons_lock);

	reg_regdb_size_check();

	cfg80211_regdomain = cfg80211_world_regdom;

	user_alpha2[0] = '9';
	user_alpha2[1] = '7';

	/* We always try to get an update for the static regdomain */
	err = regulatory_hint_core(cfg80211_regdomain->alpha2);
	if (err) {
		if (err == -ENOMEM)
			return err;
		/*
		 * N.B. kobject_uevent_env() can fail mainly for when we're out
		 * memory which is handled and propagated appropriately above
		 * but it can also fail during a netlink_broadcast() or during
		 * early boot for call_usermodehelper(). For now treat these
		 * errors as non-fatal.
		 */
		pr_err("kobject_uevent_env() was unable to call CRDA during init\n");
#ifdef CONFIG_CFG80211_REG_DEBUG
		/* We want to find out exactly why when debugging */
		WARN_ON(err);
#endif
	}

	/*
	 * Finally, if the user set the module parameter treat it
	 * as a user hint.
	 */
	if (!is_world_regdom(ieee80211_regdom))
		regulatory_hint_user(ieee80211_regdom);

	return 0;
}

void /* __init_or_exit */ regulatory_exit(void)
{
	struct regulatory_request *reg_request, *tmp;
	struct reg_beacon *reg_beacon, *btmp;

	cancel_work_sync(&reg_work);
	cancel_delayed_work_sync(&reg_timeout);

	mutex_lock(&cfg80211_mutex);
	mutex_lock(&reg_mutex);

	reset_regdomains(true);

	dev_set_uevent_suppress(&reg_pdev->dev, true);

	platform_device_unregister(reg_pdev);

	spin_lock_bh(&reg_pending_beacons_lock);
	if (!list_empty(&reg_pending_beacons)) {
		list_for_each_entry_safe(reg_beacon, btmp,
					 &reg_pending_beacons, list) {
			list_del(&reg_beacon->list);
			kfree(reg_beacon);
		}
	}
	spin_unlock_bh(&reg_pending_beacons_lock);

	if (!list_empty(&reg_beacon_list)) {
		list_for_each_entry_safe(reg_beacon, btmp,
					 &reg_beacon_list, list) {
			list_del(&reg_beacon->list);
			kfree(reg_beacon);
		}
	}

	spin_lock(&reg_requests_lock);
	if (!list_empty(&reg_requests_list)) {
		list_for_each_entry_safe(reg_request, tmp,
					 &reg_requests_list, list) {
			list_del(&reg_request->list);
			kfree(reg_request);
		}
	}
	spin_unlock(&reg_requests_lock);

	mutex_unlock(&reg_mutex);
	mutex_unlock(&cfg80211_mutex);
}<|MERGE_RESOLUTION|>--- conflicted
+++ resolved
@@ -866,7 +866,6 @@
 		    r == -ERANGE)
 			return;
 
-<<<<<<< HEAD
 		if (last_request->initiator == NL80211_REGDOM_SET_BY_DRIVER &&
 		    request_wiphy && request_wiphy == wiphy &&
 		    request_wiphy->flags & WIPHY_FLAG_STRICT_REGULATORY) {
@@ -879,10 +878,6 @@
 			chan->center_freq);
 			chan->flags |= IEEE80211_CHAN_DISABLED;
 		}
-=======
-		REG_DBG_PRINT("Disabling freq %d MHz\n", chan->center_freq);
-		chan->flags |= IEEE80211_CHAN_DISABLED;
->>>>>>> 8861fd33
 		return;
 	}
 
@@ -918,13 +913,6 @@
 	chan->max_reg_power = (int) MBM_TO_DBM(power_rule->max_eirp);
 	if (chan->orig_mpwr) {
 		/*
-<<<<<<< HEAD
-		 * Devices that use NL80211_COUNTRY_IE_FOLLOW_POWER will always
-		 * follow the passed country IE power settings.
-		 */
-		if (initiator == NL80211_REGDOM_SET_BY_COUNTRY_IE &&
-		    wiphy->country_ie_pref & NL80211_COUNTRY_IE_FOLLOW_POWER)
-=======
 		 * Devices that have their own custom regulatory domain
 		 * but also use WIPHY_FLAG_STRICT_REGULATORY will follow the
 		 * passed country IE power settings.
@@ -932,7 +920,6 @@
 		if (initiator == NL80211_REGDOM_SET_BY_COUNTRY_IE &&
 		    wiphy->flags & WIPHY_FLAG_CUSTOM_REGULATORY &&
 		    wiphy->flags & WIPHY_FLAG_STRICT_REGULATORY)
->>>>>>> 8861fd33
 			chan->max_power = chan->max_reg_power;
 		else
 			chan->max_power = min(chan->orig_mpwr,
