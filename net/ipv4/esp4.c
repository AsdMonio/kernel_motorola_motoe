--- conflicted
+++ resolved
@@ -465,17 +465,10 @@
 	case XFRM_MODE_TRANSPORT:
 	case XFRM_MODE_BEET:
 		net_adj = sizeof(struct iphdr);
-<<<<<<< HEAD
 		break;
 	case XFRM_MODE_TUNNEL:
 		net_adj = 0;
 		break;
-=======
-		break;
-	case XFRM_MODE_TUNNEL:
-		net_adj = 0;
-		break;
->>>>>>> 8861fd33
 	default:
 		BUG();
 	}
