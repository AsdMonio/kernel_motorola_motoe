
#include <linux/ceph/ceph_debug.h>

#include <linux/err.h>
#include <linux/module.h>
#include <linux/random.h>
#include <linux/slab.h>

#include <linux/ceph/decode.h>
#include <linux/ceph/auth.h>

#include "crypto.h"
#include "auth_x.h"
#include "auth_x_protocol.h"

#define TEMP_TICKET_BUF_LEN	256

static void ceph_x_validate_tickets(struct ceph_auth_client *ac, int *pneed);

static int ceph_x_is_authenticated(struct ceph_auth_client *ac)
{
	struct ceph_x_info *xi = ac->private;
	int need;

	ceph_x_validate_tickets(ac, &need);
	dout("ceph_x_is_authenticated want=%d need=%d have=%d\n",
	     ac->want_keys, need, xi->have_keys);
	return (ac->want_keys & xi->have_keys) == ac->want_keys;
}

static int ceph_x_should_authenticate(struct ceph_auth_client *ac)
{
	struct ceph_x_info *xi = ac->private;
	int need;

	ceph_x_validate_tickets(ac, &need);
	dout("ceph_x_should_authenticate want=%d need=%d have=%d\n",
	     ac->want_keys, need, xi->have_keys);
	return need != 0;
}

static int ceph_x_encrypt_buflen(int ilen)
{
	return sizeof(struct ceph_x_encrypt_header) + ilen + 16 +
		sizeof(u32);
}

static int ceph_x_encrypt(struct ceph_crypto_key *secret,
			  void *ibuf, int ilen, void *obuf, size_t olen)
{
	struct ceph_x_encrypt_header head = {
		.struct_v = 1,
		.magic = cpu_to_le64(CEPHX_ENC_MAGIC)
	};
	size_t len = olen - sizeof(u32);
	int ret;

	ret = ceph_encrypt2(secret, obuf + sizeof(u32), &len,
			    &head, sizeof(head), ibuf, ilen);
	if (ret)
		return ret;
	ceph_encode_32(&obuf, len);
	return len + sizeof(u32);
}

static int ceph_x_decrypt(struct ceph_crypto_key *secret,
			  void **p, void *end, void *obuf, size_t olen)
{
	struct ceph_x_encrypt_header head;
	size_t head_len = sizeof(head);
	int len, ret;

	len = ceph_decode_32(p);
	if (*p + len > end)
		return -EINVAL;

	dout("ceph_x_decrypt len %d\n", len);
	ret = ceph_decrypt2(secret, &head, &head_len, obuf, &olen,
			    *p, len);
	if (ret)
		return ret;
	if (head.struct_v != 1 || le64_to_cpu(head.magic) != CEPHX_ENC_MAGIC)
		return -EPERM;
	*p += len;
	return olen;
}

/*
 * get existing (or insert new) ticket handler
 */
static struct ceph_x_ticket_handler *
get_ticket_handler(struct ceph_auth_client *ac, int service)
{
	struct ceph_x_ticket_handler *th;
	struct ceph_x_info *xi = ac->private;
	struct rb_node *parent = NULL, **p = &xi->ticket_handlers.rb_node;

	while (*p) {
		parent = *p;
		th = rb_entry(parent, struct ceph_x_ticket_handler, node);
		if (service < th->service)
			p = &(*p)->rb_left;
		else if (service > th->service)
			p = &(*p)->rb_right;
		else
			return th;
	}

	/* add it */
	th = kzalloc(sizeof(*th), GFP_NOFS);
	if (!th)
		return ERR_PTR(-ENOMEM);
	th->service = service;
	rb_link_node(&th->node, parent, p);
	rb_insert_color(&th->node, &xi->ticket_handlers);
	return th;
}

static void remove_ticket_handler(struct ceph_auth_client *ac,
				  struct ceph_x_ticket_handler *th)
{
	struct ceph_x_info *xi = ac->private;

	dout("remove_ticket_handler %p %d\n", th, th->service);
	rb_erase(&th->node, &xi->ticket_handlers);
	ceph_crypto_key_destroy(&th->session_key);
	if (th->ticket_blob)
		ceph_buffer_put(th->ticket_blob);
	kfree(th);
}

static int ceph_x_proc_ticket_reply(struct ceph_auth_client *ac,
				    struct ceph_crypto_key *secret,
				    void *buf, void *end)
{
	struct ceph_x_info *xi = ac->private;
	int num;
	void *p = buf;
	int ret;
	char *dbuf;
	char *ticket_buf;
	u8 reply_struct_v;

	dbuf = kmalloc(TEMP_TICKET_BUF_LEN, GFP_NOFS);
	if (!dbuf)
		return -ENOMEM;

	ret = -ENOMEM;
	ticket_buf = kmalloc(TEMP_TICKET_BUF_LEN, GFP_NOFS);
	if (!ticket_buf)
		goto out_dbuf;

	ceph_decode_need(&p, end, 1 + sizeof(u32), bad);
	reply_struct_v = ceph_decode_8(&p);
	if (reply_struct_v != 1)
		goto bad;
	num = ceph_decode_32(&p);
	dout("%d tickets\n", num);
	while (num--) {
		int type;
		u8 tkt_struct_v, blob_struct_v;
		struct ceph_x_ticket_handler *th;
		void *dp, *dend;
		int dlen;
		char is_enc;
		struct timespec validity;
		struct ceph_crypto_key old_key;
		void *tp, *tpend;
		struct ceph_timespec new_validity;
		struct ceph_crypto_key new_session_key;
		struct ceph_buffer *new_ticket_blob;
		unsigned long new_expires, new_renew_after;
		u64 new_secret_id;

		ceph_decode_need(&p, end, sizeof(u32) + 1, bad);

		type = ceph_decode_32(&p);
		dout(" ticket type %d %s\n", type, ceph_entity_type_name(type));

		tkt_struct_v = ceph_decode_8(&p);
		if (tkt_struct_v != 1)
			goto bad;

		th = get_ticket_handler(ac, type);
		if (IS_ERR(th)) {
			ret = PTR_ERR(th);
			goto out;
		}

		/* blob for me */
		dlen = ceph_x_decrypt(secret, &p, end, dbuf,
				      TEMP_TICKET_BUF_LEN);
		if (dlen <= 0) {
			ret = dlen;
			goto out;
		}
		dout(" decrypted %d bytes\n", dlen);
		dend = dbuf + dlen;
		dp = dbuf;

		tkt_struct_v = ceph_decode_8(&dp);
		if (tkt_struct_v != 1)
			goto bad;

		memcpy(&old_key, &th->session_key, sizeof(old_key));
		ret = ceph_crypto_key_decode(&new_session_key, &dp, dend);
		if (ret)
			goto out;

		ceph_decode_copy(&dp, &new_validity, sizeof(new_validity));
		ceph_decode_timespec(&validity, &new_validity);
		new_expires = get_seconds() + validity.tv_sec;
		new_renew_after = new_expires - (validity.tv_sec / 4);
		dout(" expires=%lu renew_after=%lu\n", new_expires,
		     new_renew_after);

		/* ticket blob for service */
		ceph_decode_8_safe(&p, end, is_enc, bad);
		tp = ticket_buf;
		if (is_enc) {
			/* encrypted */
			dout(" encrypted ticket\n");
			dlen = ceph_x_decrypt(&old_key, &p, end, ticket_buf,
					      TEMP_TICKET_BUF_LEN);
			if (dlen < 0) {
				ret = dlen;
				goto out;
			}
			dlen = ceph_decode_32(&tp);
		} else {
			/* unencrypted */
			ceph_decode_32_safe(&p, end, dlen, bad);
			ceph_decode_need(&p, end, dlen, bad);
			ceph_decode_copy(&p, ticket_buf, dlen);
		}
		tpend = tp + dlen;
		dout(" ticket blob is %d bytes\n", dlen);
		ceph_decode_need(&tp, tpend, 1 + sizeof(u64), bad);
		blob_struct_v = ceph_decode_8(&tp);
		new_secret_id = ceph_decode_64(&tp);
		ret = ceph_decode_buffer(&new_ticket_blob, &tp, tpend);
		if (ret)
			goto out;

		/* all is well, update our ticket */
		ceph_crypto_key_destroy(&th->session_key);
		if (th->ticket_blob)
			ceph_buffer_put(th->ticket_blob);
		th->session_key = new_session_key;
		th->ticket_blob = new_ticket_blob;
		th->validity = new_validity;
		th->secret_id = new_secret_id;
		th->expires = new_expires;
		th->renew_after = new_renew_after;
		dout(" got ticket service %d (%s) secret_id %lld len %d\n",
		     type, ceph_entity_type_name(type), th->secret_id,
		     (int)th->ticket_blob->vec.iov_len);
		xi->have_keys |= th->service;
	}

	ret = 0;
out:
	kfree(ticket_buf);
out_dbuf:
	kfree(dbuf);
	return ret;

bad:
	ret = -EINVAL;
	goto out;
}

static int ceph_x_build_authorizer(struct ceph_auth_client *ac,
				   struct ceph_x_ticket_handler *th,
				   struct ceph_x_authorizer *au)
{
	int maxlen;
	struct ceph_x_authorize_a *msg_a;
	struct ceph_x_authorize_b msg_b;
	void *p, *end;
	int ret;
	int ticket_blob_len =
		(th->ticket_blob ? th->ticket_blob->vec.iov_len : 0);

	dout("build_authorizer for %s %p\n",
	     ceph_entity_type_name(th->service), au);

	maxlen = sizeof(*msg_a) + sizeof(msg_b) +
		ceph_x_encrypt_buflen(ticket_blob_len);
	dout("  need len %d\n", maxlen);
	if (au->buf && au->buf->alloc_len < maxlen) {
		ceph_buffer_put(au->buf);
		au->buf = NULL;
	}
	if (!au->buf) {
		au->buf = ceph_buffer_new(maxlen, GFP_NOFS);
		if (!au->buf)
			return -ENOMEM;
	}
	au->service = th->service;
	au->secret_id = th->secret_id;

	msg_a = au->buf->vec.iov_base;
	msg_a->struct_v = 1;
	msg_a->global_id = cpu_to_le64(ac->global_id);
	msg_a->service_id = cpu_to_le32(th->service);
	msg_a->ticket_blob.struct_v = 1;
	msg_a->ticket_blob.secret_id = cpu_to_le64(th->secret_id);
	msg_a->ticket_blob.blob_len = cpu_to_le32(ticket_blob_len);
	if (ticket_blob_len) {
		memcpy(msg_a->ticket_blob.blob, th->ticket_blob->vec.iov_base,
		       th->ticket_blob->vec.iov_len);
	}
	dout(" th %p secret_id %lld %lld\n", th, th->secret_id,
	     le64_to_cpu(msg_a->ticket_blob.secret_id));

	p = msg_a + 1;
	p += ticket_blob_len;
	end = au->buf->vec.iov_base + au->buf->vec.iov_len;

	get_random_bytes(&au->nonce, sizeof(au->nonce));
	msg_b.struct_v = 1;
	msg_b.nonce = cpu_to_le64(au->nonce);
	ret = ceph_x_encrypt(&th->session_key, &msg_b, sizeof(msg_b),
			     p, end - p);
	if (ret < 0)
		goto out_buf;
	p += ret;
	au->buf->vec.iov_len = p - au->buf->vec.iov_base;
	dout(" built authorizer nonce %llx len %d\n", au->nonce,
	     (int)au->buf->vec.iov_len);
	BUG_ON(au->buf->vec.iov_len > maxlen);
	return 0;

out_buf:
	ceph_buffer_put(au->buf);
	au->buf = NULL;
	return ret;
}

static int ceph_x_encode_ticket(struct ceph_x_ticket_handler *th,
				void **p, void *end)
{
	ceph_decode_need(p, end, 1 + sizeof(u64), bad);
	ceph_encode_8(p, 1);
	ceph_encode_64(p, th->secret_id);
	if (th->ticket_blob) {
		const char *buf = th->ticket_blob->vec.iov_base;
		u32 len = th->ticket_blob->vec.iov_len;

		ceph_encode_32_safe(p, end, len, bad);
		ceph_encode_copy_safe(p, end, buf, len, bad);
	} else {
		ceph_encode_32_safe(p, end, 0, bad);
	}

	return 0;
bad:
	return -ERANGE;
}

static void ceph_x_validate_tickets(struct ceph_auth_client *ac, int *pneed)
{
	int want = ac->want_keys;
	struct ceph_x_info *xi = ac->private;
	int service;

	*pneed = ac->want_keys & ~(xi->have_keys);

	for (service = 1; service <= want; service <<= 1) {
		struct ceph_x_ticket_handler *th;

		if (!(ac->want_keys & service))
			continue;

		if (*pneed & service)
			continue;

		th = get_ticket_handler(ac, service);

		if (IS_ERR(th)) {
			*pneed |= service;
			continue;
		}

		if (get_seconds() >= th->renew_after)
			*pneed |= service;
		if (get_seconds() >= th->expires)
			xi->have_keys &= ~service;
	}
}


static int ceph_x_build_request(struct ceph_auth_client *ac,
				void *buf, void *end)
{
	struct ceph_x_info *xi = ac->private;
	int need;
	struct ceph_x_request_header *head = buf;
	int ret;
	struct ceph_x_ticket_handler *th =
		get_ticket_handler(ac, CEPH_ENTITY_TYPE_AUTH);

	if (IS_ERR(th))
		return PTR_ERR(th);

	ceph_x_validate_tickets(ac, &need);

	dout("build_request want %x have %x need %x\n",
	     ac->want_keys, xi->have_keys, need);

	if (need & CEPH_ENTITY_TYPE_AUTH) {
		struct ceph_x_authenticate *auth = (void *)(head + 1);
		void *p = auth + 1;
		struct ceph_x_challenge_blob tmp;
		char tmp_enc[40];
		u64 *u;

		if (p > end)
			return -ERANGE;

		dout(" get_auth_session_key\n");
		head->op = cpu_to_le16(CEPHX_GET_AUTH_SESSION_KEY);

		/* encrypt and hash */
		get_random_bytes(&auth->client_challenge, sizeof(u64));
		tmp.client_challenge = auth->client_challenge;
		tmp.server_challenge = cpu_to_le64(xi->server_challenge);
		ret = ceph_x_encrypt(&xi->secret, &tmp, sizeof(tmp),
				     tmp_enc, sizeof(tmp_enc));
		if (ret < 0)
			return ret;

		auth->struct_v = 1;
		auth->key = 0;
		for (u = (u64 *)tmp_enc; u + 1 <= (u64 *)(tmp_enc + ret); u++)
			auth->key ^= *(__le64 *)u;
		dout(" server_challenge %llx client_challenge %llx key %llx\n",
		     xi->server_challenge, le64_to_cpu(auth->client_challenge),
		     le64_to_cpu(auth->key));

		/* now encode the old ticket if exists */
		ret = ceph_x_encode_ticket(th, &p, end);
		if (ret < 0)
			return ret;

		return p - buf;
	}

	if (need) {
		void *p = head + 1;
		struct ceph_x_service_ticket_request *req;

		if (p > end)
			return -ERANGE;
		head->op = cpu_to_le16(CEPHX_GET_PRINCIPAL_SESSION_KEY);

		ret = ceph_x_build_authorizer(ac, th, &xi->auth_authorizer);
		if (ret)
			return ret;
		ceph_encode_copy(&p, xi->auth_authorizer.buf->vec.iov_base,
				 xi->auth_authorizer.buf->vec.iov_len);

		req = p;
		req->keys = cpu_to_le32(need);
		p += sizeof(*req);
		return p - buf;
	}

	return 0;
}

static int ceph_x_handle_reply(struct ceph_auth_client *ac, int result,
			       void *buf, void *end)
{
	struct ceph_x_info *xi = ac->private;
	struct ceph_x_reply_header *head = buf;
	struct ceph_x_ticket_handler *th;
	int len = end - buf;
	int op;
	int ret;

	if (result)
		return result;  /* XXX hmm? */

	if (xi->starting) {
		/* it's a hello */
		struct ceph_x_server_challenge *sc = buf;

		if (len != sizeof(*sc))
			return -EINVAL;
		xi->server_challenge = le64_to_cpu(sc->server_challenge);
		dout("handle_reply got server challenge %llx\n",
		     xi->server_challenge);
		xi->starting = false;
		xi->have_keys &= ~CEPH_ENTITY_TYPE_AUTH;
		return -EAGAIN;
	}

	op = le16_to_cpu(head->op);
	result = le32_to_cpu(head->result);
	dout("handle_reply op %d result %d\n", op, result);
	switch (op) {
	case CEPHX_GET_AUTH_SESSION_KEY:
		/* verify auth key */
		ret = ceph_x_proc_ticket_reply(ac, &xi->secret,
					       buf + sizeof(*head), end);
		break;

	case CEPHX_GET_PRINCIPAL_SESSION_KEY:
		th = get_ticket_handler(ac, CEPH_ENTITY_TYPE_AUTH);
		if (IS_ERR(th))
			return PTR_ERR(th);
		ret = ceph_x_proc_ticket_reply(ac, &th->session_key,
					       buf + sizeof(*head), end);
		break;

	default:
		return -EINVAL;
	}
	if (ret)
		return ret;
	if (ac->want_keys == xi->have_keys)
		return 0;
	return -EAGAIN;
}

static int ceph_x_create_authorizer(
	struct ceph_auth_client *ac, int peer_type,
	struct ceph_auth_handshake *auth)
{
	struct ceph_x_authorizer *au;
	struct ceph_x_ticket_handler *th;
	int ret;

	th = get_ticket_handler(ac, peer_type);
	if (IS_ERR(th))
		return PTR_ERR(th);

	au = kzalloc(sizeof(*au), GFP_NOFS);
	if (!au)
		return -ENOMEM;

	ret = ceph_x_build_authorizer(ac, th, au);
	if (ret) {
		kfree(au);
		return ret;
	}

	auth->authorizer = (struct ceph_authorizer *) au;
	auth->authorizer_buf = au->buf->vec.iov_base;
	auth->authorizer_buf_len = au->buf->vec.iov_len;
	auth->authorizer_reply_buf = au->reply_buf;
	auth->authorizer_reply_buf_len = sizeof (au->reply_buf);

<<<<<<< HEAD
=======
	return 0;
}

static int ceph_x_update_authorizer(
	struct ceph_auth_client *ac, int peer_type,
	struct ceph_auth_handshake *auth)
{
	struct ceph_x_authorizer *au;
	struct ceph_x_ticket_handler *th;

	th = get_ticket_handler(ac, peer_type);
	if (IS_ERR(th))
		return PTR_ERR(th);

	au = (struct ceph_x_authorizer *)auth->authorizer;
	if (au->secret_id < th->secret_id) {
		dout("ceph_x_update_authorizer service %u secret %llu < %llu\n",
		     au->service, au->secret_id, th->secret_id);
		return ceph_x_build_authorizer(ac, th, au);
	}
>>>>>>> 8861fd33
	return 0;
}

static int ceph_x_verify_authorizer_reply(struct ceph_auth_client *ac,
					  struct ceph_authorizer *a, size_t len)
{
	struct ceph_x_authorizer *au = (void *)a;
	struct ceph_x_ticket_handler *th;
	int ret = 0;
	struct ceph_x_authorize_reply reply;
	void *p = au->reply_buf;
	void *end = p + sizeof(au->reply_buf);

	th = get_ticket_handler(ac, au->service);
	if (IS_ERR(th))
		return PTR_ERR(th);
	ret = ceph_x_decrypt(&th->session_key, &p, end, &reply, sizeof(reply));
	if (ret < 0)
		return ret;
	if (ret != sizeof(reply))
		return -EPERM;

	if (au->nonce + 1 != le64_to_cpu(reply.nonce_plus_one))
		ret = -EPERM;
	else
		ret = 0;
	dout("verify_authorizer_reply nonce %llx got %llx ret %d\n",
	     au->nonce, le64_to_cpu(reply.nonce_plus_one), ret);
	return ret;
}

static void ceph_x_destroy_authorizer(struct ceph_auth_client *ac,
				      struct ceph_authorizer *a)
{
	struct ceph_x_authorizer *au = (void *)a;

	ceph_buffer_put(au->buf);
	kfree(au);
}


static void ceph_x_reset(struct ceph_auth_client *ac)
{
	struct ceph_x_info *xi = ac->private;

	dout("reset\n");
	xi->starting = true;
	xi->server_challenge = 0;
}

static void ceph_x_destroy(struct ceph_auth_client *ac)
{
	struct ceph_x_info *xi = ac->private;
	struct rb_node *p;

	dout("ceph_x_destroy %p\n", ac);
	ceph_crypto_key_destroy(&xi->secret);

	while ((p = rb_first(&xi->ticket_handlers)) != NULL) {
		struct ceph_x_ticket_handler *th =
			rb_entry(p, struct ceph_x_ticket_handler, node);
		remove_ticket_handler(ac, th);
	}

	if (xi->auth_authorizer.buf)
		ceph_buffer_put(xi->auth_authorizer.buf);

	kfree(ac->private);
	ac->private = NULL;
}

static void ceph_x_invalidate_authorizer(struct ceph_auth_client *ac,
				   int peer_type)
{
	struct ceph_x_ticket_handler *th;

	th = get_ticket_handler(ac, peer_type);
	if (!IS_ERR(th))
		memset(&th->validity, 0, sizeof(th->validity));
}


static const struct ceph_auth_client_ops ceph_x_ops = {
	.name = "x",
	.is_authenticated = ceph_x_is_authenticated,
	.should_authenticate = ceph_x_should_authenticate,
	.build_request = ceph_x_build_request,
	.handle_reply = ceph_x_handle_reply,
	.create_authorizer = ceph_x_create_authorizer,
	.update_authorizer = ceph_x_update_authorizer,
	.verify_authorizer_reply = ceph_x_verify_authorizer_reply,
	.destroy_authorizer = ceph_x_destroy_authorizer,
	.invalidate_authorizer = ceph_x_invalidate_authorizer,
	.reset =  ceph_x_reset,
	.destroy = ceph_x_destroy,
};


int ceph_x_init(struct ceph_auth_client *ac)
{
	struct ceph_x_info *xi;
	int ret;

	dout("ceph_x_init %p\n", ac);
	ret = -ENOMEM;
	xi = kzalloc(sizeof(*xi), GFP_NOFS);
	if (!xi)
		goto out;

	ret = -EINVAL;
	if (!ac->key) {
		pr_err("no secret set (for auth_x protocol)\n");
		goto out_nomem;
	}

	ret = ceph_crypto_key_clone(&xi->secret, ac->key);
	if (ret < 0) {
		pr_err("cannot clone key: %d\n", ret);
		goto out_nomem;
	}

	xi->starting = true;
	xi->ticket_handlers = RB_ROOT;

	ac->protocol = CEPH_AUTH_CEPHX;
	ac->private = xi;
	ac->ops = &ceph_x_ops;
	return 0;

out_nomem:
	kfree(xi);
out:
	return ret;
}

<|MERGE_RESOLUTION|>--- conflicted
+++ resolved
@@ -553,8 +553,6 @@
 	auth->authorizer_reply_buf = au->reply_buf;
 	auth->authorizer_reply_buf_len = sizeof (au->reply_buf);
 
-<<<<<<< HEAD
-=======
 	return 0;
 }
 
@@ -575,7 +573,6 @@
 		     au->service, au->secret_id, th->secret_id);
 		return ceph_x_build_authorizer(ac, th, au);
 	}
->>>>>>> 8861fd33
 	return 0;
 }
 
