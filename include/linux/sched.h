#ifndef _LINUX_SCHED_H
#define _LINUX_SCHED_H

/*
 * cloning flags:
 */
#define CSIGNAL		0x000000ff	/* signal mask to be sent at exit */
#define CLONE_VM	0x00000100	/* set if VM shared between processes */
#define CLONE_FS	0x00000200	/* set if fs info shared between processes */
#define CLONE_FILES	0x00000400	/* set if open files shared between processes */
#define CLONE_SIGHAND	0x00000800	/* set if signal handlers and blocked signals shared */
#define CLONE_PTRACE	0x00002000	/* set if we want to let tracing continue on the child too */
#define CLONE_VFORK	0x00004000	/* set if the parent wants the child to wake it up on mm_release */
#define CLONE_PARENT	0x00008000	/* set if we want to have the same parent as the cloner */
#define CLONE_THREAD	0x00010000	/* Same thread group? */
#define CLONE_NEWNS	0x00020000	/* New namespace group? */
#define CLONE_SYSVSEM	0x00040000	/* share system V SEM_UNDO semantics */
#define CLONE_SETTLS	0x00080000	/* create a new TLS for the child */
#define CLONE_PARENT_SETTID	0x00100000	/* set the TID in the parent */
#define CLONE_CHILD_CLEARTID	0x00200000	/* clear the TID in the child */
#define CLONE_DETACHED		0x00400000	/* Unused, ignored */
#define CLONE_UNTRACED		0x00800000	/* set if the tracing process can't force CLONE_PTRACE on this clone */
#define CLONE_CHILD_SETTID	0x01000000	/* set the TID in the child */
/* 0x02000000 was previously the unused CLONE_STOPPED (Start in stopped state)
   and is now available for re-use. */
#define CLONE_NEWUTS		0x04000000	/* New utsname group? */
#define CLONE_NEWIPC		0x08000000	/* New ipcs */
#define CLONE_NEWUSER		0x10000000	/* New user namespace */
#define CLONE_NEWPID		0x20000000	/* New pid namespace */
#define CLONE_NEWNET		0x40000000	/* New network namespace */
#define CLONE_IO		0x80000000	/* Clone io context */

/*
 * Scheduling policies
 */
#define SCHED_NORMAL		0
#define SCHED_FIFO		1
#define SCHED_RR		2
#define SCHED_BATCH		3
/* SCHED_ISO: reserved but not implemented yet */
#define SCHED_IDLE		5
/* Can be ORed in to make sure the process is reverted back to SCHED_NORMAL on fork */
#define SCHED_RESET_ON_FORK     0x40000000

#ifdef __KERNEL__

struct sched_param {
	int sched_priority;
};

#include <asm/param.h>	/* for HZ */

#include <linux/capability.h>
#include <linux/threads.h>
#include <linux/kernel.h>
#include <linux/types.h>
#include <linux/timex.h>
#include <linux/jiffies.h>
#include <linux/rbtree.h>
#include <linux/thread_info.h>
#include <linux/cpumask.h>
#include <linux/errno.h>
#include <linux/nodemask.h>
#include <linux/mm_types.h>

#include <asm/page.h>
#include <asm/ptrace.h>
#include <asm/cputime.h>

#include <linux/smp.h>
#include <linux/sem.h>
#include <linux/signal.h>
#include <linux/compiler.h>
#include <linux/completion.h>
#include <linux/pid.h>
#include <linux/percpu.h>
#include <linux/topology.h>
#include <linux/proportions.h>
#include <linux/seccomp.h>
#include <linux/rcupdate.h>
#include <linux/rculist.h>
#include <linux/rtmutex.h>

#include <linux/time.h>
#include <linux/param.h>
#include <linux/resource.h>
#include <linux/timer.h>
#include <linux/hrtimer.h>
#include <linux/task_io_accounting.h>
#include <linux/latencytop.h>
#include <linux/cred.h>
#include <linux/llist.h>

#include <asm/processor.h>

struct exec_domain;
struct futex_pi_state;
struct robust_list_head;
struct bio_list;
struct fs_struct;
struct perf_event_context;
struct blk_plug;

/*
 * List of flags we want to share for kernel threads,
 * if only because they are not used by them anyway.
 */
#define CLONE_KERNEL	(CLONE_FS | CLONE_FILES | CLONE_SIGHAND)

/*
 * These are the constant used to fake the fixed-point load-average
 * counting. Some notes:
 *  - 11 bit fractions expand to 22 bits by the multiplies: this gives
 *    a load-average precision of 10 bits integer + 11 bits fractional
 *  - if you want to count load-averages more often, you need more
 *    precision, or rounding will get you. With 2-second counting freq,
 *    the EXP_n values would be 1981, 2034 and 2043 if still using only
 *    11 bit fractions.
 */
extern unsigned long avenrun[];		/* Load averages */
extern void get_avenrun(unsigned long *loads, unsigned long offset, int shift);

#define FSHIFT		11		/* nr of bits of precision */
#define FIXED_1		(1<<FSHIFT)	/* 1.0 as fixed-point */
#define LOAD_FREQ	(5*HZ+1)	/* 5 sec intervals */
#define EXP_1		1884		/* 1/exp(5sec/1min) as fixed-point */
#define EXP_5		2014		/* 1/exp(5sec/5min) */
#define EXP_15		2037		/* 1/exp(5sec/15min) */

#define CALC_LOAD(load,exp,n) \
	load *= exp; \
	load += n*(FIXED_1-exp); \
	load >>= FSHIFT;

extern unsigned long total_forks;
extern int nr_threads;
DECLARE_PER_CPU(unsigned long, process_counts);
extern int nr_processes(void);
extern unsigned long nr_running(void);
extern unsigned long nr_uninterruptible(void);
extern unsigned long nr_iowait(void);
extern unsigned long nr_iowait_cpu(int cpu);
extern unsigned long this_cpu_load(void);

extern void sched_update_nr_prod(int cpu, unsigned long nr, bool inc);
extern void sched_get_nr_running_avg(int *avg, int *iowait_avg);

extern void calc_global_load(unsigned long ticks);

extern unsigned long get_parent_ip(unsigned long addr);

struct seq_file;
struct cfs_rq;
struct task_group;
#ifdef CONFIG_SCHED_DEBUG
extern void proc_sched_show_task(struct task_struct *p, struct seq_file *m);
extern void proc_sched_set_task(struct task_struct *p);
extern void
print_cfs_rq(struct seq_file *m, int cpu, struct cfs_rq *cfs_rq);
#else
static inline void
proc_sched_show_task(struct task_struct *p, struct seq_file *m)
{
}
static inline void proc_sched_set_task(struct task_struct *p)
{
}
static inline void
print_cfs_rq(struct seq_file *m, int cpu, struct cfs_rq *cfs_rq)
{
}
#endif

/*
 * Task state bitmask. NOTE! These bits are also
 * encoded in fs/proc/array.c: get_task_state().
 *
 * We have two separate sets of flags: task->state
 * is about runnability, while task->exit_state are
 * about the task exiting. Confusing, but this way
 * modifying one set can't modify the other one by
 * mistake.
 */
#define TASK_RUNNING		0
#define TASK_INTERRUPTIBLE	1
#define TASK_UNINTERRUPTIBLE	2
#define __TASK_STOPPED		4
#define __TASK_TRACED		8
/* in tsk->exit_state */
#define EXIT_ZOMBIE		16
#define EXIT_DEAD		32
/* in tsk->state again */
#define TASK_DEAD		64
#define TASK_WAKEKILL		128
#define TASK_WAKING		256
#define TASK_STATE_MAX		512

#define TASK_STATE_TO_CHAR_STR "RSDTtZXxKW"

extern char ___assert_task_state[1 - 2*!!(
		sizeof(TASK_STATE_TO_CHAR_STR)-1 != ilog2(TASK_STATE_MAX)+1)];

/* Convenience macros for the sake of set_task_state */
#define TASK_KILLABLE		(TASK_WAKEKILL | TASK_UNINTERRUPTIBLE)
#define TASK_STOPPED		(TASK_WAKEKILL | __TASK_STOPPED)
#define TASK_TRACED		(TASK_WAKEKILL | __TASK_TRACED)

/* Convenience macros for the sake of wake_up */
#define TASK_NORMAL		(TASK_INTERRUPTIBLE | TASK_UNINTERRUPTIBLE)
#define TASK_ALL		(TASK_NORMAL | __TASK_STOPPED | __TASK_TRACED)

/* get_task_state() */
#define TASK_REPORT		(TASK_RUNNING | TASK_INTERRUPTIBLE | \
				 TASK_UNINTERRUPTIBLE | __TASK_STOPPED | \
				 __TASK_TRACED)

#define task_is_traced(task)	((task->state & __TASK_TRACED) != 0)
#define task_is_stopped(task)	((task->state & __TASK_STOPPED) != 0)
#define task_is_dead(task)	((task)->exit_state != 0)
#define task_is_stopped_or_traced(task)	\
			((task->state & (__TASK_STOPPED | __TASK_TRACED)) != 0)
#define task_contributes_to_load(task)	\
				((task->state & TASK_UNINTERRUPTIBLE) != 0 && \
				 (task->flags & PF_FROZEN) == 0)

#define __set_task_state(tsk, state_value)		\
	do { (tsk)->state = (state_value); } while (0)
#define set_task_state(tsk, state_value)		\
	set_mb((tsk)->state, (state_value))

/*
 * set_current_state() includes a barrier so that the write of current->state
 * is correctly serialised wrt the caller's subsequent test of whether to
 * actually sleep:
 *
 *	set_current_state(TASK_UNINTERRUPTIBLE);
 *	if (do_i_need_to_sleep())
 *		schedule();
 *
 * If the caller does not need such serialisation then use __set_current_state()
 */
#define __set_current_state(state_value)			\
	do { current->state = (state_value); } while (0)
#define set_current_state(state_value)		\
	set_mb(current->state, (state_value))

/* Task command name length */
#define TASK_COMM_LEN 16

#include <linux/spinlock.h>

/*
 * This serializes "schedule()" and also protects
 * the run-queue from deletions/modifications (but
 * _adding_ to the beginning of the run-queue has
 * a separate lock).
 */
extern rwlock_t tasklist_lock;
extern spinlock_t mmlist_lock;

struct task_struct;

#ifdef CONFIG_PROVE_RCU
extern int lockdep_tasklist_lock_is_held(void);
#endif /* #ifdef CONFIG_PROVE_RCU */

extern void sched_init(void);
extern void sched_init_smp(void);
extern asmlinkage void schedule_tail(struct task_struct *prev);
extern void init_idle(struct task_struct *idle, int cpu);
extern void init_idle_bootup_task(struct task_struct *idle);

extern int runqueue_is_locked(int cpu);

#if defined(CONFIG_SMP) && defined(CONFIG_NO_HZ)
extern void select_nohz_load_balancer(int stop_tick);
extern void set_cpu_sd_state_idle(void);
extern int get_nohz_timer_target(void);
#else
static inline void select_nohz_load_balancer(int stop_tick) { }
static inline void set_cpu_sd_state_idle(void) { }
#endif

/*
 * Only dump TASK_* tasks. (0 for all tasks)
 */
extern void show_state_filter(unsigned long state_filter);

static inline void show_state(void)
{
	show_state_filter(0);
}

extern void show_regs(struct pt_regs *);

/*
 * TASK is a pointer to the task whose backtrace we want to see (or NULL for current
 * task), SP is the stack pointer of the first frame that should be shown in the back
 * trace (or NULL if the entire call-chain of the task should be shown).
 */
extern void show_stack(struct task_struct *task, unsigned long *sp);

void io_schedule(void);
long io_schedule_timeout(long timeout);

extern void cpu_init (void);
extern void trap_init(void);
extern void update_process_times(int user);
extern void scheduler_tick(void);

extern void sched_show_task(struct task_struct *p);

#ifdef CONFIG_LOCKUP_DETECTOR
extern void touch_softlockup_watchdog(void);
extern void touch_softlockup_watchdog_sync(void);
extern void touch_all_softlockup_watchdogs(void);
extern int proc_dowatchdog_thresh(struct ctl_table *table, int write,
				  void __user *buffer,
				  size_t *lenp, loff_t *ppos);
extern unsigned int  softlockup_panic;
void lockup_detector_init(void);
#else
static inline void touch_softlockup_watchdog(void)
{
}
static inline void touch_softlockup_watchdog_sync(void)
{
}
static inline void touch_all_softlockup_watchdogs(void)
{
}
static inline void lockup_detector_init(void)
{
}
#endif

#ifdef CONFIG_DETECT_HUNG_TASK
extern unsigned int  sysctl_hung_task_panic;
extern unsigned long sysctl_hung_task_check_count;
extern unsigned long sysctl_hung_task_timeout_secs;
extern unsigned long sysctl_hung_task_warnings;
extern int proc_dohung_task_timeout_secs(struct ctl_table *table, int write,
					 void __user *buffer,
					 size_t *lenp, loff_t *ppos);
#else
/* Avoid need for ifdefs elsewhere in the code */
enum { sysctl_hung_task_timeout_secs = 0 };
#endif

/* Attach to any functions which should be ignored in wchan output. */
#define __sched		__attribute__((__section__(".sched.text")))

/* Linker adds these: start and end of __sched functions */
extern char __sched_text_start[], __sched_text_end[];

/* Is this address in the __sched functions? */
extern int in_sched_functions(unsigned long addr);

#define	MAX_SCHEDULE_TIMEOUT	LONG_MAX
extern signed long schedule_timeout(signed long timeout);
extern signed long schedule_timeout_interruptible(signed long timeout);
extern signed long schedule_timeout_killable(signed long timeout);
extern signed long schedule_timeout_uninterruptible(signed long timeout);
asmlinkage void schedule(void);
extern void schedule_preempt_disabled(void);
extern int mutex_spin_on_owner(struct mutex *lock, struct task_struct *owner);

struct nsproxy;
struct user_namespace;

/*
 * Default maximum number of active map areas, this limits the number of vmas
 * per mm struct. Users can overwrite this number by sysctl but there is a
 * problem.
 *
 * When a program's coredump is generated as ELF format, a section is created
 * per a vma. In ELF, the number of sections is represented in unsigned short.
 * This means the number of sections should be smaller than 65535 at coredump.
 * Because the kernel adds some informative sections to a image of program at
 * generating coredump, we need some margin. The number of extra sections is
 * 1-3 now and depends on arch. We use "5" as safe margin, here.
 */
#define MAPCOUNT_ELF_CORE_MARGIN	(5)
#define DEFAULT_MAX_MAP_COUNT	(USHRT_MAX - MAPCOUNT_ELF_CORE_MARGIN)

extern int sysctl_max_map_count;

#include <linux/aio.h>

#ifdef CONFIG_MMU
extern void arch_pick_mmap_layout(struct mm_struct *mm);
extern unsigned long
arch_get_unmapped_area(struct file *, unsigned long, unsigned long,
		       unsigned long, unsigned long);
extern unsigned long
arch_get_unmapped_area_topdown(struct file *filp, unsigned long addr,
			  unsigned long len, unsigned long pgoff,
			  unsigned long flags);
extern void arch_unmap_area(struct mm_struct *, unsigned long);
extern void arch_unmap_area_topdown(struct mm_struct *, unsigned long);
#else
static inline void arch_pick_mmap_layout(struct mm_struct *mm) {}
#endif


extern void set_dumpable(struct mm_struct *mm, int value);
extern int get_dumpable(struct mm_struct *mm);

/* mm flags */
/* dumpable bits */
#define MMF_DUMPABLE      0  /* core dump is permitted */
#define MMF_DUMP_SECURELY 1  /* core file is readable only by root */

#define MMF_DUMPABLE_BITS 2
#define MMF_DUMPABLE_MASK ((1 << MMF_DUMPABLE_BITS) - 1)

/* coredump filter bits */
#define MMF_DUMP_ANON_PRIVATE	2
#define MMF_DUMP_ANON_SHARED	3
#define MMF_DUMP_MAPPED_PRIVATE	4
#define MMF_DUMP_MAPPED_SHARED	5
#define MMF_DUMP_ELF_HEADERS	6
#define MMF_DUMP_HUGETLB_PRIVATE 7
#define MMF_DUMP_HUGETLB_SHARED  8

#define MMF_DUMP_FILTER_SHIFT	MMF_DUMPABLE_BITS
#define MMF_DUMP_FILTER_BITS	7
#define MMF_DUMP_FILTER_MASK \
	(((1 << MMF_DUMP_FILTER_BITS) - 1) << MMF_DUMP_FILTER_SHIFT)
#define MMF_DUMP_FILTER_DEFAULT \
	((1 << MMF_DUMP_ANON_PRIVATE) |	(1 << MMF_DUMP_ANON_SHARED) |\
	 (1 << MMF_DUMP_HUGETLB_PRIVATE) | MMF_DUMP_MASK_DEFAULT_ELF)

#ifdef CONFIG_CORE_DUMP_DEFAULT_ELF_HEADERS
# define MMF_DUMP_MASK_DEFAULT_ELF	(1 << MMF_DUMP_ELF_HEADERS)
#else
# define MMF_DUMP_MASK_DEFAULT_ELF	0
#endif
					/* leave room for more dump flags */
#define MMF_VM_MERGEABLE	16	/* KSM may merge identical pages */
#define MMF_VM_HUGEPAGE		17	/* set when VM_HUGEPAGE is set on vma */

#define MMF_INIT_MASK		(MMF_DUMPABLE_MASK | MMF_DUMP_FILTER_MASK)

struct sighand_struct {
	atomic_t		count;
	struct k_sigaction	action[_NSIG];
	spinlock_t		siglock;
	wait_queue_head_t	signalfd_wqh;
};

struct pacct_struct {
	int			ac_flag;
	long			ac_exitcode;
	unsigned long		ac_mem;
	cputime_t		ac_utime, ac_stime;
	unsigned long		ac_minflt, ac_majflt;
};

struct cpu_itimer {
	cputime_t expires;
	cputime_t incr;
	u32 error;
	u32 incr_error;
};

/**
 * struct task_cputime - collected CPU time counts
 * @utime:		time spent in user mode, in &cputime_t units
 * @stime:		time spent in kernel mode, in &cputime_t units
 * @sum_exec_runtime:	total time spent on the CPU, in nanoseconds
 *
 * This structure groups together three kinds of CPU time that are
 * tracked for threads and thread groups.  Most things considering
 * CPU time want to group these counts together and treat all three
 * of them in parallel.
 */
struct task_cputime {
	cputime_t utime;
	cputime_t stime;
	unsigned long long sum_exec_runtime;
};
/* Alternate field names when used to cache expirations. */
#define prof_exp	stime
#define virt_exp	utime
#define sched_exp	sum_exec_runtime

#define INIT_CPUTIME	\
	(struct task_cputime) {					\
		.utime = 0,					\
		.stime = 0,					\
		.sum_exec_runtime = 0,				\
	}

/*
 * Disable preemption until the scheduler is running.
 * Reset by start_kernel()->sched_init()->init_idle().
 *
 * We include PREEMPT_ACTIVE to avoid cond_resched() from working
 * before the scheduler is active -- see should_resched().
 */
#define INIT_PREEMPT_COUNT	(1 + PREEMPT_ACTIVE)

/**
 * struct thread_group_cputimer - thread group interval timer counts
 * @cputime:		thread group interval timers.
 * @running:		non-zero when there are timers running and
 * 			@cputime receives updates.
 * @lock:		lock for fields in this struct.
 *
 * This structure contains the version of task_cputime, above, that is
 * used for thread group CPU timer calculations.
 */
struct thread_group_cputimer {
	struct task_cputime cputime;
	int running;
	raw_spinlock_t lock;
};

#include <linux/rwsem.h>
struct autogroup;

/*
 * NOTE! "signal_struct" does not have its own
 * locking, because a shared signal_struct always
 * implies a shared sighand_struct, so locking
 * sighand_struct is always a proper superset of
 * the locking of signal_struct.
 */
struct signal_struct {
	atomic_t		sigcnt;
	atomic_t		live;
	int			nr_threads;

	wait_queue_head_t	wait_chldexit;	/* for wait4() */

	/* current thread group signal load-balancing target: */
	struct task_struct	*curr_target;

	/* shared signal handling: */
	struct sigpending	shared_pending;

	/* thread group exit support */
	int			group_exit_code;
	/* overloaded:
	 * - notify group_exit_task when ->count is equal to notify_count
	 * - everyone except group_exit_task is stopped during signal delivery
	 *   of fatal signals, group_exit_task processes the signal.
	 */
	int			notify_count;
	struct task_struct	*group_exit_task;

	/* thread group stop support, overloads group_exit_code too */
	int			group_stop_count;
	unsigned int		flags; /* see SIGNAL_* flags below */

	/*
	 * PR_SET_CHILD_SUBREAPER marks a process, like a service
	 * manager, to re-parent orphan (double-forking) child processes
	 * to this process instead of 'init'. The service manager is
	 * able to receive SIGCHLD signals and is able to investigate
	 * the process until it calls wait(). All children of this
	 * process will inherit a flag if they should look for a
	 * child_subreaper process at exit.
	 */
	unsigned int		is_child_subreaper:1;
	unsigned int		has_child_subreaper:1;

	/* POSIX.1b Interval Timers */
	struct list_head posix_timers;

	/* ITIMER_REAL timer for the process */
	struct hrtimer real_timer;
	struct pid *leader_pid;
	ktime_t it_real_incr;

	/*
	 * ITIMER_PROF and ITIMER_VIRTUAL timers for the process, we use
	 * CPUCLOCK_PROF and CPUCLOCK_VIRT for indexing array as these
	 * values are defined to 0 and 1 respectively
	 */
	struct cpu_itimer it[2];

	/*
	 * Thread group totals for process CPU timers.
	 * See thread_group_cputimer(), et al, for details.
	 */
	struct thread_group_cputimer cputimer;

	/* Earliest-expiration cache. */
	struct task_cputime cputime_expires;

	struct list_head cpu_timers[3];

	struct pid *tty_old_pgrp;

	/* boolean value for session group leader */
	int leader;

	struct tty_struct *tty; /* NULL if no tty */

#ifdef CONFIG_SCHED_AUTOGROUP
	struct autogroup *autogroup;
#endif
	/*
	 * Cumulative resource counters for dead threads in the group,
	 * and for reaped dead child processes forked by this group.
	 * Live threads maintain their own counters and add to these
	 * in __exit_signal, except for the group leader.
	 */
	cputime_t utime, stime, cutime, cstime;
	cputime_t gtime;
	cputime_t cgtime;
#ifndef CONFIG_VIRT_CPU_ACCOUNTING
	cputime_t prev_utime, prev_stime;
#endif
	unsigned long nvcsw, nivcsw, cnvcsw, cnivcsw;
	unsigned long min_flt, maj_flt, cmin_flt, cmaj_flt;
	unsigned long inblock, oublock, cinblock, coublock;
	unsigned long maxrss, cmaxrss;
	struct task_io_accounting ioac;

	/*
	 * Cumulative ns of schedule CPU time fo dead threads in the
	 * group, not including a zombie group leader, (This only differs
	 * from jiffies_to_ns(utime + stime) if sched_clock uses something
	 * other than jiffies.)
	 */
	unsigned long long sum_sched_runtime;

	/*
	 * We don't bother to synchronize most readers of this at all,
	 * because there is no reader checking a limit that actually needs
	 * to get both rlim_cur and rlim_max atomically, and either one
	 * alone is a single word that can safely be read normally.
	 * getrlimit/setrlimit use task_lock(current->group_leader) to
	 * protect this instead of the siglock, because they really
	 * have no need to disable irqs.
	 */
	struct rlimit rlim[RLIM_NLIMITS];

#ifdef CONFIG_BSD_PROCESS_ACCT
	struct pacct_struct pacct;	/* per-process accounting information */
#endif
#ifdef CONFIG_TASKSTATS
	struct taskstats *stats;
#endif
#ifdef CONFIG_AUDIT
	unsigned audit_tty;
	struct tty_audit_buf *tty_audit_buf;
#endif
#ifdef CONFIG_CGROUPS
	/*
	 * group_rwsem prevents new tasks from entering the threadgroup and
	 * member tasks from exiting,a more specifically, setting of
	 * PF_EXITING.  fork and exit paths are protected with this rwsem
	 * using threadgroup_change_begin/end().  Users which require
	 * threadgroup to remain stable should use threadgroup_[un]lock()
	 * which also takes care of exec path.  Currently, cgroup is the
	 * only user.
	 */
	struct rw_semaphore group_rwsem;
#endif

	int oom_adj;		/* OOM kill score adjustment (bit shift) */
	int oom_score_adj;	/* OOM kill score adjustment */
	int oom_score_adj_min;	/* OOM kill score adjustment minimum value.
				 * Only settable by CAP_SYS_RESOURCE. */

	struct mutex cred_guard_mutex;	/* guard against foreign influences on
					 * credential calculations
					 * (notably. ptrace) */
};

/* Context switch must be unlocked if interrupts are to be enabled */
#ifdef __ARCH_WANT_INTERRUPTS_ON_CTXSW
# define __ARCH_WANT_UNLOCKED_CTXSW
#endif

/*
 * Bits in flags field of signal_struct.
 */
#define SIGNAL_STOP_STOPPED	0x00000001 /* job control stop in effect */
#define SIGNAL_STOP_CONTINUED	0x00000002 /* SIGCONT since WCONTINUED reap */
#define SIGNAL_GROUP_EXIT	0x00000004 /* group exit in progress */
/*
 * Pending notifications to parent.
 */
#define SIGNAL_CLD_STOPPED	0x00000010
#define SIGNAL_CLD_CONTINUED	0x00000020
#define SIGNAL_CLD_MASK		(SIGNAL_CLD_STOPPED|SIGNAL_CLD_CONTINUED)

#define SIGNAL_UNKILLABLE	0x00000040 /* for init: ignore fatal signals */

/* If true, all threads except ->group_exit_task have pending SIGKILL */
static inline int signal_group_exit(const struct signal_struct *sig)
{
	return	(sig->flags & SIGNAL_GROUP_EXIT) ||
		(sig->group_exit_task != NULL);
}

/*
 * Some day this will be a full-fledged user tracking system..
 */
struct user_struct {
	atomic_t __count;	/* reference count */
	atomic_t processes;	/* How many processes does this user have? */
	atomic_t files;		/* How many open files does this user have? */
	atomic_t sigpending;	/* How many pending signals does this user have? */
#ifdef CONFIG_INOTIFY_USER
	atomic_t inotify_watches; /* How many inotify watches does this user have? */
	atomic_t inotify_devs;	/* How many inotify devs does this user have opened? */
#endif
#ifdef CONFIG_FANOTIFY
	atomic_t fanotify_listeners;
#endif
#ifdef CONFIG_EPOLL
	atomic_long_t epoll_watches; /* The number of file descriptors currently watched */
#endif
#ifdef CONFIG_POSIX_MQUEUE
	/* protected by mq_lock	*/
	unsigned long mq_bytes;	/* How many bytes can be allocated to mqueue? */
#endif
	unsigned long locked_shm; /* How many pages of mlocked shm ? */

#ifdef CONFIG_KEYS
	struct key *uid_keyring;	/* UID specific keyring */
	struct key *session_keyring;	/* UID's default session keyring */
#endif

	/* Hash table maintenance information */
	struct hlist_node uidhash_node;
	uid_t uid;
	struct user_namespace *user_ns;

#ifdef CONFIG_PERF_EVENTS
	atomic_long_t locked_vm;
#endif
};

extern int uids_sysfs_init(void);

extern struct user_struct *find_user(uid_t);

extern struct user_struct root_user;
#define INIT_USER (&root_user)


struct backing_dev_info;
struct reclaim_state;

#if defined(CONFIG_SCHEDSTATS) || defined(CONFIG_TASK_DELAY_ACCT)
struct sched_info {
	/* cumulative counters */
	unsigned long pcount;	      /* # of times run on this cpu */
	unsigned long long run_delay; /* time spent waiting on a runqueue */

	/* timestamps */
	unsigned long long last_arrival,/* when we last ran on a cpu */
			   last_queued;	/* when we were last queued to run */
};
#endif /* defined(CONFIG_SCHEDSTATS) || defined(CONFIG_TASK_DELAY_ACCT) */

#ifdef CONFIG_TASK_DELAY_ACCT
struct task_delay_info {
	spinlock_t	lock;
	unsigned int	flags;	/* Private per-task flags */

	/* For each stat XXX, add following, aligned appropriately
	 *
	 * struct timespec XXX_start, XXX_end;
	 * u64 XXX_delay;
	 * u32 XXX_count;
	 *
	 * Atomicity of updates to XXX_delay, XXX_count protected by
	 * single lock above (split into XXX_lock if contention is an issue).
	 */

	/*
	 * XXX_count is incremented on every XXX operation, the delay
	 * associated with the operation is added to XXX_delay.
	 * XXX_delay contains the accumulated delay time in nanoseconds.
	 */
	struct timespec blkio_start, blkio_end;	/* Shared by blkio, swapin */
	u64 blkio_delay;	/* wait for sync block io completion */
	u64 swapin_delay;	/* wait for swapin block io completion */
	u32 blkio_count;	/* total count of the number of sync block */
				/* io operations performed */
	u32 swapin_count;	/* total count of the number of swapin block */
				/* io operations performed */

	struct timespec freepages_start, freepages_end;
	u64 freepages_delay;	/* wait for memory reclaim */
	u32 freepages_count;	/* total count of memory reclaim */
};
#endif	/* CONFIG_TASK_DELAY_ACCT */

static inline int sched_info_on(void)
{
#ifdef CONFIG_SCHEDSTATS
	return 1;
#elif defined(CONFIG_TASK_DELAY_ACCT)
	extern int delayacct_on;
	return delayacct_on;
#else
	return 0;
#endif
}

enum cpu_idle_type {
	CPU_IDLE,
	CPU_NOT_IDLE,
	CPU_NEWLY_IDLE,
	CPU_MAX_IDLE_TYPES
};

/*
 * Increase resolution of nice-level calculations for 64-bit architectures.
 * The extra resolution improves shares distribution and load balancing of
 * low-weight task groups (eg. nice +19 on an autogroup), deeper taskgroup
 * hierarchies, especially on larger systems. This is not a user-visible change
 * and does not change the user-interface for setting shares/weights.
 *
 * We increase resolution only if we have enough bits to allow this increased
 * resolution (i.e. BITS_PER_LONG > 32). The costs for increasing resolution
 * when BITS_PER_LONG <= 32 are pretty high and the returns do not justify the
 * increased costs.
 */
#if 0 /* BITS_PER_LONG > 32 -- currently broken: it increases power usage under light load  */
# define SCHED_LOAD_RESOLUTION	10
# define scale_load(w)		((w) << SCHED_LOAD_RESOLUTION)
# define scale_load_down(w)	((w) >> SCHED_LOAD_RESOLUTION)
#else
# define SCHED_LOAD_RESOLUTION	0
# define scale_load(w)		(w)
# define scale_load_down(w)	(w)
#endif

#define SCHED_LOAD_SHIFT	(10 + SCHED_LOAD_RESOLUTION)
#define SCHED_LOAD_SCALE	(1L << SCHED_LOAD_SHIFT)

/*
 * Increase resolution of cpu_power calculations
 */
#define SCHED_POWER_SHIFT	10
#define SCHED_POWER_SCALE	(1L << SCHED_POWER_SHIFT)

/*
 * sched-domains (multiprocessor balancing) declarations:
 */
#ifdef CONFIG_SMP
#define SD_LOAD_BALANCE		0x0001	/* Do load balancing on this domain. */
#define SD_BALANCE_NEWIDLE	0x0002	/* Balance when about to become idle */
#define SD_BALANCE_EXEC		0x0004	/* Balance on exec */
#define SD_BALANCE_FORK		0x0008	/* Balance on fork, clone */
#define SD_BALANCE_WAKE		0x0010  /* Balance on wakeup */
#define SD_WAKE_AFFINE		0x0020	/* Wake task to waking CPU */
#define SD_PREFER_LOCAL		0x0040  /* Prefer to keep tasks local to this domain */
#define SD_SHARE_CPUPOWER	0x0080	/* Domain members share cpu power */
#define SD_POWERSAVINGS_BALANCE	0x0100	/* Balance for power savings */
#define SD_SHARE_PKG_RESOURCES	0x0200	/* Domain members share cpu pkg resources */
#define SD_SERIALIZE		0x0400	/* Only a single load balancing instance */
#define SD_ASYM_PACKING		0x0800  /* Place busy groups earlier in the domain */
#define SD_PREFER_SIBLING	0x1000	/* Prefer to place tasks in a sibling domain */
#define SD_OVERLAP		0x2000	/* sched_domains of this level overlap */

enum powersavings_balance_level {
	POWERSAVINGS_BALANCE_NONE = 0,  /* No power saving load balance */
	POWERSAVINGS_BALANCE_BASIC,	/* Fill one thread/core/package
					 * first for long running threads
					 */
	POWERSAVINGS_BALANCE_WAKEUP,	/* Also bias task wakeups to semi-idle
					 * cpu package for power savings
					 */
	MAX_POWERSAVINGS_BALANCE_LEVELS
};

extern int sched_mc_power_savings, sched_smt_power_savings;

static inline int sd_balance_for_mc_power(void)
{
	if (sched_smt_power_savings)
		return SD_POWERSAVINGS_BALANCE;

	if (!sched_mc_power_savings)
		return SD_PREFER_SIBLING;

	return 0;
}

static inline int sd_balance_for_package_power(void)
{
	if (sched_mc_power_savings | sched_smt_power_savings)
		return SD_POWERSAVINGS_BALANCE;

	return SD_PREFER_SIBLING;
}

extern int __weak arch_sd_sibiling_asym_packing(void);

/*
 * Optimise SD flags for power savings:
 * SD_BALANCE_NEWIDLE helps aggressive task consolidation and power savings.
 * Keep default SD flags if sched_{smt,mc}_power_saving=0
 */

static inline int sd_power_saving_flags(void)
{
	if (sched_mc_power_savings | sched_smt_power_savings)
		return SD_BALANCE_NEWIDLE;

	return 0;
}

struct sched_group_power {
	atomic_t ref;
	/*
	 * CPU power of this group, SCHED_LOAD_SCALE being max power for a
	 * single CPU.
	 */
	unsigned int power, power_orig;
	unsigned long next_update;
	/*
	 * Number of busy cpus in this group.
	 */
	atomic_t nr_busy_cpus;
};

struct sched_group {
	struct sched_group *next;	/* Must be a circular list */
	atomic_t ref;

	unsigned int group_weight;
	struct sched_group_power *sgp;

	/*
	 * The CPUs this group covers.
	 *
	 * NOTE: this field is variable length. (Allocated dynamically
	 * by attaching extra space to the end of the structure,
	 * depending on how many CPUs the kernel has booted up with)
	 */
	unsigned long cpumask[0];
};

static inline struct cpumask *sched_group_cpus(struct sched_group *sg)
{
	return to_cpumask(sg->cpumask);
}

/**
 * group_first_cpu - Returns the first cpu in the cpumask of a sched_group.
 * @group: The group whose first cpu is to be returned.
 */
static inline unsigned int group_first_cpu(struct sched_group *group)
{
	return cpumask_first(sched_group_cpus(group));
}

struct sched_domain_attr {
	int relax_domain_level;
};

#define SD_ATTR_INIT	(struct sched_domain_attr) {	\
	.relax_domain_level = -1,			\
}

extern int sched_domain_level_max;

struct sched_domain {
	/* These fields must be setup */
	struct sched_domain *parent;	/* top domain must be null terminated */
	struct sched_domain *child;	/* bottom domain must be null terminated */
	struct sched_group *groups;	/* the balancing groups of the domain */
	unsigned long min_interval;	/* Minimum balance interval ms */
	unsigned long max_interval;	/* Maximum balance interval ms */
	unsigned int busy_factor;	/* less balancing by factor if busy */
	unsigned int imbalance_pct;	/* No balance until over watermark */
	unsigned int cache_nice_tries;	/* Leave cache hot tasks for # tries */
	unsigned int busy_idx;
	unsigned int idle_idx;
	unsigned int newidle_idx;
	unsigned int wake_idx;
	unsigned int forkexec_idx;
	unsigned int smt_gain;
	int flags;			/* See SD_* */
	int level;

	/* Runtime fields. */
	unsigned long last_balance;	/* init to jiffies. units in jiffies */
	unsigned int balance_interval;	/* initialise to 1. units in ms. */
	unsigned int nr_balance_failed; /* initialise to 0 */

	u64 last_update;

#ifdef CONFIG_SCHEDSTATS
	/* load_balance() stats */
	unsigned int lb_count[CPU_MAX_IDLE_TYPES];
	unsigned int lb_failed[CPU_MAX_IDLE_TYPES];
	unsigned int lb_balanced[CPU_MAX_IDLE_TYPES];
	unsigned int lb_imbalance[CPU_MAX_IDLE_TYPES];
	unsigned int lb_gained[CPU_MAX_IDLE_TYPES];
	unsigned int lb_hot_gained[CPU_MAX_IDLE_TYPES];
	unsigned int lb_nobusyg[CPU_MAX_IDLE_TYPES];
	unsigned int lb_nobusyq[CPU_MAX_IDLE_TYPES];

	/* Active load balancing */
	unsigned int alb_count;
	unsigned int alb_failed;
	unsigned int alb_pushed;

	/* SD_BALANCE_EXEC stats */
	unsigned int sbe_count;
	unsigned int sbe_balanced;
	unsigned int sbe_pushed;

	/* SD_BALANCE_FORK stats */
	unsigned int sbf_count;
	unsigned int sbf_balanced;
	unsigned int sbf_pushed;

	/* try_to_wake_up() stats */
	unsigned int ttwu_wake_remote;
	unsigned int ttwu_move_affine;
	unsigned int ttwu_move_balance;
#endif
#ifdef CONFIG_SCHED_DEBUG
	char *name;
#endif
	union {
		void *private;		/* used during construction */
		struct rcu_head rcu;	/* used during destruction */
	};

	unsigned int span_weight;
	/*
	 * Span of all CPUs in this domain.
	 *
	 * NOTE: this field is variable length. (Allocated dynamically
	 * by attaching extra space to the end of the structure,
	 * depending on how many CPUs the kernel has booted up with)
	 */
	unsigned long span[0];
};

static inline struct cpumask *sched_domain_span(struct sched_domain *sd)
{
	return to_cpumask(sd->span);
}

extern void partition_sched_domains(int ndoms_new, cpumask_var_t doms_new[],
				    struct sched_domain_attr *dattr_new);

/* Allocate an array of sched domains, for partition_sched_domains(). */
cpumask_var_t *alloc_sched_domains(unsigned int ndoms);
void free_sched_domains(cpumask_var_t doms[], unsigned int ndoms);

/* Test a flag in parent sched domain */
static inline int test_sd_parent(struct sched_domain *sd, int flag)
{
	if (sd->parent && (sd->parent->flags & flag))
		return 1;

	return 0;
}

unsigned long default_scale_freq_power(struct sched_domain *sd, int cpu);
unsigned long default_scale_smt_power(struct sched_domain *sd, int cpu);

bool cpus_share_cache(int this_cpu, int that_cpu);

#else /* CONFIG_SMP */

struct sched_domain_attr;

static inline void
partition_sched_domains(int ndoms_new, cpumask_var_t doms_new[],
			struct sched_domain_attr *dattr_new)
{
}

static inline bool cpus_share_cache(int this_cpu, int that_cpu)
{
	return true;
}

#endif	/* !CONFIG_SMP */


struct io_context;			/* See blkdev.h */


#ifdef ARCH_HAS_PREFETCH_SWITCH_STACK
extern void prefetch_stack(struct task_struct *t);
#else
static inline void prefetch_stack(struct task_struct *t) { }
#endif

struct audit_context;		/* See audit.c */
struct mempolicy;
struct pipe_inode_info;
struct uts_namespace;

struct rq;
struct sched_domain;

/*
 * wake flags
 */
#define WF_SYNC		0x01		/* waker goes to sleep after wakup */
#define WF_FORK		0x02		/* child wakeup after fork */
#define WF_MIGRATED	0x04		/* internal use, task got migrated */

#define ENQUEUE_WAKEUP		1
#define ENQUEUE_HEAD		2
#ifdef CONFIG_SMP
#define ENQUEUE_WAKING		4	/* sched_class::task_waking was called */
#else
#define ENQUEUE_WAKING		0
#endif

#define DEQUEUE_SLEEP		1

struct sched_class {
	const struct sched_class *next;

	void (*enqueue_task) (struct rq *rq, struct task_struct *p, int flags);
	void (*dequeue_task) (struct rq *rq, struct task_struct *p, int flags);
	void (*yield_task) (struct rq *rq);
	bool (*yield_to_task) (struct rq *rq, struct task_struct *p, bool preempt);

	void (*check_preempt_curr) (struct rq *rq, struct task_struct *p, int flags);

	struct task_struct * (*pick_next_task) (struct rq *rq);
	void (*put_prev_task) (struct rq *rq, struct task_struct *p);

#ifdef CONFIG_SMP
	int  (*select_task_rq)(struct task_struct *p, int sd_flag, int flags);

	void (*pre_schedule) (struct rq *this_rq, struct task_struct *task);
	void (*post_schedule) (struct rq *this_rq);
	void (*task_waking) (struct task_struct *task);
	void (*task_woken) (struct rq *this_rq, struct task_struct *task);

	void (*set_cpus_allowed)(struct task_struct *p,
				 const struct cpumask *newmask);

	void (*rq_online)(struct rq *rq);
	void (*rq_offline)(struct rq *rq);
#endif

	void (*set_curr_task) (struct rq *rq);
	void (*task_tick) (struct rq *rq, struct task_struct *p, int queued);
	void (*task_fork) (struct task_struct *p);

	void (*switched_from) (struct rq *this_rq, struct task_struct *task);
	void (*switched_to) (struct rq *this_rq, struct task_struct *task);
	void (*prio_changed) (struct rq *this_rq, struct task_struct *task,
			     int oldprio);

	unsigned int (*get_rr_interval) (struct rq *rq,
					 struct task_struct *task);

#ifdef CONFIG_FAIR_GROUP_SCHED
	void (*task_move_group) (struct task_struct *p, int on_rq);
#endif
};

struct load_weight {
	unsigned long weight, inv_weight;
};

#ifdef CONFIG_SCHEDSTATS
struct sched_statistics {
	u64			wait_start;
	u64			wait_max;
	u64			wait_count;
	u64			wait_sum;
	u64			iowait_count;
	u64			iowait_sum;

	u64			sleep_start;
	u64			sleep_max;
	s64			sum_sleep_runtime;

	u64			block_start;
	u64			block_max;
	u64			exec_max;
	u64			slice_max;

	u64			nr_migrations_cold;
	u64			nr_failed_migrations_affine;
	u64			nr_failed_migrations_running;
	u64			nr_failed_migrations_hot;
	u64			nr_forced_migrations;

	u64			nr_wakeups;
	u64			nr_wakeups_sync;
	u64			nr_wakeups_migrate;
	u64			nr_wakeups_local;
	u64			nr_wakeups_remote;
	u64			nr_wakeups_affine;
	u64			nr_wakeups_affine_attempts;
	u64			nr_wakeups_passive;
	u64			nr_wakeups_idle;
};
#endif

struct sched_entity {
	struct load_weight	load;		/* for load-balancing */
	struct rb_node		run_node;
	struct list_head	group_node;
	unsigned int		on_rq;

	u64			exec_start;
	u64			sum_exec_runtime;
	u64			vruntime;
	u64			prev_sum_exec_runtime;

	u64			nr_migrations;

#ifdef CONFIG_SCHEDSTATS
	struct sched_statistics statistics;
#endif

#ifdef CONFIG_FAIR_GROUP_SCHED
	struct sched_entity	*parent;
	/* rq on which this entity is (to be) queued: */
	struct cfs_rq		*cfs_rq;
	/* rq "owned" by this entity/group: */
	struct cfs_rq		*my_q;
#endif
};

struct sched_rt_entity {
	struct list_head run_list;
	unsigned long timeout;
	unsigned int time_slice;
	int nr_cpus_allowed;

	struct sched_rt_entity *back;
#ifdef CONFIG_RT_GROUP_SCHED
	struct sched_rt_entity	*parent;
	/* rq on which this entity is (to be) queued: */
	struct rt_rq		*rt_rq;
	/* rq "owned" by this entity/group: */
	struct rt_rq		*my_q;
#endif
};

/*
 * default timeslice is 100 msecs (used only for SCHED_RR tasks).
 * Timeslices get refilled after they expire.
 */
#define RR_TIMESLICE		(100 * HZ / 1000)

struct rcu_node;

enum perf_event_task_context {
	perf_invalid_context = -1,
	perf_hw_context = 0,
	perf_sw_context,
	perf_nr_task_contexts,
};

struct task_struct {
	volatile long state;	/* -1 unrunnable, 0 runnable, >0 stopped */
	void *stack;
	atomic_t usage;
	unsigned int flags;	/* per process flags, defined below */
	unsigned int ptrace;

#ifdef CONFIG_SMP
	struct llist_node wake_entry;
	int on_cpu;
#endif
	int on_rq;

	int prio, static_prio, normal_prio;
	unsigned int rt_priority;
	const struct sched_class *sched_class;
	struct sched_entity se;
	struct sched_rt_entity rt;
#ifdef CONFIG_CGROUP_SCHED
	struct task_group *sched_task_group;
#endif

#ifdef CONFIG_PREEMPT_NOTIFIERS
	/* list of struct preempt_notifier: */
	struct hlist_head preempt_notifiers;
#endif

	/*
	 * fpu_counter contains the number of consecutive context switches
	 * that the FPU is used. If this is over a threshold, the lazy fpu
	 * saving becomes unlazy to save the trap. This is an unsigned char
	 * so that after 256 times the counter wraps and the behavior turns
	 * lazy again; this to deal with bursty apps that only use FPU for
	 * a short time
	 */
	unsigned char fpu_counter;
#ifdef CONFIG_BLK_DEV_IO_TRACE
	unsigned int btrace_seq;
#endif

	unsigned int policy;
	cpumask_t cpus_allowed;

#ifdef CONFIG_PREEMPT_RCU
	int rcu_read_lock_nesting;
	char rcu_read_unlock_special;
	struct list_head rcu_node_entry;
#endif /* #ifdef CONFIG_PREEMPT_RCU */
#ifdef CONFIG_TREE_PREEMPT_RCU
	struct rcu_node *rcu_blocked_node;
#endif /* #ifdef CONFIG_TREE_PREEMPT_RCU */
#ifdef CONFIG_RCU_BOOST
	struct rt_mutex *rcu_boost_mutex;
#endif /* #ifdef CONFIG_RCU_BOOST */

#if defined(CONFIG_SCHEDSTATS) || defined(CONFIG_TASK_DELAY_ACCT)
	struct sched_info sched_info;
#endif

	struct list_head tasks;
#ifdef CONFIG_SMP
	struct plist_node pushable_tasks;
#endif

	struct mm_struct *mm, *active_mm;
#ifdef CONFIG_COMPAT_BRK
	unsigned brk_randomized:1;
#endif
#if defined(SPLIT_RSS_COUNTING)
	struct task_rss_stat	rss_stat;
#endif
/* task state */
	int exit_state;
	int exit_code, exit_signal;
	int pdeath_signal;  /*  The signal sent when the parent dies  */
	unsigned int jobctl;	/* JOBCTL_*, siglock protected */
	/* ??? */
	unsigned int personality;
	unsigned did_exec:1;
	unsigned in_execve:1;	/* Tell the LSMs that the process is doing an
				 * execve */
	unsigned in_iowait:1;


	/* Revert to default priority/policy when forking */
	unsigned sched_reset_on_fork:1;
	unsigned sched_contributes_to_load:1;

#ifdef CONFIG_GENERIC_HARDIRQS
	/* IRQ handler threads */
	unsigned irq_thread:1;
#endif

	pid_t pid;
	pid_t tgid;

#ifdef CONFIG_CC_STACKPROTECTOR
	/* Canary value for the -fstack-protector gcc feature */
	unsigned long stack_canary;
#endif

	/* 
	 * pointers to (original) parent process, youngest child, younger sibling,
	 * older sibling, respectively.  (p->father can be replaced with 
	 * p->real_parent->pid)
	 */
	struct task_struct __rcu *real_parent; /* real parent process */
	struct task_struct __rcu *parent; /* recipient of SIGCHLD, wait4() reports */
	/*
	 * children/sibling forms the list of my natural children
	 */
	struct list_head children;	/* list of my children */
	struct list_head sibling;	/* linkage in my parent's children list */
	struct task_struct *group_leader;	/* threadgroup leader */

	/*
	 * ptraced is the list of tasks this task is using ptrace on.
	 * This includes both natural children and PTRACE_ATTACH targets.
	 * p->ptrace_entry is p's link on the p->parent->ptraced list.
	 */
	struct list_head ptraced;
	struct list_head ptrace_entry;

	/* PID/PID hash table linkage. */
	struct pid_link pids[PIDTYPE_MAX];
	struct list_head thread_group;

	struct completion *vfork_done;		/* for vfork() */
	int __user *set_child_tid;		/* CLONE_CHILD_SETTID */
	int __user *clear_child_tid;		/* CLONE_CHILD_CLEARTID */

	cputime_t utime, stime, utimescaled, stimescaled;
	cputime_t gtime;
#ifndef CONFIG_VIRT_CPU_ACCOUNTING
	cputime_t prev_utime, prev_stime;
#endif
	unsigned long nvcsw, nivcsw; /* context switch counts */
	struct timespec start_time; 		/* monotonic time */
	struct timespec real_start_time;	/* boot based time */
/* mm fault and swap info: this can arguably be seen as either mm-specific or thread-specific */
	unsigned long min_flt, maj_flt;

	struct task_cputime cputime_expires;
	struct list_head cpu_timers[3];

/* process credentials */
	const struct cred __rcu *real_cred; /* objective and real subjective task
					 * credentials (COW) */
	const struct cred __rcu *cred;	/* effective (overridable) subjective task
					 * credentials (COW) */
	struct cred *replacement_session_keyring; /* for KEYCTL_SESSION_TO_PARENT */

	char comm[TASK_COMM_LEN]; /* executable name excluding path
				     - access with [gs]et_task_comm (which lock
				       it with task_lock())
				     - initialized normally by setup_new_exec */
/* file system info */
	int link_count, total_link_count;
#ifdef CONFIG_SYSVIPC
/* ipc stuff */
	struct sysv_sem sysvsem;
#endif
#ifdef CONFIG_DETECT_HUNG_TASK
/* hung task detection */
	unsigned long last_switch_count;
#endif
/* CPU-specific state of this task */
	struct thread_struct thread;
/* filesystem information */
	struct fs_struct *fs;
/* open file information */
	struct files_struct *files;
/* namespaces */
	struct nsproxy *nsproxy;
/* signal handlers */
	struct signal_struct *signal;
	struct sighand_struct *sighand;

	sigset_t blocked, real_blocked;
	sigset_t saved_sigmask;	/* restored if set_restore_sigmask() was used */
	struct sigpending pending;

	unsigned long sas_ss_sp;
	size_t sas_ss_size;
	int (*notifier)(void *priv);
	void *notifier_data;
	sigset_t *notifier_mask;
	struct audit_context *audit_context;
#ifdef CONFIG_AUDITSYSCALL
	uid_t loginuid;
	unsigned int sessionid;
#endif
	seccomp_t seccomp;

/* Thread group tracking */
   	u32 parent_exec_id;
   	u32 self_exec_id;
/* Protection of (de-)allocation: mm, files, fs, tty, keyrings, mems_allowed,
 * mempolicy */
	spinlock_t alloc_lock;

	/* Protection of the PI data structures: */
	raw_spinlock_t pi_lock;

#ifdef CONFIG_RT_MUTEXES
	/* PI waiters blocked on a rt_mutex held by this task */
	struct plist_head pi_waiters;
	/* Deadlock detection and priority inheritance handling */
	struct rt_mutex_waiter *pi_blocked_on;
#endif

#ifdef CONFIG_DEBUG_MUTEXES
	/* mutex deadlock detection */
	struct mutex_waiter *blocked_on;
#endif
#ifdef CONFIG_TRACE_IRQFLAGS
	unsigned int irq_events;
	unsigned long hardirq_enable_ip;
	unsigned long hardirq_disable_ip;
	unsigned int hardirq_enable_event;
	unsigned int hardirq_disable_event;
	int hardirqs_enabled;
	int hardirq_context;
	unsigned long softirq_disable_ip;
	unsigned long softirq_enable_ip;
	unsigned int softirq_disable_event;
	unsigned int softirq_enable_event;
	int softirqs_enabled;
	int softirq_context;
#endif
#ifdef CONFIG_LOCKDEP
# define MAX_LOCK_DEPTH 48UL
	u64 curr_chain_key;
	int lockdep_depth;
	unsigned int lockdep_recursion;
	struct held_lock held_locks[MAX_LOCK_DEPTH];
	gfp_t lockdep_reclaim_gfp;
#endif

/* journalling filesystem info */
	void *journal_info;

/* stacked block device info */
	struct bio_list *bio_list;

#ifdef CONFIG_BLOCK
/* stack plugging */
	struct blk_plug *plug;
#endif

/* VM state */
	struct reclaim_state *reclaim_state;

	struct backing_dev_info *backing_dev_info;

	struct io_context *io_context;

	unsigned long ptrace_message;
	siginfo_t *last_siginfo; /* For ptrace use.  */
	struct task_io_accounting ioac;
#if defined(CONFIG_TASK_XACCT)
	u64 acct_rss_mem1;	/* accumulated rss usage */
	u64 acct_vm_mem1;	/* accumulated virtual memory usage */
	cputime_t acct_timexpd;	/* stime + utime since last update */
#endif
#ifdef CONFIG_CPUSETS
	nodemask_t mems_allowed;	/* Protected by alloc_lock */
	seqcount_t mems_allowed_seq;	/* Seqence no to catch updates */
	int cpuset_mem_spread_rotor;
	int cpuset_slab_spread_rotor;
#endif
#ifdef CONFIG_CGROUPS
	/* Control Group info protected by css_set_lock */
	struct css_set __rcu *cgroups;
	/* cg_list protected by css_set_lock and tsk->alloc_lock */
	struct list_head cg_list;
#endif
#ifdef CONFIG_FUTEX
	struct robust_list_head __user *robust_list;
#ifdef CONFIG_COMPAT
	struct compat_robust_list_head __user *compat_robust_list;
#endif
	struct list_head pi_state_list;
	struct futex_pi_state *pi_state_cache;
#endif
#ifdef CONFIG_PERF_EVENTS
	struct perf_event_context *perf_event_ctxp[perf_nr_task_contexts];
	struct mutex perf_event_mutex;
	struct list_head perf_event_list;
#endif
#ifdef CONFIG_NUMA
	struct mempolicy *mempolicy;	/* Protected by alloc_lock */
	short il_next;
	short pref_node_fork;
#endif
	struct rcu_head rcu;

	/*
	 * cache last used pipe for splice
	 */
	struct pipe_inode_info *splice_pipe;
#ifdef	CONFIG_TASK_DELAY_ACCT
	struct task_delay_info *delays;
#endif
#ifdef CONFIG_FAULT_INJECTION
	int make_it_fail;
#endif
	/*
	 * when (nr_dirtied >= nr_dirtied_pause), it's time to call
	 * balance_dirty_pages() for some dirty throttling pause
	 */
	int nr_dirtied;
	int nr_dirtied_pause;
	unsigned long dirty_paused_when; /* start of a write-and-pause period */

#ifdef CONFIG_LATENCYTOP
	int latency_record_count;
	struct latency_record latency_record[LT_SAVECOUNT];
#endif
	/*
	 * time slack values; these are used to round up poll() and
	 * select() etc timeout values. These are in nanoseconds.
	 */
	unsigned long timer_slack_ns;
	unsigned long default_timer_slack_ns;

	struct list_head	*scm_work_list;
#ifdef CONFIG_FUNCTION_GRAPH_TRACER
	/* Index of current stored address in ret_stack */
	int curr_ret_stack;
	/* Stack of return addresses for return function tracing */
	struct ftrace_ret_stack	*ret_stack;
	/* time stamp for last schedule */
	unsigned long long ftrace_timestamp;
	/*
	 * Number of functions that haven't been traced
	 * because of depth overrun.
	 */
	atomic_t trace_overrun;
	/* Pause for the tracing */
	atomic_t tracing_graph_pause;
#endif
#ifdef CONFIG_TRACING
	/* state flags for use by tracers */
	unsigned long trace;
	/* bitmask and counter of trace recursion */
	unsigned long trace_recursion;
#endif /* CONFIG_TRACING */
#ifdef CONFIG_CGROUP_MEM_RES_CTLR /* memcg uses this to do batch job */
	struct memcg_batch_info {
		int do_batch;	/* incremented when batch uncharge started */
		struct mem_cgroup *memcg; /* target memcg of uncharge */
		unsigned long nr_pages;	/* uncharged usage */
		unsigned long memsw_nr_pages; /* uncharged mem+swap usage */
	} memcg_batch;
#endif
#ifdef CONFIG_HAVE_HW_BREAKPOINT
	atomic_t ptrace_bp_refcnt;
#endif
};

/* Future-safe accessor for struct task_struct's cpus_allowed. */
#define tsk_cpus_allowed(tsk) (&(tsk)->cpus_allowed)

/*
 * Priority of a process goes from 0..MAX_PRIO-1, valid RT
 * priority is 0..MAX_RT_PRIO-1, and SCHED_NORMAL/SCHED_BATCH
 * tasks are in the range MAX_RT_PRIO..MAX_PRIO-1. Priority
 * values are inverted: lower p->prio value means higher priority.
 *
 * The MAX_USER_RT_PRIO value allows the actual maximum
 * RT priority to be separate from the value exported to
 * user-space.  This allows kernel threads to set their
 * priority to a value higher than any user task. Note:
 * MAX_RT_PRIO must not be smaller than MAX_USER_RT_PRIO.
 */

#define MAX_USER_RT_PRIO	100
#define MAX_RT_PRIO		MAX_USER_RT_PRIO

#define MAX_PRIO		(MAX_RT_PRIO + 40)
#define DEFAULT_PRIO		(MAX_RT_PRIO + 20)

static inline int rt_prio(int prio)
{
	if (unlikely(prio < MAX_RT_PRIO))
		return 1;
	return 0;
}

static inline int rt_task(struct task_struct *p)
{
	return rt_prio(p->prio);
}

static inline struct pid *task_pid(struct task_struct *task)
{
	return task->pids[PIDTYPE_PID].pid;
}

static inline struct pid *task_tgid(struct task_struct *task)
{
	return task->group_leader->pids[PIDTYPE_PID].pid;
}

/*
 * Without tasklist or rcu lock it is not safe to dereference
 * the result of task_pgrp/task_session even if task == current,
 * we can race with another thread doing sys_setsid/sys_setpgid.
 */
static inline struct pid *task_pgrp(struct task_struct *task)
{
	return task->group_leader->pids[PIDTYPE_PGID].pid;
}

static inline struct pid *task_session(struct task_struct *task)
{
	return task->group_leader->pids[PIDTYPE_SID].pid;
}

struct pid_namespace;

/*
 * the helpers to get the task's different pids as they are seen
 * from various namespaces
 *
 * task_xid_nr()     : global id, i.e. the id seen from the init namespace;
 * task_xid_vnr()    : virtual id, i.e. the id seen from the pid namespace of
 *                     current.
 * task_xid_nr_ns()  : id seen from the ns specified;
 *
 * set_task_vxid()   : assigns a virtual id to a task;
 *
 * see also pid_nr() etc in include/linux/pid.h
 */
pid_t __task_pid_nr_ns(struct task_struct *task, enum pid_type type,
			struct pid_namespace *ns);

static inline pid_t task_pid_nr(struct task_struct *tsk)
{
	return tsk->pid;
}

static inline pid_t task_pid_nr_ns(struct task_struct *tsk,
					struct pid_namespace *ns)
{
	return __task_pid_nr_ns(tsk, PIDTYPE_PID, ns);
}

static inline pid_t task_pid_vnr(struct task_struct *tsk)
{
	return __task_pid_nr_ns(tsk, PIDTYPE_PID, NULL);
}


static inline pid_t task_tgid_nr(struct task_struct *tsk)
{
	return tsk->tgid;
}

pid_t task_tgid_nr_ns(struct task_struct *tsk, struct pid_namespace *ns);

static inline pid_t task_tgid_vnr(struct task_struct *tsk)
{
	return pid_vnr(task_tgid(tsk));
}


static inline pid_t task_pgrp_nr_ns(struct task_struct *tsk,
					struct pid_namespace *ns)
{
	return __task_pid_nr_ns(tsk, PIDTYPE_PGID, ns);
}

static inline pid_t task_pgrp_vnr(struct task_struct *tsk)
{
	return __task_pid_nr_ns(tsk, PIDTYPE_PGID, NULL);
}


static inline pid_t task_session_nr_ns(struct task_struct *tsk,
					struct pid_namespace *ns)
{
	return __task_pid_nr_ns(tsk, PIDTYPE_SID, ns);
}

static inline pid_t task_session_vnr(struct task_struct *tsk)
{
	return __task_pid_nr_ns(tsk, PIDTYPE_SID, NULL);
}

/* obsolete, do not use */
static inline pid_t task_pgrp_nr(struct task_struct *tsk)
{
	return task_pgrp_nr_ns(tsk, &init_pid_ns);
}

/**
 * pid_alive - check that a task structure is not stale
 * @p: Task structure to be checked.
 *
 * Test if a process is not yet dead (at most zombie state)
 * If pid_alive fails, then pointers within the task structure
 * can be stale and must not be dereferenced.
 */
static inline int pid_alive(struct task_struct *p)
{
	return p->pids[PIDTYPE_PID].pid != NULL;
}

/**
 * is_global_init - check if a task structure is init
 * @tsk: Task structure to be checked.
 *
 * Check if a task structure is the first user space task the kernel created.
 */
static inline int is_global_init(struct task_struct *tsk)
{
	return tsk->pid == 1;
}

/*
 * is_container_init:
 * check whether in the task is init in its own pid namespace.
 */
extern int is_container_init(struct task_struct *tsk);

extern struct pid *cad_pid;

extern void free_task(struct task_struct *tsk);
#define get_task_struct(tsk) do { atomic_inc(&(tsk)->usage); } while(0)

extern void __put_task_struct(struct task_struct *t);

static inline void put_task_struct(struct task_struct *t)
{
	if (atomic_dec_and_test(&t->usage))
		__put_task_struct(t);
}

extern void task_times(struct task_struct *p, cputime_t *ut, cputime_t *st);
extern void thread_group_times(struct task_struct *p, cputime_t *ut, cputime_t *st);

extern int task_free_register(struct notifier_block *n);
extern int task_free_unregister(struct notifier_block *n);

/*
 * Per process flags
 */
#define PF_EXITING	0x00000004	/* getting shut down */
#define PF_EXITPIDONE	0x00000008	/* pi exit done on shut down */
#define PF_VCPU		0x00000010	/* I'm a virtual CPU */
#define PF_WQ_WORKER	0x00000020	/* I'm a workqueue worker */
#define PF_FORKNOEXEC	0x00000040	/* forked but didn't exec */
#define PF_MCE_PROCESS  0x00000080      /* process policy on mce errors */
#define PF_SUPERPRIV	0x00000100	/* used super-user privileges */
#define PF_DUMPCORE	0x00000200	/* dumped core */
#define PF_SIGNALED	0x00000400	/* killed by a signal */
#define PF_MEMALLOC	0x00000800	/* Allocating memory */
#define PF_NPROC_EXCEEDED 0x00001000	/* set_user noticed that RLIMIT_NPROC was exceeded */
#define PF_USED_MATH	0x00002000	/* if unset the fpu must be initialized before use */
#define PF_WAKE_UP_IDLE 0x00004000	/* try to wake up on an idle CPU */
#define PF_NOFREEZE	0x00008000	/* this thread should not be frozen */
#define PF_FROZEN	0x00010000	/* frozen for system suspend */
#define PF_FSTRANS	0x00020000	/* inside a filesystem transaction */
#define PF_KSWAPD	0x00040000	/* I am kswapd */
#define PF_LESS_THROTTLE 0x00100000	/* Throttle me less: I clean memory */
#define PF_KTHREAD	0x00200000	/* I am a kernel thread */
#define PF_RANDOMIZE	0x00400000	/* randomize virtual address space */
#define PF_SWAPWRITE	0x00800000	/* Allowed to write to swap */
#define PF_SPREAD_PAGE	0x01000000	/* Spread page cache over cpuset */
#define PF_SPREAD_SLAB	0x02000000	/* Spread some slab caches over cpuset */
#define PF_THREAD_BOUND	0x04000000	/* Thread bound to specific cpu */
#define PF_MCE_EARLY    0x08000000      /* Early kill for mce process policy */
#define PF_MEMPOLICY	0x10000000	/* Non-default NUMA mempolicy */
#define PF_MUTEX_TESTER	0x20000000	/* Thread belongs to the rt mutex tester */
#define PF_FREEZER_SKIP	0x40000000	/* Freezer should not count it as freezable */

/*
 * Only the _current_ task can read/write to tsk->flags, but other
 * tasks can access tsk->flags in readonly mode for example
 * with tsk_used_math (like during threaded core dumping).
 * There is however an exception to this rule during ptrace
 * or during fork: the ptracer task is allowed to write to the
 * child->flags of its traced child (same goes for fork, the parent
 * can write to the child->flags), because we're guaranteed the
 * child is not running and in turn not changing child->flags
 * at the same time the parent does it.
 */
#define clear_stopped_child_used_math(child) do { (child)->flags &= ~PF_USED_MATH; } while (0)
#define set_stopped_child_used_math(child) do { (child)->flags |= PF_USED_MATH; } while (0)
#define clear_used_math() clear_stopped_child_used_math(current)
#define set_used_math() set_stopped_child_used_math(current)
#define conditional_stopped_child_used_math(condition, child) \
	do { (child)->flags &= ~PF_USED_MATH, (child)->flags |= (condition) ? PF_USED_MATH : 0; } while (0)
#define conditional_used_math(condition) \
	conditional_stopped_child_used_math(condition, current)
#define copy_to_stopped_child_used_math(child) \
	do { (child)->flags &= ~PF_USED_MATH, (child)->flags |= current->flags & PF_USED_MATH; } while (0)
/* NOTE: this will return 0 or PF_USED_MATH, it will never return 1 */
#define tsk_used_math(p) ((p)->flags & PF_USED_MATH)
#define used_math() tsk_used_math(current)

/*
 * task->jobctl flags
 */
#define JOBCTL_STOP_SIGMASK	0xffff	/* signr of the last group stop */

#define JOBCTL_STOP_DEQUEUED_BIT 16	/* stop signal dequeued */
#define JOBCTL_STOP_PENDING_BIT	17	/* task should stop for group stop */
#define JOBCTL_STOP_CONSUME_BIT	18	/* consume group stop count */
#define JOBCTL_TRAP_STOP_BIT	19	/* trap for STOP */
#define JOBCTL_TRAP_NOTIFY_BIT	20	/* trap for NOTIFY */
#define JOBCTL_TRAPPING_BIT	21	/* switching to TRACED */
#define JOBCTL_LISTENING_BIT	22	/* ptracer is listening for events */

#define JOBCTL_STOP_DEQUEUED	(1 << JOBCTL_STOP_DEQUEUED_BIT)
#define JOBCTL_STOP_PENDING	(1 << JOBCTL_STOP_PENDING_BIT)
#define JOBCTL_STOP_CONSUME	(1 << JOBCTL_STOP_CONSUME_BIT)
#define JOBCTL_TRAP_STOP	(1 << JOBCTL_TRAP_STOP_BIT)
#define JOBCTL_TRAP_NOTIFY	(1 << JOBCTL_TRAP_NOTIFY_BIT)
#define JOBCTL_TRAPPING		(1 << JOBCTL_TRAPPING_BIT)
#define JOBCTL_LISTENING	(1 << JOBCTL_LISTENING_BIT)

#define JOBCTL_TRAP_MASK	(JOBCTL_TRAP_STOP | JOBCTL_TRAP_NOTIFY)
#define JOBCTL_PENDING_MASK	(JOBCTL_STOP_PENDING | JOBCTL_TRAP_MASK)

extern bool task_set_jobctl_pending(struct task_struct *task,
				    unsigned int mask);
extern void task_clear_jobctl_trapping(struct task_struct *task);
extern void task_clear_jobctl_pending(struct task_struct *task,
				      unsigned int mask);

#ifdef CONFIG_PREEMPT_RCU

#define RCU_READ_UNLOCK_BLOCKED (1 << 0) /* blocked while in RCU read-side. */
#define RCU_READ_UNLOCK_NEED_QS (1 << 1) /* RCU core needs CPU response. */

static inline void rcu_copy_process(struct task_struct *p)
{
	p->rcu_read_lock_nesting = 0;
	p->rcu_read_unlock_special = 0;
#ifdef CONFIG_TREE_PREEMPT_RCU
	p->rcu_blocked_node = NULL;
#endif /* #ifdef CONFIG_TREE_PREEMPT_RCU */
#ifdef CONFIG_RCU_BOOST
	p->rcu_boost_mutex = NULL;
#endif /* #ifdef CONFIG_RCU_BOOST */
	INIT_LIST_HEAD(&p->rcu_node_entry);
}

#else

static inline void rcu_copy_process(struct task_struct *p)
{
}

#endif

#ifdef CONFIG_SMP
extern void do_set_cpus_allowed(struct task_struct *p,
			       const struct cpumask *new_mask);

extern int set_cpus_allowed_ptr(struct task_struct *p,
				const struct cpumask *new_mask);
#else
static inline void do_set_cpus_allowed(struct task_struct *p,
				      const struct cpumask *new_mask)
{
}
static inline int set_cpus_allowed_ptr(struct task_struct *p,
				       const struct cpumask *new_mask)
{
	if (!cpumask_test_cpu(0, new_mask))
		return -EINVAL;
	return 0;
}
#endif

<<<<<<< HEAD
static inline void set_wake_up_idle(bool enabled)
{
	if (enabled)
		current->flags |= PF_WAKE_UP_IDLE;
	else
		current->flags &= ~PF_WAKE_UP_IDLE;
}
=======
#ifdef CONFIG_NO_HZ
void calc_load_enter_idle(void);
void calc_load_exit_idle(void);
#else
static inline void calc_load_enter_idle(void) { }
static inline void calc_load_exit_idle(void) { }
#endif /* CONFIG_NO_HZ */
>>>>>>> 85f38030

#ifndef CONFIG_CPUMASK_OFFSTACK
static inline int set_cpus_allowed(struct task_struct *p, cpumask_t new_mask)
{
	return set_cpus_allowed_ptr(p, &new_mask);
}
#endif

/*
 * Do not use outside of architecture code which knows its limitations.
 *
 * sched_clock() has no promise of monotonicity or bounded drift between
 * CPUs, use (which you should not) requires disabling IRQs.
 *
 * Please use one of the three interfaces below.
 */
extern unsigned long long notrace sched_clock(void);
/*
 * See the comment in kernel/sched_clock.c
 */
extern u64 cpu_clock(int cpu);
extern u64 local_clock(void);
extern u64 sched_clock_cpu(int cpu);


extern void sched_clock_init(void);

#ifndef CONFIG_HAVE_UNSTABLE_SCHED_CLOCK
static inline void sched_clock_tick(void)
{
}

static inline void sched_clock_idle_sleep_event(void)
{
}

static inline void sched_clock_idle_wakeup_event(u64 delta_ns)
{
}
#else
/*
 * Architectures can set this to 1 if they have specified
 * CONFIG_HAVE_UNSTABLE_SCHED_CLOCK in their arch Kconfig,
 * but then during bootup it turns out that sched_clock()
 * is reliable after all:
 */
extern int sched_clock_stable;

extern void sched_clock_tick(void);
extern void sched_clock_idle_sleep_event(void);
extern void sched_clock_idle_wakeup_event(u64 delta_ns);
#endif

#ifdef CONFIG_IRQ_TIME_ACCOUNTING
/*
 * An i/f to runtime opt-in for irq time accounting based off of sched_clock.
 * The reason for this explicit opt-in is not to have perf penalty with
 * slow sched_clocks.
 */
extern void enable_sched_clock_irqtime(void);
extern void disable_sched_clock_irqtime(void);
#else
static inline void enable_sched_clock_irqtime(void) {}
static inline void disable_sched_clock_irqtime(void) {}
#endif

extern unsigned long long
task_sched_runtime(struct task_struct *task);

/* sched_exec is called by processes performing an exec */
#ifdef CONFIG_SMP
extern void sched_exec(void);
#else
#define sched_exec()   {}
#endif

extern void sched_clock_idle_sleep_event(void);
extern void sched_clock_idle_wakeup_event(u64 delta_ns);

#ifdef CONFIG_HOTPLUG_CPU
extern void idle_task_exit(void);
#else
static inline void idle_task_exit(void) {}
#endif

#if defined(CONFIG_NO_HZ) && defined(CONFIG_SMP)
extern void wake_up_idle_cpu(int cpu);
#else
static inline void wake_up_idle_cpu(int cpu) { }
#endif

extern unsigned int sysctl_sched_latency;
extern unsigned int sysctl_sched_min_granularity;
extern unsigned int sysctl_sched_wakeup_granularity;
extern unsigned int sysctl_sched_child_runs_first;
extern unsigned int sysctl_sched_wake_to_idle;

enum sched_tunable_scaling {
	SCHED_TUNABLESCALING_NONE,
	SCHED_TUNABLESCALING_LOG,
	SCHED_TUNABLESCALING_LINEAR,
	SCHED_TUNABLESCALING_END,
};
extern enum sched_tunable_scaling sysctl_sched_tunable_scaling;

#ifdef CONFIG_SCHED_DEBUG
extern unsigned int sysctl_sched_migration_cost;
extern unsigned int sysctl_sched_nr_migrate;
extern unsigned int sysctl_sched_time_avg;
extern unsigned int sysctl_timer_migration;
extern unsigned int sysctl_sched_shares_window;

int sched_proc_update_handler(struct ctl_table *table, int write,
		void __user *buffer, size_t *length,
		loff_t *ppos);
#endif
#ifdef CONFIG_SCHED_DEBUG
static inline unsigned int get_sysctl_timer_migration(void)
{
	return sysctl_timer_migration;
}
#else
static inline unsigned int get_sysctl_timer_migration(void)
{
	return 1;
}
#endif
extern unsigned int sysctl_sched_rt_period;
extern int sysctl_sched_rt_runtime;

int sched_rt_handler(struct ctl_table *table, int write,
		void __user *buffer, size_t *lenp,
		loff_t *ppos);

#ifdef CONFIG_SCHED_AUTOGROUP
extern unsigned int sysctl_sched_autogroup_enabled;

extern void sched_autogroup_create_attach(struct task_struct *p);
extern void sched_autogroup_detach(struct task_struct *p);
extern void sched_autogroup_fork(struct signal_struct *sig);
extern void sched_autogroup_exit(struct signal_struct *sig);
#ifdef CONFIG_PROC_FS
extern void proc_sched_autogroup_show_task(struct task_struct *p, struct seq_file *m);
extern int proc_sched_autogroup_set_nice(struct task_struct *p, int nice);
#endif
#else
static inline void sched_autogroup_create_attach(struct task_struct *p) { }
static inline void sched_autogroup_detach(struct task_struct *p) { }
static inline void sched_autogroup_fork(struct signal_struct *sig) { }
static inline void sched_autogroup_exit(struct signal_struct *sig) { }
#endif

#ifdef CONFIG_CFS_BANDWIDTH
extern unsigned int sysctl_sched_cfs_bandwidth_slice;
#endif

#ifdef CONFIG_RT_MUTEXES
extern int rt_mutex_getprio(struct task_struct *p);
extern void rt_mutex_setprio(struct task_struct *p, int prio);
extern void rt_mutex_adjust_pi(struct task_struct *p);
static inline bool tsk_is_pi_blocked(struct task_struct *tsk)
{
	return tsk->pi_blocked_on != NULL;
}
#else
static inline int rt_mutex_getprio(struct task_struct *p)
{
	return p->normal_prio;
}
# define rt_mutex_adjust_pi(p)		do { } while (0)
static inline bool tsk_is_pi_blocked(struct task_struct *tsk)
{
	return false;
}
#endif

extern bool yield_to(struct task_struct *p, bool preempt);
extern void set_user_nice(struct task_struct *p, long nice);
extern int task_prio(const struct task_struct *p);
extern int task_nice(const struct task_struct *p);
extern int can_nice(const struct task_struct *p, const int nice);
extern int task_curr(const struct task_struct *p);
extern int idle_cpu(int cpu);
extern int sched_setscheduler(struct task_struct *, int,
			      const struct sched_param *);
extern int sched_setscheduler_nocheck(struct task_struct *, int,
				      const struct sched_param *);
extern struct task_struct *idle_task(int cpu);
/**
 * is_idle_task - is the specified task an idle task?
 * @p: the task in question.
 */
static inline bool is_idle_task(const struct task_struct *p)
{
	return p->pid == 0;
}
extern struct task_struct *curr_task(int cpu);
extern void set_curr_task(int cpu, struct task_struct *p);

void yield(void);

/*
 * The default (Linux) execution domain.
 */
extern struct exec_domain	default_exec_domain;

union thread_union {
	struct thread_info thread_info;
	unsigned long stack[THREAD_SIZE/sizeof(long)];
};

#ifndef __HAVE_ARCH_KSTACK_END
static inline int kstack_end(void *addr)
{
	/* Reliable end of stack detection:
	 * Some APM bios versions misalign the stack
	 */
	return !(((unsigned long)addr+sizeof(void*)-1) & (THREAD_SIZE-sizeof(void*)));
}
#endif

extern union thread_union init_thread_union;
extern struct task_struct init_task;

extern struct   mm_struct init_mm;

extern struct pid_namespace init_pid_ns;

/*
 * find a task by one of its numerical ids
 *
 * find_task_by_pid_ns():
 *      finds a task by its pid in the specified namespace
 * find_task_by_vpid():
 *      finds a task by its virtual pid
 *
 * see also find_vpid() etc in include/linux/pid.h
 */

extern struct task_struct *find_task_by_vpid(pid_t nr);
extern struct task_struct *find_task_by_pid_ns(pid_t nr,
		struct pid_namespace *ns);

extern void __set_special_pids(struct pid *pid);

/* per-UID process charging. */
extern struct user_struct * alloc_uid(struct user_namespace *, uid_t);
static inline struct user_struct *get_uid(struct user_struct *u)
{
	atomic_inc(&u->__count);
	return u;
}
extern void free_uid(struct user_struct *);
extern void release_uids(struct user_namespace *ns);

#include <asm/current.h>

extern void xtime_update(unsigned long ticks);

extern int wake_up_state(struct task_struct *tsk, unsigned int state);
extern int wake_up_process(struct task_struct *tsk);
extern void wake_up_new_task(struct task_struct *tsk);
#ifdef CONFIG_SMP
 extern void kick_process(struct task_struct *tsk);
#else
 static inline void kick_process(struct task_struct *tsk) { }
#endif
extern void sched_fork(struct task_struct *p);
extern void sched_dead(struct task_struct *p);

extern void proc_caches_init(void);
extern void flush_signals(struct task_struct *);
extern void __flush_signals(struct task_struct *);
extern void ignore_signals(struct task_struct *);
extern void flush_signal_handlers(struct task_struct *, int force_default);
extern int dequeue_signal(struct task_struct *tsk, sigset_t *mask, siginfo_t *info);

static inline int dequeue_signal_lock(struct task_struct *tsk, sigset_t *mask, siginfo_t *info)
{
	unsigned long flags;
	int ret;

	spin_lock_irqsave(&tsk->sighand->siglock, flags);
	ret = dequeue_signal(tsk, mask, info);
	spin_unlock_irqrestore(&tsk->sighand->siglock, flags);

	return ret;
}

extern void block_all_signals(int (*notifier)(void *priv), void *priv,
			      sigset_t *mask);
extern void unblock_all_signals(void);
extern void release_task(struct task_struct * p);
extern int send_sig_info(int, struct siginfo *, struct task_struct *);
extern int force_sigsegv(int, struct task_struct *);
extern int force_sig_info(int, struct siginfo *, struct task_struct *);
extern int __kill_pgrp_info(int sig, struct siginfo *info, struct pid *pgrp);
extern int kill_pid_info(int sig, struct siginfo *info, struct pid *pid);
extern int kill_pid_info_as_cred(int, struct siginfo *, struct pid *,
				const struct cred *, u32);
extern int kill_pgrp(struct pid *pid, int sig, int priv);
extern int kill_pid(struct pid *pid, int sig, int priv);
extern int kill_proc_info(int, struct siginfo *, pid_t);
extern __must_check bool do_notify_parent(struct task_struct *, int);
extern void __wake_up_parent(struct task_struct *p, struct task_struct *parent);
extern void force_sig(int, struct task_struct *);
extern int send_sig(int, struct task_struct *, int);
extern int zap_other_threads(struct task_struct *p);
extern struct sigqueue *sigqueue_alloc(void);
extern void sigqueue_free(struct sigqueue *);
extern int send_sigqueue(struct sigqueue *,  struct task_struct *, int group);
extern int do_sigaction(int, struct k_sigaction *, struct k_sigaction *);
extern int do_sigaltstack(const stack_t __user *, stack_t __user *, unsigned long);

static inline int kill_cad_pid(int sig, int priv)
{
	return kill_pid(cad_pid, sig, priv);
}

/* These can be the second arg to send_sig_info/send_group_sig_info.  */
#define SEND_SIG_NOINFO ((struct siginfo *) 0)
#define SEND_SIG_PRIV	((struct siginfo *) 1)
#define SEND_SIG_FORCED	((struct siginfo *) 2)

/*
 * True if we are on the alternate signal stack.
 */
static inline int on_sig_stack(unsigned long sp)
{
#ifdef CONFIG_STACK_GROWSUP
	return sp >= current->sas_ss_sp &&
		sp - current->sas_ss_sp < current->sas_ss_size;
#else
	return sp > current->sas_ss_sp &&
		sp - current->sas_ss_sp <= current->sas_ss_size;
#endif
}

static inline int sas_ss_flags(unsigned long sp)
{
	return (current->sas_ss_size == 0 ? SS_DISABLE
		: on_sig_stack(sp) ? SS_ONSTACK : 0);
}

/*
 * Routines for handling mm_structs
 */
extern struct mm_struct * mm_alloc(void);

/* mmdrop drops the mm and the page tables */
extern void __mmdrop(struct mm_struct *);
static inline void mmdrop(struct mm_struct * mm)
{
	if (unlikely(atomic_dec_and_test(&mm->mm_count)))
		__mmdrop(mm);
}

/* mmput gets rid of the mappings and all user-space */
extern int mmput(struct mm_struct *);
/* Grab a reference to a task's mm, if it is not already going away */
extern struct mm_struct *get_task_mm(struct task_struct *task);
/*
 * Grab a reference to a task's mm, if it is not already going away
 * and ptrace_may_access with the mode parameter passed to it
 * succeeds.
 */
extern struct mm_struct *mm_access(struct task_struct *task, unsigned int mode);
/* Remove the current tasks stale references to the old mm_struct */
extern void mm_release(struct task_struct *, struct mm_struct *);
/* Allocate a new mm structure and copy contents from tsk->mm */
extern struct mm_struct *dup_mm(struct task_struct *tsk);

extern int copy_thread(unsigned long, unsigned long, unsigned long,
			struct task_struct *, struct pt_regs *);
extern void flush_thread(void);
extern void exit_thread(void);

extern void exit_files(struct task_struct *);
extern void __cleanup_sighand(struct sighand_struct *);

extern void exit_itimers(struct signal_struct *);
extern void flush_itimer_signals(void);

extern void do_group_exit(int);

extern void daemonize(const char *, ...);
extern int allow_signal(int);
extern int disallow_signal(int);

extern int do_execve(const char *,
		     const char __user * const __user *,
		     const char __user * const __user *, struct pt_regs *);
extern long do_fork(unsigned long, unsigned long, struct pt_regs *, unsigned long, int __user *, int __user *);
struct task_struct *fork_idle(int);

extern void set_task_comm(struct task_struct *tsk, char *from);
extern char *get_task_comm(char *to, struct task_struct *tsk);

#ifdef CONFIG_SMP
void scheduler_ipi(void);
extern unsigned long wait_task_inactive(struct task_struct *, long match_state);
#else
static inline void scheduler_ipi(void) { }
static inline unsigned long wait_task_inactive(struct task_struct *p,
					       long match_state)
{
	return 1;
}
#endif

#define next_task(p) \
	list_entry_rcu((p)->tasks.next, struct task_struct, tasks)

#define for_each_process(p) \
	for (p = &init_task ; (p = next_task(p)) != &init_task ; )

extern bool current_is_single_threaded(void);

/*
 * Careful: do_each_thread/while_each_thread is a double loop so
 *          'break' will not work as expected - use goto instead.
 */
#define do_each_thread(g, t) \
	for (g = t = &init_task ; (g = t = next_task(g)) != &init_task ; ) do

#define while_each_thread(g, t) \
	while ((t = next_thread(t)) != g)

static inline int get_nr_threads(struct task_struct *tsk)
{
	return tsk->signal->nr_threads;
}

static inline bool thread_group_leader(struct task_struct *p)
{
	return p->exit_signal >= 0;
}

/* Do to the insanities of de_thread it is possible for a process
 * to have the pid of the thread group leader without actually being
 * the thread group leader.  For iteration through the pids in proc
 * all we care about is that we have a task with the appropriate
 * pid, we don't actually care if we have the right task.
 */
static inline int has_group_leader_pid(struct task_struct *p)
{
	return p->pid == p->tgid;
}

static inline
int same_thread_group(struct task_struct *p1, struct task_struct *p2)
{
	return p1->tgid == p2->tgid;
}

static inline struct task_struct *next_thread(const struct task_struct *p)
{
	return list_entry_rcu(p->thread_group.next,
			      struct task_struct, thread_group);
}

static inline int thread_group_empty(struct task_struct *p)
{
	return list_empty(&p->thread_group);
}

#define delay_group_leader(p) \
		(thread_group_leader(p) && !thread_group_empty(p))

/*
 * Protects ->fs, ->files, ->mm, ->group_info, ->comm, keyring
 * subscriptions and synchronises with wait4().  Also used in procfs.  Also
 * pins the final release of task.io_context.  Also protects ->cpuset and
 * ->cgroup.subsys[]. And ->vfork_done.
 *
 * Nests both inside and outside of read_lock(&tasklist_lock).
 * It must not be nested with write_lock_irq(&tasklist_lock),
 * neither inside nor outside.
 */
static inline void task_lock(struct task_struct *p)
{
	spin_lock(&p->alloc_lock);
}

static inline void task_unlock(struct task_struct *p)
{
	spin_unlock(&p->alloc_lock);
}

extern struct sighand_struct *__lock_task_sighand(struct task_struct *tsk,
							unsigned long *flags);

static inline struct sighand_struct *lock_task_sighand(struct task_struct *tsk,
						       unsigned long *flags)
{
	struct sighand_struct *ret;

	ret = __lock_task_sighand(tsk, flags);
	(void)__cond_lock(&tsk->sighand->siglock, ret);
	return ret;
}

static inline void unlock_task_sighand(struct task_struct *tsk,
						unsigned long *flags)
{
	spin_unlock_irqrestore(&tsk->sighand->siglock, *flags);
}

#ifdef CONFIG_CGROUPS
static inline void threadgroup_change_begin(struct task_struct *tsk)
{
	down_read(&tsk->signal->group_rwsem);
}
static inline void threadgroup_change_end(struct task_struct *tsk)
{
	up_read(&tsk->signal->group_rwsem);
}

/**
 * threadgroup_lock - lock threadgroup
 * @tsk: member task of the threadgroup to lock
 *
 * Lock the threadgroup @tsk belongs to.  No new task is allowed to enter
 * and member tasks aren't allowed to exit (as indicated by PF_EXITING) or
 * perform exec.  This is useful for cases where the threadgroup needs to
 * stay stable across blockable operations.
 *
 * fork and exit paths explicitly call threadgroup_change_{begin|end}() for
 * synchronization.  While held, no new task will be added to threadgroup
 * and no existing live task will have its PF_EXITING set.
 *
 * During exec, a task goes and puts its thread group through unusual
 * changes.  After de-threading, exclusive access is assumed to resources
 * which are usually shared by tasks in the same group - e.g. sighand may
 * be replaced with a new one.  Also, the exec'ing task takes over group
 * leader role including its pid.  Exclude these changes while locked by
 * grabbing cred_guard_mutex which is used to synchronize exec path.
 */
static inline void threadgroup_lock(struct task_struct *tsk)
{
	/*
	 * exec uses exit for de-threading nesting group_rwsem inside
	 * cred_guard_mutex. Grab cred_guard_mutex first.
	 */
	mutex_lock(&tsk->signal->cred_guard_mutex);
	down_write(&tsk->signal->group_rwsem);
}

/**
 * threadgroup_unlock - unlock threadgroup
 * @tsk: member task of the threadgroup to unlock
 *
 * Reverse threadgroup_lock().
 */
static inline void threadgroup_unlock(struct task_struct *tsk)
{
	up_write(&tsk->signal->group_rwsem);
	mutex_unlock(&tsk->signal->cred_guard_mutex);
}
#else
static inline void threadgroup_change_begin(struct task_struct *tsk) {}
static inline void threadgroup_change_end(struct task_struct *tsk) {}
static inline void threadgroup_lock(struct task_struct *tsk) {}
static inline void threadgroup_unlock(struct task_struct *tsk) {}
#endif

#ifndef __HAVE_THREAD_FUNCTIONS

#define task_thread_info(task)	((struct thread_info *)(task)->stack)
#define task_stack_page(task)	((task)->stack)

static inline void setup_thread_stack(struct task_struct *p, struct task_struct *org)
{
	*task_thread_info(p) = *task_thread_info(org);
	task_thread_info(p)->task = p;
}

static inline unsigned long *end_of_stack(struct task_struct *p)
{
	return (unsigned long *)(task_thread_info(p) + 1);
}

#endif

static inline int object_is_on_stack(void *obj)
{
	void *stack = task_stack_page(current);

	return (obj >= stack) && (obj < (stack + THREAD_SIZE));
}

extern void thread_info_cache_init(void);

#ifdef CONFIG_DEBUG_STACK_USAGE
static inline unsigned long stack_not_used(struct task_struct *p)
{
	unsigned long *n = end_of_stack(p);

	do { 	/* Skip over canary */
		n++;
	} while (!*n);

	return (unsigned long)n - (unsigned long)end_of_stack(p);
}
#endif

/* set thread flags in other task's structures
 * - see asm/thread_info.h for TIF_xxxx flags available
 */
static inline void set_tsk_thread_flag(struct task_struct *tsk, int flag)
{
	set_ti_thread_flag(task_thread_info(tsk), flag);
}

static inline void clear_tsk_thread_flag(struct task_struct *tsk, int flag)
{
	clear_ti_thread_flag(task_thread_info(tsk), flag);
}

static inline int test_and_set_tsk_thread_flag(struct task_struct *tsk, int flag)
{
	return test_and_set_ti_thread_flag(task_thread_info(tsk), flag);
}

static inline int test_and_clear_tsk_thread_flag(struct task_struct *tsk, int flag)
{
	return test_and_clear_ti_thread_flag(task_thread_info(tsk), flag);
}

static inline int test_tsk_thread_flag(struct task_struct *tsk, int flag)
{
	return test_ti_thread_flag(task_thread_info(tsk), flag);
}

static inline void set_tsk_need_resched(struct task_struct *tsk)
{
	set_tsk_thread_flag(tsk,TIF_NEED_RESCHED);
}

static inline void clear_tsk_need_resched(struct task_struct *tsk)
{
	clear_tsk_thread_flag(tsk,TIF_NEED_RESCHED);
}

static inline int test_tsk_need_resched(struct task_struct *tsk)
{
	return unlikely(test_tsk_thread_flag(tsk,TIF_NEED_RESCHED));
}

static inline int restart_syscall(void)
{
	set_tsk_thread_flag(current, TIF_SIGPENDING);
	return -ERESTARTNOINTR;
}

static inline int signal_pending(struct task_struct *p)
{
	return unlikely(test_tsk_thread_flag(p,TIF_SIGPENDING));
}

static inline int __fatal_signal_pending(struct task_struct *p)
{
	return unlikely(sigismember(&p->pending.signal, SIGKILL));
}

static inline int fatal_signal_pending(struct task_struct *p)
{
	return signal_pending(p) && __fatal_signal_pending(p);
}

static inline int signal_pending_state(long state, struct task_struct *p)
{
	if (!(state & (TASK_INTERRUPTIBLE | TASK_WAKEKILL)))
		return 0;
	if (!signal_pending(p))
		return 0;

	return (state & TASK_INTERRUPTIBLE) || __fatal_signal_pending(p);
}

static inline int need_resched(void)
{
	return unlikely(test_thread_flag(TIF_NEED_RESCHED));
}

/*
 * cond_resched() and cond_resched_lock(): latency reduction via
 * explicit rescheduling in places that are safe. The return
 * value indicates whether a reschedule was done in fact.
 * cond_resched_lock() will drop the spinlock before scheduling,
 * cond_resched_softirq() will enable bhs before scheduling.
 */
extern int _cond_resched(void);

#define cond_resched() ({			\
	__might_sleep(__FILE__, __LINE__, 0);	\
	_cond_resched();			\
})

extern int __cond_resched_lock(spinlock_t *lock);

#ifdef CONFIG_PREEMPT_COUNT
#define PREEMPT_LOCK_OFFSET	PREEMPT_OFFSET
#else
#define PREEMPT_LOCK_OFFSET	0
#endif

#define cond_resched_lock(lock) ({				\
	__might_sleep(__FILE__, __LINE__, PREEMPT_LOCK_OFFSET);	\
	__cond_resched_lock(lock);				\
})

extern int __cond_resched_softirq(void);

#define cond_resched_softirq() ({					\
	__might_sleep(__FILE__, __LINE__, SOFTIRQ_DISABLE_OFFSET);	\
	__cond_resched_softirq();					\
})

/*
 * Does a critical section need to be broken due to another
 * task waiting?: (technically does not depend on CONFIG_PREEMPT,
 * but a general need for low latency)
 */
static inline int spin_needbreak(spinlock_t *lock)
{
#ifdef CONFIG_PREEMPT
	return spin_is_contended(lock);
#else
	return 0;
#endif
}

/*
 * Thread group CPU time accounting.
 */
void thread_group_cputime(struct task_struct *tsk, struct task_cputime *times);
void thread_group_cputimer(struct task_struct *tsk, struct task_cputime *times);

static inline void thread_group_cputime_init(struct signal_struct *sig)
{
	raw_spin_lock_init(&sig->cputimer.lock);
}

/*
 * Reevaluate whether the task has signals pending delivery.
 * Wake the task if so.
 * This is required every time the blocked sigset_t changes.
 * callers must hold sighand->siglock.
 */
extern void recalc_sigpending_and_wake(struct task_struct *t);
extern void recalc_sigpending(void);

extern void signal_wake_up_state(struct task_struct *t, unsigned int state);

static inline void signal_wake_up(struct task_struct *t, bool resume)
{
	signal_wake_up_state(t, resume ? TASK_WAKEKILL : 0);
}
static inline void ptrace_signal_wake_up(struct task_struct *t, bool resume)
{
	signal_wake_up_state(t, resume ? __TASK_TRACED : 0);
}

/*
 * Wrappers for p->thread_info->cpu access. No-op on UP.
 */
#ifdef CONFIG_SMP

static inline unsigned int task_cpu(const struct task_struct *p)
{
	return task_thread_info(p)->cpu;
}

extern void set_task_cpu(struct task_struct *p, unsigned int cpu);

#else

static inline unsigned int task_cpu(const struct task_struct *p)
{
	return 0;
}

static inline void set_task_cpu(struct task_struct *p, unsigned int cpu)
{
}

#endif /* CONFIG_SMP */

extern struct atomic_notifier_head migration_notifier_head;

extern long sched_setaffinity(pid_t pid, const struct cpumask *new_mask);
extern long sched_getaffinity(pid_t pid, struct cpumask *mask);

extern void normalize_rt_tasks(void);

#ifdef CONFIG_CGROUP_SCHED

extern struct task_group root_task_group;

extern struct task_group *sched_create_group(struct task_group *parent);
extern void sched_destroy_group(struct task_group *tg);
extern void sched_move_task(struct task_struct *tsk);
#ifdef CONFIG_FAIR_GROUP_SCHED
extern int sched_group_set_shares(struct task_group *tg, unsigned long shares);
extern unsigned long sched_group_shares(struct task_group *tg);
#endif
#ifdef CONFIG_RT_GROUP_SCHED
extern int sched_group_set_rt_runtime(struct task_group *tg,
				      long rt_runtime_us);
extern long sched_group_rt_runtime(struct task_group *tg);
extern int sched_group_set_rt_period(struct task_group *tg,
				      long rt_period_us);
extern long sched_group_rt_period(struct task_group *tg);
extern int sched_rt_can_attach(struct task_group *tg, struct task_struct *tsk);
#endif
#endif /* CONFIG_CGROUP_SCHED */

extern int task_can_switch_user(struct user_struct *up,
					struct task_struct *tsk);

#ifdef CONFIG_TASK_XACCT
static inline void add_rchar(struct task_struct *tsk, ssize_t amt)
{
	tsk->ioac.rchar += amt;
}

static inline void add_wchar(struct task_struct *tsk, ssize_t amt)
{
	tsk->ioac.wchar += amt;
}

static inline void inc_syscr(struct task_struct *tsk)
{
	tsk->ioac.syscr++;
}

static inline void inc_syscw(struct task_struct *tsk)
{
	tsk->ioac.syscw++;
}
#else
static inline void add_rchar(struct task_struct *tsk, ssize_t amt)
{
}

static inline void add_wchar(struct task_struct *tsk, ssize_t amt)
{
}

static inline void inc_syscr(struct task_struct *tsk)
{
}

static inline void inc_syscw(struct task_struct *tsk)
{
}
#endif

#ifndef TASK_SIZE_OF
#define TASK_SIZE_OF(tsk)	TASK_SIZE
#endif

#ifdef CONFIG_MM_OWNER
extern void mm_update_next_owner(struct mm_struct *mm);
extern void mm_init_owner(struct mm_struct *mm, struct task_struct *p);
#else
static inline void mm_update_next_owner(struct mm_struct *mm)
{
}

static inline void mm_init_owner(struct mm_struct *mm, struct task_struct *p)
{
}
#endif /* CONFIG_MM_OWNER */

static inline unsigned long task_rlimit(const struct task_struct *tsk,
		unsigned int limit)
{
	return ACCESS_ONCE(tsk->signal->rlim[limit].rlim_cur);
}

static inline unsigned long task_rlimit_max(const struct task_struct *tsk,
		unsigned int limit)
{
	return ACCESS_ONCE(tsk->signal->rlim[limit].rlim_max);
}

static inline unsigned long rlimit(unsigned int limit)
{
	return task_rlimit(current, limit);
}

static inline unsigned long rlimit_max(unsigned int limit)
{
	return task_rlimit_max(current, limit);
}

#endif /* __KERNEL__ */

#endif<|MERGE_RESOLUTION|>--- conflicted
+++ resolved
@@ -1942,7 +1942,6 @@
 }
 #endif
 
-<<<<<<< HEAD
 static inline void set_wake_up_idle(bool enabled)
 {
 	if (enabled)
@@ -1950,7 +1949,7 @@
 	else
 		current->flags &= ~PF_WAKE_UP_IDLE;
 }
-=======
+
 #ifdef CONFIG_NO_HZ
 void calc_load_enter_idle(void);
 void calc_load_exit_idle(void);
@@ -1958,7 +1957,6 @@
 static inline void calc_load_enter_idle(void) { }
 static inline void calc_load_exit_idle(void) { }
 #endif /* CONFIG_NO_HZ */
->>>>>>> 85f38030
 
 #ifndef CONFIG_CPUMASK_OFFSTACK
 static inline int set_cpus_allowed(struct task_struct *p, cpumask_t new_mask)
