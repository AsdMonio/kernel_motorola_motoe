/* Copyright (c) 2012-2013, The Linux Foundation. All rights reserved.
 *
 * This program is free software; you can redistribute it and/or modify
 * it under the terms of the GNU General Public License version 2 and
 * only version 2 as published by the Free Software Foundation.
 *
 * This program is distributed in the hope that it will be useful,
 * but WITHOUT ANY WARRANTY; without even the implied warranty of
 * MERCHANTABILITY or FITNESS FOR A PARTICULAR PURPOSE.  See the
 * GNU General Public License for more details.
 */
#include <linux/module.h>
#include <linux/init.h>
#include <linux/firmware.h>
#include <linux/slab.h>
#include <linux/platform_device.h>
#include <linux/device.h>
#include <linux/printk.h>
#include <linux/ratelimit.h>
#include <linux/debugfs.h>
#include <linux/list.h>
#include <linux/mfd/wcd9xxx/core.h>
#include <linux/mfd/wcd9xxx/core-resource.h>
#include <linux/mfd/wcd9xxx/wcd9xxx_registers.h>
#include <linux/mfd/wcd9xxx/wcd9320_registers.h>
#include <linux/mfd/wcd9xxx/pdata.h>
#include <sound/pcm.h>
#include <sound/pcm_params.h>
#include <sound/soc.h>
#include <sound/soc-dapm.h>
#include <sound/tlv.h>
#include <linux/bitops.h>
#include <linux/delay.h>
#include <linux/pm_runtime.h>
#include <linux/kernel.h>
#include <linux/gpio.h>
#include <linux/input.h>
#include "wcd9320.h"
#include "wcd9306.h"
#include "wcd9xxx-mbhc.h"
#include "wcd9xxx-resmgr.h"
#include "wcd9xxx-common.h"

#define WCD9XXX_JACK_MASK (SND_JACK_HEADSET | SND_JACK_OC_HPHL | \
			   SND_JACK_OC_HPHR | SND_JACK_LINEOUT | \
			   SND_JACK_UNSUPPORTED)
#define WCD9XXX_JACK_BUTTON_MASK (SND_JACK_BTN_0 | SND_JACK_BTN_1 | \
				  SND_JACK_BTN_2 | SND_JACK_BTN_3 | \
				  SND_JACK_BTN_4 | SND_JACK_BTN_5 | \
				  SND_JACK_BTN_6 | SND_JACK_BTN_7)

#define NUM_DCE_PLUG_DETECT 3
#define NUM_DCE_PLUG_INS_DETECT 5
#define NUM_ATTEMPTS_INSERT_DETECT 25
#define NUM_ATTEMPTS_TO_REPORT 5

#define FAKE_INS_LOW 10
#define FAKE_INS_HIGH 80
#define FAKE_INS_HIGH_NO_SWCH 150
#define FAKE_REMOVAL_MIN_PERIOD_MS 50
#define FAKE_INS_DELTA_SCALED_MV 300

#define BUTTON_MIN 0x8000
#define STATUS_REL_DETECTION 0x0C

#define HS_DETECT_PLUG_TIME_MS (5 * 1000)
#define HS_DETECT_PLUG_INERVAL_MS 100
#define SWCH_REL_DEBOUNCE_TIME_MS 50
#define SWCH_IRQ_DEBOUNCE_TIME_US 5000
#define BTN_RELEASE_DEBOUNCE_TIME_MS 25

#define GND_MIC_SWAP_THRESHOLD 2
#define OCP_ATTEMPT 1

#define FW_READ_ATTEMPTS 15
#define FW_READ_TIMEOUT 2000000

#define BUTTON_POLLING_SUPPORTED true

#define MCLK_RATE_12288KHZ 12288000
#define MCLK_RATE_9600KHZ 9600000

#define DEFAULT_DCE_STA_WAIT 55
#define DEFAULT_DCE_WAIT 60000
#define DEFAULT_STA_WAIT 5000

#define VDDIO_MICBIAS_MV 1800

#define WCD9XXX_MICBIAS_PULLDOWN_SETTLE_US 5000

#define WCD9XXX_HPHL_STATUS_READY_WAIT_US 1000
#define WCD9XXX_MUX_SWITCH_READY_WAIT_MS 50
#define WCD9XXX_MEAS_DELTA_MAX_MV 120
#define WCD9XXX_MEAS_INVALD_RANGE_LOW_MV 20
#define WCD9XXX_MEAS_INVALD_RANGE_HIGH_MV 80

/*
 * Invalid voltage range for the detection
 * of plug type with current source
 */
#define WCD9XXX_CS_MEAS_INVALD_RANGE_LOW_MV 160
#define WCD9XXX_CS_MEAS_INVALD_RANGE_HIGH_MV 265

/*
 * Threshold used to detect euro headset
 * with current source
 */
#define WCD9XXX_CS_GM_SWAP_THRES_MIN_MV 10
#define WCD9XXX_CS_GM_SWAP_THRES_MAX_MV 40

#define WCD9XXX_MBHC_NSC_CS 9
#define WCD9XXX_GM_SWAP_THRES_MIN_MV 150
#define WCD9XXX_GM_SWAP_THRES_MAX_MV 650
#define WCD9XXX_THRESHOLD_MIC_THRESHOLD 200

#define WCD9XXX_USLEEP_RANGE_MARGIN_US 100

/* RX_HPH_CNP_WG_TIME increases by 0.24ms */
#define WCD9XXX_WG_TIME_FACTOR_US	240

#define WCD9XXX_V_CS_HS_MAX 500
#define WCD9XXX_V_CS_NO_MIC 5
#define WCD9XXX_MB_MEAS_DELTA_MAX_MV 80
#define WCD9XXX_CS_MEAS_DELTA_MAX_MV 12

static int impedance_detect_en;
module_param(impedance_detect_en, int,
			S_IRUGO | S_IWUSR | S_IWGRP);
MODULE_PARM_DESC(impedance_detect_en, "enable/disable impedance detect");

static bool detect_use_vddio_switch;

struct wcd9xxx_mbhc_detect {
	u16 dce;
	u16 sta;
	u16 hphl_status;
	bool swap_gnd;
	bool vddio;
	bool hwvalue;
	bool mic_bias;
	/* internal purpose from here */
	bool _above_no_mic;
	bool _below_v_hs_max;
	s16 _vdces;
	enum wcd9xxx_mbhc_plug_type _type;
};

enum meas_type {
	STA = 0,
	DCE,
};

enum {
	MBHC_USE_HPHL_TRIGGER = 1,
	MBHC_USE_MB_TRIGGER = 2
};

/*
 * Flags to track of PA and DAC state.
 * PA and DAC should be tracked separately as AUXPGA loopback requires
 * only PA to be turned on without DAC being on.
 */
enum pa_dac_ack_flags {
	WCD9XXX_HPHL_PA_OFF_ACK = 0,
	WCD9XXX_HPHR_PA_OFF_ACK,
	WCD9XXX_HPHL_DAC_OFF_ACK,
	WCD9XXX_HPHR_DAC_OFF_ACK
};

enum wcd9xxx_current_v_idx {
	WCD9XXX_CURRENT_V_INS_H,
	WCD9XXX_CURRENT_V_INS_HU,
	WCD9XXX_CURRENT_V_B1_H,
	WCD9XXX_CURRENT_V_B1_HU,
	WCD9XXX_CURRENT_V_BR_H,
};

static int wcd9xxx_detect_impedance(struct wcd9xxx_mbhc *mbhc, uint32_t *zl,
				    uint32_t *zr);
static s16 wcd9xxx_get_current_v(struct wcd9xxx_mbhc *mbhc,
				 const enum wcd9xxx_current_v_idx idx);
static void wcd9xxx_get_z(struct wcd9xxx_mbhc *mbhc, s16 *dce_z, s16 *sta_z);
static void wcd9xxx_mbhc_calc_thres(struct wcd9xxx_mbhc *mbhc);

static bool wcd9xxx_mbhc_polling(struct wcd9xxx_mbhc *mbhc)
{
	return mbhc->polling_active;
}

static void wcd9xxx_turn_onoff_override(struct wcd9xxx_mbhc *mbhc, bool on)
{
	struct snd_soc_codec *codec = mbhc->codec;
	snd_soc_update_bits(codec, WCD9XXX_A_CDC_MBHC_B1_CTL,
			    0x04, on ? 0x04 : 0x00);
}

/* called under codec_resource_lock acquisition */
static void wcd9xxx_pause_hs_polling(struct wcd9xxx_mbhc *mbhc)
{
	struct snd_soc_codec *codec = mbhc->codec;

	pr_debug("%s: enter\n", __func__);
	if (!mbhc->polling_active) {
		pr_debug("polling not active, nothing to pause\n");
		return;
	}

	/* Soft reset MBHC block */
	snd_soc_update_bits(codec, WCD9XXX_A_CDC_MBHC_CLK_CTL, 0x8, 0x8);
	pr_debug("%s: leave\n", __func__);
}

/* called under codec_resource_lock acquisition */
static void wcd9xxx_start_hs_polling(struct wcd9xxx_mbhc *mbhc)
{
	struct snd_soc_codec *codec = mbhc->codec;
	int mbhc_state = mbhc->mbhc_state;

	pr_debug("%s: enter\n", __func__);
	if (!mbhc->polling_active) {
		pr_debug("Polling is not active, do not start polling\n");
		return;
	}

	/*
	 * setup internal micbias if codec uses internal micbias for
	 * headset detection
	 */
	if (mbhc->mbhc_cfg->use_int_rbias) {
		if (mbhc->mbhc_cb && mbhc->mbhc_cb->setup_int_rbias)
			mbhc->mbhc_cb->setup_int_rbias(codec, true);
		else
			pr_err("%s: internal bias requested but codec did not provide callback\n",
				__func__);
	}

	snd_soc_write(codec, WCD9XXX_A_MBHC_SCALING_MUX_1, 0x04);
	if (mbhc->mbhc_cb && mbhc->mbhc_cb->enable_mux_bias_block)
		mbhc->mbhc_cb->enable_mux_bias_block(codec);
	else
		snd_soc_update_bits(codec, WCD9XXX_A_MBHC_SCALING_MUX_1,
				    0x80, 0x80);

	if (!mbhc->no_mic_headset_override &&
	    mbhc_state == MBHC_STATE_POTENTIAL) {
		pr_debug("%s recovering MBHC state machine\n", __func__);
		mbhc->mbhc_state = MBHC_STATE_POTENTIAL_RECOVERY;
		/* set to max button press threshold */
		snd_soc_write(codec, WCD9XXX_A_CDC_MBHC_VOLT_B2_CTL, 0x7F);
		snd_soc_write(codec, WCD9XXX_A_CDC_MBHC_VOLT_B1_CTL, 0xFF);
		snd_soc_write(codec, WCD9XXX_A_CDC_MBHC_VOLT_B4_CTL, 0x7F);
		snd_soc_write(codec, WCD9XXX_A_CDC_MBHC_VOLT_B3_CTL, 0xFF);
		/* set to max */
		snd_soc_write(codec, WCD9XXX_A_CDC_MBHC_VOLT_B6_CTL, 0x7F);
		snd_soc_write(codec, WCD9XXX_A_CDC_MBHC_VOLT_B5_CTL, 0xFF);
	}

	snd_soc_write(codec, WCD9XXX_A_CDC_MBHC_EN_CTL, 0x1);
	snd_soc_update_bits(codec, WCD9XXX_A_CDC_MBHC_CLK_CTL, 0x8, 0x0);
	snd_soc_write(codec, WCD9XXX_A_CDC_MBHC_EN_CTL, 0x1);
	pr_debug("%s: leave\n", __func__);
}

static int __wcd9xxx_resmgr_get_k_val(struct wcd9xxx_mbhc *mbhc,
		unsigned int cfilt_mv)
{
	return wcd9xxx_resmgr_get_k_val(mbhc->resmgr, cfilt_mv);
}

/*
 * called under codec_resource_lock acquisition
 * return old status
 */
static bool __wcd9xxx_switch_micbias(struct wcd9xxx_mbhc *mbhc,
				     int vddio_switch, bool restartpolling,
				     bool checkpolling)
{
	bool ret;
	int cfilt_k_val;
	bool override;
	struct snd_soc_codec *codec;
	struct mbhc_internal_cal_data *d = &mbhc->mbhc_data;

	codec = mbhc->codec;

	if (mbhc->micbias_enable) {
		pr_debug("%s: micbias is already on\n", __func__);
		ret = mbhc->mbhc_micbias_switched;
		return ret;
	}

	ret = mbhc->mbhc_micbias_switched;
	if (vddio_switch && !mbhc->mbhc_micbias_switched &&
	    (!checkpolling || mbhc->polling_active)) {
		if (restartpolling)
			wcd9xxx_pause_hs_polling(mbhc);
		override = snd_soc_read(codec, WCD9XXX_A_CDC_MBHC_B1_CTL) &
			   0x04;
		if (!override)
			wcd9xxx_turn_onoff_override(mbhc, true);
		/* Adjust threshold if Mic Bias voltage changes */
		if (d->micb_mv != VDDIO_MICBIAS_MV) {
			cfilt_k_val = __wcd9xxx_resmgr_get_k_val(mbhc,
							      VDDIO_MICBIAS_MV);
			usleep_range(10000, 10000);
			snd_soc_update_bits(codec,
					mbhc->mbhc_bias_regs.cfilt_val,
					0xFC, (cfilt_k_val << 2));
			usleep_range(10000, 10000);
			/* Threshods for insertion/removal */
			snd_soc_write(codec, WCD9XXX_A_CDC_MBHC_VOLT_B1_CTL,
				      d->v_ins_hu[MBHC_V_IDX_VDDIO] & 0xFF);
			snd_soc_write(codec, WCD9XXX_A_CDC_MBHC_VOLT_B2_CTL,
				      (d->v_ins_hu[MBHC_V_IDX_VDDIO] >> 8) &
				      0xFF);

			if (mbhc->mbhc_state != MBHC_STATE_POTENTIAL_RECOVERY) {
				/* Threshods for button press */
				snd_soc_write(codec,
					WCD9XXX_A_CDC_MBHC_VOLT_B3_CTL,
					d->v_b1_hu[MBHC_V_IDX_VDDIO] & 0xFF);
				snd_soc_write(codec,
					WCD9XXX_A_CDC_MBHC_VOLT_B4_CTL,
					(d->v_b1_hu[MBHC_V_IDX_VDDIO] >> 8) &
					0xFF);
				snd_soc_write(codec,
					WCD9XXX_A_CDC_MBHC_VOLT_B5_CTL,
					d->v_b1_h[MBHC_V_IDX_VDDIO] & 0xFF);
				snd_soc_write(codec,
					WCD9XXX_A_CDC_MBHC_VOLT_B6_CTL,
					(d->v_b1_h[MBHC_V_IDX_VDDIO] >> 8) &
					0xFF);
				/* Threshods for button release */
				snd_soc_write(codec,
					WCD9XXX_A_CDC_MBHC_VOLT_B9_CTL,
					d->v_brh[MBHC_V_IDX_VDDIO] & 0xFF);
				snd_soc_write(codec,
					WCD9XXX_A_CDC_MBHC_VOLT_B10_CTL,
					(d->v_brh[MBHC_V_IDX_VDDIO] >> 8) &
					0xFF);
			}
			pr_debug("%s: Programmed MBHC thresholds to VDDIO\n",
				 __func__);
		}

		/* Enable MIC BIAS Switch to VDDIO */
		snd_soc_update_bits(codec, mbhc->mbhc_bias_regs.mbhc_reg,
				    0x80, 0x80);
		snd_soc_update_bits(codec, mbhc->mbhc_bias_regs.mbhc_reg,
				    0x10, 0x00);
		if (!override)
			wcd9xxx_turn_onoff_override(mbhc, false);
		if (restartpolling)
			wcd9xxx_start_hs_polling(mbhc);

		mbhc->mbhc_micbias_switched = true;
		pr_debug("%s: VDDIO switch enabled\n", __func__);
	} else if (!vddio_switch && mbhc->mbhc_micbias_switched) {
		if ((!checkpolling || mbhc->polling_active) &&
		    restartpolling)
			wcd9xxx_pause_hs_polling(mbhc);
		/* Reprogram thresholds */
		if (d->micb_mv != VDDIO_MICBIAS_MV) {
			cfilt_k_val =
			    __wcd9xxx_resmgr_get_k_val(mbhc,
						     d->micb_mv);
			snd_soc_update_bits(codec,
					mbhc->mbhc_bias_regs.cfilt_val,
					0xFC, (cfilt_k_val << 2));
			usleep_range(10000, 10000);
			/* Revert threshods for insertion/removal */
			snd_soc_write(codec, WCD9XXX_A_CDC_MBHC_VOLT_B1_CTL,
					d->v_ins_hu[MBHC_V_IDX_CFILT] & 0xFF);
			snd_soc_write(codec, WCD9XXX_A_CDC_MBHC_VOLT_B2_CTL,
					(d->v_ins_hu[MBHC_V_IDX_CFILT] >> 8) &
					0xFF);
			if (mbhc->mbhc_state != MBHC_STATE_POTENTIAL_RECOVERY) {
				/* Revert threshods for button press */
				snd_soc_write(codec,
					WCD9XXX_A_CDC_MBHC_VOLT_B3_CTL,
					d->v_b1_hu[MBHC_V_IDX_CFILT] & 0xFF);
				snd_soc_write(codec,
					WCD9XXX_A_CDC_MBHC_VOLT_B4_CTL,
					(d->v_b1_hu[MBHC_V_IDX_CFILT] >> 8) &
					0xFF);
				snd_soc_write(codec,
					WCD9XXX_A_CDC_MBHC_VOLT_B5_CTL,
					d->v_b1_h[MBHC_V_IDX_CFILT] & 0xFF);
				snd_soc_write(codec,
					WCD9XXX_A_CDC_MBHC_VOLT_B6_CTL,
					(d->v_b1_h[MBHC_V_IDX_CFILT] >> 8) &
					0xFF);
				/* Revert threshods for button release */
				snd_soc_write(codec,
					WCD9XXX_A_CDC_MBHC_VOLT_B9_CTL,
					d->v_brh[MBHC_V_IDX_CFILT] & 0xFF);
				snd_soc_write(codec,
					WCD9XXX_A_CDC_MBHC_VOLT_B10_CTL,
					(d->v_brh[MBHC_V_IDX_CFILT] >> 8) &
					0xFF);
			}
			pr_debug("%s: Programmed MBHC thresholds to MICBIAS\n",
					__func__);
		}

		/* Disable MIC BIAS Switch to VDDIO */
		snd_soc_update_bits(codec, mbhc->mbhc_bias_regs.mbhc_reg, 0x80,
				    0x00);
		snd_soc_update_bits(codec, mbhc->mbhc_bias_regs.mbhc_reg, 0x10,
				    0x00);

		if ((!checkpolling || mbhc->polling_active) && restartpolling)
			wcd9xxx_start_hs_polling(mbhc);

		mbhc->mbhc_micbias_switched = false;
		pr_debug("%s: VDDIO switch disabled\n", __func__);
	}

	return ret;
}

static void wcd9xxx_switch_micbias(struct wcd9xxx_mbhc *mbhc, int vddio_switch)
{
	__wcd9xxx_switch_micbias(mbhc, vddio_switch, true, true);
}

static s16 wcd9xxx_get_current_v(struct wcd9xxx_mbhc *mbhc,
				 const enum wcd9xxx_current_v_idx idx)
{
	enum mbhc_v_index vidx;
	s16 ret = -EINVAL;

	if ((mbhc->mbhc_data.micb_mv != VDDIO_MICBIAS_MV) &&
	    mbhc->mbhc_micbias_switched)
		vidx = MBHC_V_IDX_VDDIO;
	else
		vidx = MBHC_V_IDX_CFILT;

	switch (idx) {
	case WCD9XXX_CURRENT_V_INS_H:
		ret = (s16)mbhc->mbhc_data.v_ins_h[vidx];
		break;
	case WCD9XXX_CURRENT_V_INS_HU:
		ret = (s16)mbhc->mbhc_data.v_ins_hu[vidx];
		break;
	case WCD9XXX_CURRENT_V_B1_H:
		ret = (s16)mbhc->mbhc_data.v_b1_h[vidx];
		break;
	case WCD9XXX_CURRENT_V_B1_HU:
		ret = (s16)mbhc->mbhc_data.v_b1_hu[vidx];
		break;
	case WCD9XXX_CURRENT_V_BR_H:
		ret = (s16)mbhc->mbhc_data.v_brh[vidx];
		break;
	}

	return ret;
}

void *wcd9xxx_mbhc_cal_btn_det_mp(
			    const struct wcd9xxx_mbhc_btn_detect_cfg *btn_det,
			    const enum wcd9xxx_mbhc_btn_det_mem mem)
{
	void *ret = &btn_det->_v_btn_low;

	switch (mem) {
	case MBHC_BTN_DET_GAIN:
		ret += sizeof(btn_det->_n_cic);
	case MBHC_BTN_DET_N_CIC:
		ret += sizeof(btn_det->_n_ready);
	case MBHC_BTN_DET_N_READY:
		ret += sizeof(btn_det->_v_btn_high[0]) * btn_det->num_btn;
	case MBHC_BTN_DET_V_BTN_HIGH:
		ret += sizeof(btn_det->_v_btn_low[0]) * btn_det->num_btn;
	case MBHC_BTN_DET_V_BTN_LOW:
		/* do nothing */
		break;
	default:
		ret = NULL;
	}

	return ret;
}
EXPORT_SYMBOL(wcd9xxx_mbhc_cal_btn_det_mp);

static void wcd9xxx_calibrate_hs_polling(struct wcd9xxx_mbhc *mbhc)
{
	struct snd_soc_codec *codec = mbhc->codec;
	const s16 v_ins_hu = wcd9xxx_get_current_v(mbhc,
						   WCD9XXX_CURRENT_V_INS_HU);
	const s16 v_b1_hu = wcd9xxx_get_current_v(mbhc,
						  WCD9XXX_CURRENT_V_B1_HU);
	const s16 v_b1_h = wcd9xxx_get_current_v(mbhc, WCD9XXX_CURRENT_V_B1_H);
	const s16 v_brh = wcd9xxx_get_current_v(mbhc, WCD9XXX_CURRENT_V_BR_H);

	snd_soc_write(codec, WCD9XXX_A_CDC_MBHC_VOLT_B1_CTL, v_ins_hu & 0xFF);
	snd_soc_write(codec, WCD9XXX_A_CDC_MBHC_VOLT_B2_CTL,
		      (v_ins_hu >> 8) & 0xFF);

	if (mbhc->mbhc_state != MBHC_STATE_POTENTIAL_RECOVERY) {
		snd_soc_write(codec, WCD9XXX_A_CDC_MBHC_VOLT_B3_CTL, v_b1_hu &
				0xFF);
		snd_soc_write(codec, WCD9XXX_A_CDC_MBHC_VOLT_B4_CTL,
				(v_b1_hu >> 8) & 0xFF);
		snd_soc_write(codec, WCD9XXX_A_CDC_MBHC_VOLT_B5_CTL, v_b1_h &
				0xFF);
		snd_soc_write(codec, WCD9XXX_A_CDC_MBHC_VOLT_B6_CTL,
				(v_b1_h >> 8) & 0xFF);
		snd_soc_write(codec, WCD9XXX_A_CDC_MBHC_VOLT_B9_CTL, v_brh &
				0xFF);
		snd_soc_write(codec, WCD9XXX_A_CDC_MBHC_VOLT_B10_CTL,
				(v_brh >> 8) & 0xFF);
		snd_soc_write(codec, WCD9XXX_A_CDC_MBHC_VOLT_B11_CTL,
				mbhc->mbhc_data.v_brl & 0xFF);
		snd_soc_write(codec, WCD9XXX_A_CDC_MBHC_VOLT_B12_CTL,
				(mbhc->mbhc_data.v_brl >> 8) & 0xFF);
	}
}

static void wcd9xxx_codec_switch_cfilt_mode(struct wcd9xxx_mbhc *mbhc,
					    bool fast)
{
	struct snd_soc_codec *codec = mbhc->codec;
	struct wcd9xxx_cfilt_mode cfilt_mode;

	if (mbhc->mbhc_cb && mbhc->mbhc_cb->switch_cfilt_mode) {
		cfilt_mode = mbhc->mbhc_cb->switch_cfilt_mode(mbhc, fast);
	} else {
		if (fast)
			cfilt_mode.reg_mode_val = WCD9XXX_CFILT_FAST_MODE;
		else
			cfilt_mode.reg_mode_val = WCD9XXX_CFILT_SLOW_MODE;

		cfilt_mode.reg_mask = 0x40;
		cfilt_mode.cur_mode_val =
		    snd_soc_read(codec, mbhc->mbhc_bias_regs.cfilt_ctl) & 0x40;
	}

	if (cfilt_mode.cur_mode_val
			!= cfilt_mode.reg_mode_val) {
		if (mbhc->polling_active)
			wcd9xxx_pause_hs_polling(mbhc);
		snd_soc_update_bits(codec,
				    mbhc->mbhc_bias_regs.cfilt_ctl,
					cfilt_mode.reg_mask,
					cfilt_mode.reg_mode_val);
		if (mbhc->polling_active)
			wcd9xxx_start_hs_polling(mbhc);
		pr_debug("%s: CFILT mode change (%x to %x)\n", __func__,
			cfilt_mode.cur_mode_val,
			cfilt_mode.reg_mode_val);
	} else {
		pr_debug("%s: CFILT Value is already %x\n",
			 __func__, cfilt_mode.cur_mode_val);
	}
}

static void wcd9xxx_jack_report(struct wcd9xxx_mbhc *mbhc,
				struct snd_soc_jack *jack, int status, int mask)
{
	if (jack == &mbhc->headset_jack) {
		wcd9xxx_resmgr_cond_update_cond(mbhc->resmgr,
						WCD9XXX_COND_HPH_MIC,
						status & SND_JACK_MICROPHONE);
		wcd9xxx_resmgr_cond_update_cond(mbhc->resmgr,
						WCD9XXX_COND_HPH,
						status & SND_JACK_HEADPHONE);
	}

	snd_soc_jack_report_no_dapm(jack, status, mask);
}

static void __hphocp_off_report(struct wcd9xxx_mbhc *mbhc, u32 jack_status,
				int irq)
{
	struct snd_soc_codec *codec;

	pr_debug("%s: clear ocp status %x\n", __func__, jack_status);
	codec = mbhc->codec;
	if (mbhc->hph_status & jack_status) {
		mbhc->hph_status &= ~jack_status;
		wcd9xxx_jack_report(mbhc, &mbhc->headset_jack,
				    mbhc->hph_status, WCD9XXX_JACK_MASK);
		snd_soc_update_bits(codec, WCD9XXX_A_RX_HPH_OCP_CTL, 0x10,
				    0x00);
		snd_soc_update_bits(codec, WCD9XXX_A_RX_HPH_OCP_CTL, 0x10,
				    0x10);
		/*
		 * reset retry counter as PA is turned off signifying
		 * start of new OCP detection session
		 */
		if (mbhc->intr_ids->hph_left_ocp)
			mbhc->hphlocp_cnt = 0;
		else
			mbhc->hphrocp_cnt = 0;
		wcd9xxx_enable_irq(mbhc->resmgr->core_res, irq);
	}
}

static void hphrocp_off_report(struct wcd9xxx_mbhc *mbhc, u32 jack_status)
{
	__hphocp_off_report(mbhc, SND_JACK_OC_HPHR,
			    mbhc->intr_ids->hph_right_ocp);
}

static void hphlocp_off_report(struct wcd9xxx_mbhc *mbhc, u32 jack_status)
{
	__hphocp_off_report(mbhc, SND_JACK_OC_HPHL,
			    mbhc->intr_ids->hph_left_ocp);
}

static void wcd9xxx_get_mbhc_micbias_regs(struct wcd9xxx_mbhc *mbhc,
					struct mbhc_micbias_regs *micbias_regs)
{
	unsigned int cfilt;
	struct wcd9xxx_micbias_setting *micbias_pdata =
		mbhc->resmgr->micbias_pdata;

	switch (mbhc->mbhc_cfg->micbias) {
	case MBHC_MICBIAS1:
		cfilt = micbias_pdata->bias1_cfilt_sel;
		micbias_regs->mbhc_reg = WCD9XXX_A_MICB_1_MBHC;
		micbias_regs->int_rbias = WCD9XXX_A_MICB_1_INT_RBIAS;
		micbias_regs->ctl_reg = WCD9XXX_A_MICB_1_CTL;
		break;
	case MBHC_MICBIAS2:
		cfilt = micbias_pdata->bias2_cfilt_sel;
		micbias_regs->mbhc_reg = WCD9XXX_A_MICB_2_MBHC;
		micbias_regs->int_rbias = WCD9XXX_A_MICB_2_INT_RBIAS;
		micbias_regs->ctl_reg = WCD9XXX_A_MICB_2_CTL;
		break;
	case MBHC_MICBIAS3:
		cfilt = micbias_pdata->bias3_cfilt_sel;
		micbias_regs->mbhc_reg = WCD9XXX_A_MICB_3_MBHC;
		micbias_regs->int_rbias = WCD9XXX_A_MICB_3_INT_RBIAS;
		micbias_regs->ctl_reg = WCD9XXX_A_MICB_3_CTL;
		break;
	case MBHC_MICBIAS4:
		cfilt = micbias_pdata->bias4_cfilt_sel;
		micbias_regs->mbhc_reg = mbhc->resmgr->reg_addr->micb_4_mbhc;
		micbias_regs->int_rbias =
		    mbhc->resmgr->reg_addr->micb_4_int_rbias;
		micbias_regs->ctl_reg = mbhc->resmgr->reg_addr->micb_4_ctl;
		break;
	default:
		/* Should never reach here */
		pr_err("%s: Invalid MIC BIAS for MBHC\n", __func__);
		return;
	}

	micbias_regs->cfilt_sel = cfilt;

	switch (cfilt) {
	case WCD9XXX_CFILT1_SEL:
		micbias_regs->cfilt_val = WCD9XXX_A_MICB_CFILT_1_VAL;
		micbias_regs->cfilt_ctl = WCD9XXX_A_MICB_CFILT_1_CTL;
		mbhc->mbhc_data.micb_mv = micbias_pdata->cfilt1_mv;
		break;
	case WCD9XXX_CFILT2_SEL:
		micbias_regs->cfilt_val = WCD9XXX_A_MICB_CFILT_2_VAL;
		micbias_regs->cfilt_ctl = WCD9XXX_A_MICB_CFILT_2_CTL;
		mbhc->mbhc_data.micb_mv = micbias_pdata->cfilt2_mv;
		break;
	case WCD9XXX_CFILT3_SEL:
		micbias_regs->cfilt_val = WCD9XXX_A_MICB_CFILT_3_VAL;
		micbias_regs->cfilt_ctl = WCD9XXX_A_MICB_CFILT_3_CTL;
		mbhc->mbhc_data.micb_mv = micbias_pdata->cfilt3_mv;
		break;
	}
}

static void wcd9xxx_clr_and_turnon_hph_padac(struct wcd9xxx_mbhc *mbhc)
{
	bool pa_turned_on = false;
	struct snd_soc_codec *codec = mbhc->codec;
	u8 wg_time;

	wg_time = snd_soc_read(codec, WCD9XXX_A_RX_HPH_CNP_WG_TIME) ;
	wg_time += 1;

	if (test_and_clear_bit(WCD9XXX_HPHR_DAC_OFF_ACK,
			       &mbhc->hph_pa_dac_state)) {
		pr_debug("%s: HPHR clear flag and enable DAC\n", __func__);
		snd_soc_update_bits(codec, WCD9XXX_A_RX_HPH_R_DAC_CTL,
				    0xC0, 0xC0);
	}
	if (test_and_clear_bit(WCD9XXX_HPHL_DAC_OFF_ACK,
				&mbhc->hph_pa_dac_state)) {
		pr_debug("%s: HPHL clear flag and enable DAC\n", __func__);
		snd_soc_update_bits(codec, WCD9XXX_A_RX_HPH_L_DAC_CTL,
				    0x80, 0x80);
	}

	if (test_and_clear_bit(WCD9XXX_HPHR_PA_OFF_ACK,
			       &mbhc->hph_pa_dac_state)) {
		pr_debug("%s: HPHR clear flag and enable PA\n", __func__);
		snd_soc_update_bits(codec, WCD9XXX_A_RX_HPH_CNP_EN, 0x10,
				    1 << 4);
		pa_turned_on = true;
	}
	if (test_and_clear_bit(WCD9XXX_HPHL_PA_OFF_ACK,
			       &mbhc->hph_pa_dac_state)) {
		pr_debug("%s: HPHL clear flag and enable PA\n", __func__);
		snd_soc_update_bits(codec, WCD9XXX_A_RX_HPH_CNP_EN, 0x20, 1
				    << 5);
		pa_turned_on = true;
	}

	if (pa_turned_on) {
		pr_debug("%s: PA was turned off by MBHC and not by DAPM\n",
			 __func__);
		usleep_range(wg_time * 1000, wg_time * 1000);
	}
}

static int wcd9xxx_cancel_btn_work(struct wcd9xxx_mbhc *mbhc)
{
	int r;
	r = cancel_delayed_work_sync(&mbhc->mbhc_btn_dwork);
	if (r)
		/* if scheduled mbhc.mbhc_btn_dwork is canceled from here,
		 * we have to unlock from here instead btn_work */
		wcd9xxx_unlock_sleep(mbhc->resmgr->core_res);
	return r;
}

static bool wcd9xxx_is_hph_dac_on(struct snd_soc_codec *codec, int left)
{
	u8 hph_reg_val = 0;
	if (left)
		hph_reg_val = snd_soc_read(codec, WCD9XXX_A_RX_HPH_L_DAC_CTL);
	else
		hph_reg_val = snd_soc_read(codec, WCD9XXX_A_RX_HPH_R_DAC_CTL);

	return (hph_reg_val & 0xC0) ? true : false;
}

static bool wcd9xxx_is_hph_pa_on(struct snd_soc_codec *codec)
{
	u8 hph_reg_val = 0;
	hph_reg_val = snd_soc_read(codec, WCD9XXX_A_RX_HPH_CNP_EN);

	return (hph_reg_val & 0x30) ? true : false;
}

/* called under codec_resource_lock acquisition */
static void wcd9xxx_set_and_turnoff_hph_padac(struct wcd9xxx_mbhc *mbhc)
{
	u8 wg_time;
	struct snd_soc_codec *codec = mbhc->codec;

	wg_time = snd_soc_read(codec, WCD9XXX_A_RX_HPH_CNP_WG_TIME);
	wg_time += 1;

	/* If headphone PA is on, check if userspace receives
	 * removal event to sync-up PA's state */
	if (wcd9xxx_is_hph_pa_on(codec)) {
		pr_debug("%s PA is on, setting PA_OFF_ACK\n", __func__);
		set_bit(WCD9XXX_HPHL_PA_OFF_ACK, &mbhc->hph_pa_dac_state);
		set_bit(WCD9XXX_HPHR_PA_OFF_ACK, &mbhc->hph_pa_dac_state);
	} else {
		pr_debug("%s PA is off\n", __func__);
	}

	if (wcd9xxx_is_hph_dac_on(codec, 1))
		set_bit(WCD9XXX_HPHL_DAC_OFF_ACK, &mbhc->hph_pa_dac_state);
	if (wcd9xxx_is_hph_dac_on(codec, 0))
		set_bit(WCD9XXX_HPHR_DAC_OFF_ACK, &mbhc->hph_pa_dac_state);

	snd_soc_update_bits(codec, WCD9XXX_A_RX_HPH_CNP_EN, 0x30, 0x00);
	snd_soc_update_bits(codec, WCD9XXX_A_RX_HPH_L_DAC_CTL, 0x80, 0x00);
	snd_soc_update_bits(codec, WCD9XXX_A_RX_HPH_R_DAC_CTL, 0xC0, 0x00);
	usleep_range(wg_time * 1000, wg_time * 1000);
}

static void wcd9xxx_insert_detect_setup(struct wcd9xxx_mbhc *mbhc, bool ins)
{
	if (!mbhc->mbhc_cfg->insert_detect)
		return;
	pr_debug("%s: Setting up %s detection\n", __func__,
		 ins ? "insert" : "removal");
	/* Disable detection to avoid glitch */
	snd_soc_update_bits(mbhc->codec, WCD9XXX_A_MBHC_INSERT_DETECT, 1, 0);
	if (mbhc->mbhc_cfg->gpio_level_insert)
		snd_soc_write(mbhc->codec, WCD9XXX_A_MBHC_INSERT_DETECT,
			      (0x68 | (ins ? (1 << 1) : 0)));
	else
		snd_soc_write(mbhc->codec, WCD9XXX_A_MBHC_INSERT_DETECT,
			      (0x6C | (ins ? (1 << 1) : 0)));
	/* Re-enable detection */
	snd_soc_update_bits(mbhc->codec, WCD9XXX_A_MBHC_INSERT_DETECT, 1, 1);
}

/* called under codec_resource_lock acquisition */
static void wcd9xxx_report_plug(struct wcd9xxx_mbhc *mbhc, int insertion,
				enum snd_jack_types jack_type)
{
	WCD9XXX_BCL_ASSERT_LOCKED(mbhc->resmgr);

	pr_debug("%s: enter insertion %d hph_status %x\n",
		 __func__, insertion, mbhc->hph_status);
	if (!insertion) {
		/* Report removal */
		mbhc->hph_status &= ~jack_type;
		/*
		 * cancel possibly scheduled btn work and
		 * report release if we reported button press
		 */
		if (wcd9xxx_cancel_btn_work(mbhc))
			pr_debug("%s: button press is canceled\n", __func__);
		else if (mbhc->buttons_pressed) {
			pr_debug("%s: release of button press%d\n",
				 __func__, jack_type);
			wcd9xxx_jack_report(mbhc, &mbhc->button_jack, 0,
					    mbhc->buttons_pressed);
			mbhc->buttons_pressed &=
				~WCD9XXX_JACK_BUTTON_MASK;
		}

		if (mbhc->micbias_enable && mbhc->micbias_enable_cb) {
			pr_debug("%s: Disabling micbias\n", __func__);
			mbhc->micbias_enable_cb(mbhc->codec, false);
			mbhc->micbias_enable = false;
		}
		mbhc->zl = mbhc->zr = 0;
		pr_debug("%s: Reporting removal %d(%x)\n", __func__,
			 jack_type, mbhc->hph_status);
		wcd9xxx_jack_report(mbhc, &mbhc->headset_jack, mbhc->hph_status,
				    WCD9XXX_JACK_MASK);
		wcd9xxx_set_and_turnoff_hph_padac(mbhc);
		hphrocp_off_report(mbhc, SND_JACK_OC_HPHR);
		hphlocp_off_report(mbhc, SND_JACK_OC_HPHL);
		mbhc->current_plug = PLUG_TYPE_NONE;
		mbhc->polling_active = false;
	} else {
		/*
		 * Report removal of current jack type.
		 * Headphone to headset shouldn't report headphone
		 * removal.
		 */
		if (mbhc->mbhc_cfg->detect_extn_cable &&
		    !(mbhc->current_plug == PLUG_TYPE_HEADPHONE &&
		      jack_type == SND_JACK_HEADSET) &&
		    (mbhc->hph_status && mbhc->hph_status != jack_type)) {
			if (mbhc->micbias_enable && mbhc->micbias_enable_cb &&
			    mbhc->hph_status == SND_JACK_HEADSET) {
				pr_debug("%s: Disabling micbias\n", __func__);
				mbhc->micbias_enable_cb(mbhc->codec, false);
				mbhc->micbias_enable = false;
			}

			pr_debug("%s: Reporting removal (%x)\n",
				 __func__, mbhc->hph_status);
			mbhc->zl = mbhc->zr = 0;
			wcd9xxx_jack_report(mbhc, &mbhc->headset_jack,
					    0, WCD9XXX_JACK_MASK);
			mbhc->hph_status &= ~(SND_JACK_HEADSET |
						SND_JACK_LINEOUT);
		}
		/* Report insertion */
		mbhc->hph_status |= jack_type;

		if (jack_type == SND_JACK_HEADPHONE) {
			mbhc->current_plug = PLUG_TYPE_HEADPHONE;
		} else if (jack_type == SND_JACK_UNSUPPORTED) {
			mbhc->current_plug = PLUG_TYPE_GND_MIC_SWAP;
		} else if (jack_type == SND_JACK_HEADSET) {
			mbhc->polling_active = BUTTON_POLLING_SUPPORTED;
			mbhc->current_plug = PLUG_TYPE_HEADSET;
			mbhc->update_z = true;
		} else if (jack_type == SND_JACK_LINEOUT) {
			mbhc->current_plug = PLUG_TYPE_HIGH_HPH;
		}

		if (mbhc->micbias_enable && mbhc->micbias_enable_cb) {
			pr_debug("%s: Enabling micbias\n", __func__);
			mbhc->micbias_enable_cb(mbhc->codec, true);
		}

		if (mbhc->impedance_detect && impedance_detect_en)
			wcd9xxx_detect_impedance(mbhc, &mbhc->zl, &mbhc->zr);

		pr_debug("%s: Reporting insertion %d(%x)\n", __func__,
			 jack_type, mbhc->hph_status);
		wcd9xxx_jack_report(mbhc, &mbhc->headset_jack,
				    mbhc->hph_status, WCD9XXX_JACK_MASK);
		wcd9xxx_clr_and_turnon_hph_padac(mbhc);
	}
	/* Setup insert detect */
	wcd9xxx_insert_detect_setup(mbhc, !insertion);

	pr_debug("%s: leave hph_status %x\n", __func__, mbhc->hph_status);
}

/* should be called under interrupt context that hold suspend */
static void wcd9xxx_schedule_hs_detect_plug(struct wcd9xxx_mbhc *mbhc,
					    struct work_struct *work)
{
	pr_debug("%s: scheduling wcd9xxx_correct_swch_plug\n", __func__);
	WCD9XXX_BCL_ASSERT_LOCKED(mbhc->resmgr);
	mbhc->hs_detect_work_stop = false;
	wcd9xxx_lock_sleep(mbhc->resmgr->core_res);
	schedule_work(work);
}

/* called under codec_resource_lock acquisition */
static void wcd9xxx_cancel_hs_detect_plug(struct wcd9xxx_mbhc *mbhc,
					 struct work_struct *work)
{
	pr_debug("%s: Canceling correct_plug_swch\n", __func__);
	WCD9XXX_BCL_ASSERT_LOCKED(mbhc->resmgr);
	mbhc->hs_detect_work_stop = true;
	wmb();
	WCD9XXX_BCL_UNLOCK(mbhc->resmgr);
	if (cancel_work_sync(work)) {
		pr_debug("%s: correct_plug_swch is canceled\n",
			 __func__);
		wcd9xxx_unlock_sleep(mbhc->resmgr->core_res);
	}
	WCD9XXX_BCL_LOCK(mbhc->resmgr);
}

static s16 scale_v_micb_vddio(struct wcd9xxx_mbhc *mbhc, int v, bool tovddio)
{
	int r;
	int vddio_k, mb_k;
	vddio_k = __wcd9xxx_resmgr_get_k_val(mbhc, VDDIO_MICBIAS_MV);
	mb_k = __wcd9xxx_resmgr_get_k_val(mbhc, mbhc->mbhc_data.micb_mv);
	if (tovddio)
		r = v * (vddio_k + 4) / (mb_k + 4);
	else
		r = v * (mb_k + 4) / (vddio_k + 4);
	return r;
}

static s16 wcd9xxx_get_current_v_hs_max(struct wcd9xxx_mbhc *mbhc)
{
	s16 v_hs_max;
	struct wcd9xxx_mbhc_plug_type_cfg *plug_type;

	plug_type = WCD9XXX_MBHC_CAL_PLUG_TYPE_PTR(mbhc->mbhc_cfg->calibration);
	if ((mbhc->mbhc_data.micb_mv != VDDIO_MICBIAS_MV) &&
	    mbhc->mbhc_micbias_switched)
		v_hs_max = scale_v_micb_vddio(mbhc, plug_type->v_hs_max, true);
	else
		v_hs_max = plug_type->v_hs_max;
	return v_hs_max;
}

static short wcd9xxx_read_sta_result(struct snd_soc_codec *codec)
{
	u8 bias_msb, bias_lsb;
	short bias_value;

	bias_msb = snd_soc_read(codec, WCD9XXX_A_CDC_MBHC_B3_STATUS);
	bias_lsb = snd_soc_read(codec, WCD9XXX_A_CDC_MBHC_B2_STATUS);
	bias_value = (bias_msb << 8) | bias_lsb;
	return bias_value;
}

static short wcd9xxx_read_dce_result(struct snd_soc_codec *codec)
{
	u8 bias_msb, bias_lsb;
	short bias_value;

	bias_msb = snd_soc_read(codec, WCD9XXX_A_CDC_MBHC_B5_STATUS);
	bias_lsb = snd_soc_read(codec, WCD9XXX_A_CDC_MBHC_B4_STATUS);
	bias_value = (bias_msb << 8) | bias_lsb;
	return bias_value;
}

static void wcd9xxx_turn_onoff_rel_detection(struct snd_soc_codec *codec,
					     bool on)
{
	snd_soc_update_bits(codec, WCD9XXX_A_CDC_MBHC_B1_CTL, 0x02, on << 1);
}

static short __wcd9xxx_codec_sta_dce(struct wcd9xxx_mbhc *mbhc, int dce,
				     bool override_bypass, bool noreldetection)
{
	short bias_value;
	struct snd_soc_codec *codec = mbhc->codec;

	wcd9xxx_disable_irq(mbhc->resmgr->core_res,
			    mbhc->intr_ids->dce_est_complete);
	if (noreldetection)
		wcd9xxx_turn_onoff_rel_detection(codec, false);

	if (mbhc->mbhc_cfg->do_recalibration)
		snd_soc_update_bits(codec, WCD9XXX_A_CDC_MBHC_CLK_CTL, 0x2,
				    0x0);
	/* Turn on the override */
	if (!override_bypass)
		snd_soc_update_bits(codec, WCD9XXX_A_CDC_MBHC_B1_CTL, 0x4, 0x4);
	if (dce) {
		snd_soc_update_bits(codec, WCD9XXX_A_CDC_MBHC_CLK_CTL, 0x8,
				    0x8);
		snd_soc_write(codec, WCD9XXX_A_CDC_MBHC_EN_CTL, 0x4);
		snd_soc_update_bits(codec, WCD9XXX_A_CDC_MBHC_CLK_CTL, 0x8,
				    0x0);
		if (mbhc->mbhc_cfg->do_recalibration)
			snd_soc_update_bits(codec, WCD9XXX_A_CDC_MBHC_CLK_CTL,
					    0x2, 0x2);
		usleep_range(mbhc->mbhc_data.t_sta_dce,
			     mbhc->mbhc_data.t_sta_dce);
		snd_soc_write(codec, WCD9XXX_A_CDC_MBHC_EN_CTL, 0x4);
		usleep_range(mbhc->mbhc_data.t_dce, mbhc->mbhc_data.t_dce);
		bias_value = wcd9xxx_read_dce_result(codec);
	} else {
		snd_soc_update_bits(codec, WCD9XXX_A_CDC_MBHC_CLK_CTL, 0x8,
				    0x8);
		snd_soc_write(codec, WCD9XXX_A_CDC_MBHC_EN_CTL, 0x2);
		snd_soc_update_bits(codec, WCD9XXX_A_CDC_MBHC_CLK_CTL, 0x8,
				    0x0);
		if (mbhc->mbhc_cfg->do_recalibration)
			snd_soc_update_bits(codec, WCD9XXX_A_CDC_MBHC_CLK_CTL,
					    0x2, 0x2);
		usleep_range(mbhc->mbhc_data.t_sta_dce,
			     mbhc->mbhc_data.t_sta_dce);
		snd_soc_write(codec, WCD9XXX_A_CDC_MBHC_EN_CTL, 0x2);
		usleep_range(mbhc->mbhc_data.t_sta,
			     mbhc->mbhc_data.t_sta);
		bias_value = wcd9xxx_read_sta_result(codec);
		snd_soc_update_bits(codec, WCD9XXX_A_CDC_MBHC_CLK_CTL, 0x8,
				    0x8);
		snd_soc_write(codec, WCD9XXX_A_CDC_MBHC_EN_CTL, 0x0);
	}
	/* Turn off the override after measuring mic voltage */
	if (!override_bypass)
		snd_soc_update_bits(codec, WCD9XXX_A_CDC_MBHC_B1_CTL, 0x04,
				    0x00);

	if (noreldetection)
		wcd9xxx_turn_onoff_rel_detection(codec, true);
	wcd9xxx_enable_irq(mbhc->resmgr->core_res,
			   mbhc->intr_ids->dce_est_complete);

	return bias_value;
}

static short wcd9xxx_codec_sta_dce(struct wcd9xxx_mbhc *mbhc, int dce,
				   bool norel)
{
	return __wcd9xxx_codec_sta_dce(mbhc, dce, false, norel);
}

static s32 __wcd9xxx_codec_sta_dce_v(struct wcd9xxx_mbhc *mbhc, s8 dce,
				     u16 bias_value, s16 z, u32 micb_mv)
{
	s16 value, mb;
	s32 mv;

	value = bias_value;
	if (dce) {
		mb = (mbhc->mbhc_data.dce_mb);
		mv = (value - z) * (s32)micb_mv / (mb - z);
	} else {
		mb = (mbhc->mbhc_data.sta_mb);
		mv = (value - z) * (s32)micb_mv / (mb - z);
	}

	return mv;
}

static s32 wcd9xxx_codec_sta_dce_v(struct wcd9xxx_mbhc *mbhc, s8 dce,
				   u16 bias_value)
{
	s16 z;
	z = dce ? (s16)mbhc->mbhc_data.dce_z : (s16)mbhc->mbhc_data.sta_z;
	return __wcd9xxx_codec_sta_dce_v(mbhc, dce, bias_value, z,
					 mbhc->mbhc_data.micb_mv);
}

/* To enable/disable bandgap and RC oscillator */
static void wcd9xxx_mbhc_ctrl_clk_bandgap(struct wcd9xxx_mbhc *mbhc,
		bool enable)
{
	if (enable) {
		WCD9XXX_BG_CLK_LOCK(mbhc->resmgr);
		wcd9xxx_resmgr_get_bandgap(mbhc->resmgr,
				WCD9XXX_BANDGAP_AUDIO_MODE);
		wcd9xxx_resmgr_get_clk_block(mbhc->resmgr,
				WCD9XXX_CLK_RCO);
		WCD9XXX_BG_CLK_UNLOCK(mbhc->resmgr);
	} else {
		WCD9XXX_BG_CLK_LOCK(mbhc->resmgr);
		wcd9xxx_resmgr_put_clk_block(mbhc->resmgr,
				WCD9XXX_CLK_RCO);
		wcd9xxx_resmgr_put_bandgap(mbhc->resmgr,
				WCD9XXX_BANDGAP_AUDIO_MODE);
		WCD9XXX_BG_CLK_UNLOCK(mbhc->resmgr);
	}
}

/* called only from interrupt which is under codec_resource_lock acquisition */
static short wcd9xxx_mbhc_setup_hs_polling(struct wcd9xxx_mbhc *mbhc,
					   bool is_cs_enable)
{
	struct snd_soc_codec *codec = mbhc->codec;
	short bias_value;
	u8 cfilt_mode;
	s16 reg;
	int change;
	struct wcd9xxx_mbhc_btn_detect_cfg *btn_det;
	s16 sta_z = 0, dce_z = 0;

	WCD9XXX_BCL_ASSERT_LOCKED(mbhc->resmgr);

	pr_debug("%s: enter\n", __func__);
	if (!mbhc->mbhc_cfg->calibration) {
		pr_err("%s: Error, no calibration exists\n", __func__);
		return -ENODEV;
	}

	btn_det = WCD9XXX_MBHC_CAL_BTN_DET_PTR(mbhc->mbhc_cfg->calibration);
	/* Enable external voltage source to micbias if present */
	if (mbhc->mbhc_cb && mbhc->mbhc_cb->enable_mb_source)
		mbhc->mbhc_cb->enable_mb_source(codec, true);

	/*
	 * setup internal micbias if codec uses internal micbias for
	 * headset detection
	 */
	if (mbhc->mbhc_cfg->use_int_rbias) {
		if (mbhc->mbhc_cb && mbhc->mbhc_cb->setup_int_rbias)
			mbhc->mbhc_cb->setup_int_rbias(codec, true);
	else
		pr_err("%s: internal bias requested but codec did not provide callback\n",
			__func__);
	}

	snd_soc_update_bits(codec, WCD9XXX_A_CLK_BUFF_EN1, 0x05, 0x01);

	/* Make sure CFILT is in fast mode, save current mode */
	cfilt_mode = snd_soc_read(codec, mbhc->mbhc_bias_regs.cfilt_ctl);
	if (mbhc->mbhc_cb && mbhc->mbhc_cb->cfilt_fast_mode)
		mbhc->mbhc_cb->cfilt_fast_mode(codec, mbhc);
	else
		snd_soc_update_bits(codec, mbhc->mbhc_bias_regs.cfilt_ctl,
				    0x70, 0x00);

	snd_soc_update_bits(codec, WCD9XXX_A_CDC_MBHC_CLK_CTL, 0x2, 0x2);
	snd_soc_write(codec, WCD9XXX_A_MBHC_SCALING_MUX_1, 0x04);
	if (mbhc->mbhc_cb && mbhc->mbhc_cb->enable_mux_bias_block)
		mbhc->mbhc_cb->enable_mux_bias_block(codec);
	else
		snd_soc_update_bits(codec, WCD9XXX_A_MBHC_SCALING_MUX_1,
				    0x80, 0x80);

	snd_soc_update_bits(codec, WCD9XXX_A_TX_7_MBHC_EN, 0x80, 0x80);
	snd_soc_update_bits(codec, WCD9XXX_A_TX_7_MBHC_EN, 0x1F, 0x1C);
	snd_soc_update_bits(codec, WCD9XXX_A_TX_7_MBHC_TEST_CTL, 0x40, 0x40);

	snd_soc_update_bits(codec, WCD9XXX_A_TX_7_MBHC_EN, 0x80, 0x00);
	snd_soc_update_bits(codec, WCD9XXX_A_CDC_MBHC_CLK_CTL, 0x8, 0x8);
	snd_soc_update_bits(codec, WCD9XXX_A_CDC_MBHC_CLK_CTL, 0x8, 0x00);

	snd_soc_update_bits(codec, WCD9XXX_A_CDC_MBHC_B1_CTL, 0x2, 0x2);
	snd_soc_update_bits(codec, WCD9XXX_A_CDC_MBHC_CLK_CTL, 0x8, 0x8);

	if (!mbhc->mbhc_cfg->do_recalibration) {
		if (!is_cs_enable)
			wcd9xxx_calibrate_hs_polling(mbhc);
	}

	/* don't flip override */
	bias_value = __wcd9xxx_codec_sta_dce(mbhc, 1, true, true);
	snd_soc_write(codec, mbhc->mbhc_bias_regs.cfilt_ctl, cfilt_mode);
	snd_soc_update_bits(codec, WCD9XXX_A_MBHC_HPH, 0x13, 0x00);

	if (mbhc->mbhc_cfg->do_recalibration) {
		/* recalibrate dce_z and sta_z */
		reg = snd_soc_read(codec, WCD9XXX_A_CDC_MBHC_B1_CTL);
		change = snd_soc_update_bits(codec, WCD9XXX_A_CDC_MBHC_B1_CTL,
					     0x78, btn_det->mbhc_nsc << 3);
		wcd9xxx_get_z(mbhc, &dce_z, &sta_z);
		if (change)
			snd_soc_write(codec, WCD9XXX_A_CDC_MBHC_B1_CTL, reg);
		if (dce_z && sta_z) {
			pr_debug("%s: sta_z 0x%x -> 0x%x, dce_z 0x%x -> 0x%x\n",
				 __func__,
				 mbhc->mbhc_data.sta_z, sta_z & 0xffff,
				 mbhc->mbhc_data.dce_z, dce_z & 0xffff);
			mbhc->mbhc_data.dce_z = dce_z;
			mbhc->mbhc_data.sta_z = sta_z;
			wcd9xxx_mbhc_calc_thres(mbhc);
			wcd9xxx_calibrate_hs_polling(mbhc);
		} else {
			pr_warn("%s: failed get new dce_z/sta_z 0x%x/0x%x\n",
				__func__, dce_z, sta_z);
		}

		if (is_cs_enable) {
			/* recalibrate dce_nsc_cs_z */
			reg = snd_soc_read(mbhc->codec,
					   WCD9XXX_A_CDC_MBHC_B1_CTL);
			snd_soc_update_bits(mbhc->codec,
					    WCD9XXX_A_CDC_MBHC_B1_CTL,
					    0x78, WCD9XXX_MBHC_NSC_CS << 3);
			wcd9xxx_get_z(mbhc, &dce_z, NULL);
			snd_soc_write(mbhc->codec, WCD9XXX_A_CDC_MBHC_B1_CTL,
				      reg);
			if (dce_z) {
				pr_debug("%s: dce_nsc_cs_z 0x%x -> 0x%x\n",
					 __func__, mbhc->mbhc_data.dce_nsc_cs_z,
					 dce_z & 0xffff);
				mbhc->mbhc_data.dce_nsc_cs_z = dce_z;
			} else {
				pr_debug("%s: failed get new dce_nsc_cs_z\n",
					 __func__);
			}
		}
	}
	return bias_value;
}

static void wcd9xxx_shutdown_hs_removal_detect(struct wcd9xxx_mbhc *mbhc)
{
	struct snd_soc_codec *codec = mbhc->codec;
	const struct wcd9xxx_mbhc_general_cfg *generic =
	    WCD9XXX_MBHC_CAL_GENERAL_PTR(mbhc->mbhc_cfg->calibration);

	/* Need MBHC clock */
	WCD9XXX_BG_CLK_LOCK(mbhc->resmgr);
	wcd9xxx_resmgr_get_clk_block(mbhc->resmgr, WCD9XXX_CLK_RCO);
	WCD9XXX_BG_CLK_UNLOCK(mbhc->resmgr);

	snd_soc_update_bits(codec, WCD9XXX_A_CDC_MBHC_CLK_CTL, 0x2, 0x2);
	snd_soc_update_bits(codec, WCD9XXX_A_CDC_MBHC_B1_CTL, 0x6, 0x0);
	__wcd9xxx_switch_micbias(mbhc, 0, false, false);

	usleep_range(generic->t_shutdown_plug_rem,
		     generic->t_shutdown_plug_rem);

	snd_soc_update_bits(codec, WCD9XXX_A_CDC_MBHC_CLK_CTL, 0xA, 0x8);

	WCD9XXX_BG_CLK_LOCK(mbhc->resmgr);
	/* Put requested CLK back */
	wcd9xxx_resmgr_put_clk_block(mbhc->resmgr, WCD9XXX_CLK_RCO);
	WCD9XXX_BG_CLK_UNLOCK(mbhc->resmgr);

	snd_soc_write(codec, WCD9XXX_A_MBHC_SCALING_MUX_1, 0x00);
}

static void wcd9xxx_cleanup_hs_polling(struct wcd9xxx_mbhc *mbhc)
{

	pr_debug("%s: enter\n", __func__);
	WCD9XXX_BCL_ASSERT_LOCKED(mbhc->resmgr);

	wcd9xxx_shutdown_hs_removal_detect(mbhc);


	/* Disable external voltage source to micbias if present */
	if (mbhc->mbhc_cb && mbhc->mbhc_cb->enable_mb_source)
		mbhc->mbhc_cb->enable_mb_source(mbhc->codec, false);

	mbhc->polling_active = false;
	mbhc->mbhc_state = MBHC_STATE_NONE;
	pr_debug("%s: leave\n", __func__);
}

/* called under codec_resource_lock acquisition */
static void wcd9xxx_codec_hphr_gnd_switch(struct snd_soc_codec *codec, bool on)
{
	snd_soc_update_bits(codec, WCD9XXX_A_MBHC_HPH, 0x01, on);
	if (on)
		usleep_range(5000, 5000);
}

static void wcd9xxx_onoff_vddio_switch(struct wcd9xxx_mbhc *mbhc, bool on)
{
	pr_debug("%s: vddio %d\n", __func__, on);

	if (mbhc->mbhc_cb && mbhc->mbhc_cb->pull_mb_to_vddio) {
		mbhc->mbhc_cb->pull_mb_to_vddio(mbhc->codec, on);
		goto exit;
	}

	if (on) {
		snd_soc_update_bits(mbhc->codec, mbhc->mbhc_bias_regs.mbhc_reg,
				    1 << 7, 1 << 7);
		snd_soc_update_bits(mbhc->codec, WCD9XXX_A_MAD_ANA_CTRL,
				    1 << 4, 0);
	} else {
		snd_soc_update_bits(mbhc->codec, WCD9XXX_A_MAD_ANA_CTRL,
				    1 << 4, 1 << 4);
		snd_soc_update_bits(mbhc->codec, mbhc->mbhc_bias_regs.mbhc_reg,
				    1 << 7, 0);
	}

exit:
	/*
	 * Wait for the micbias to settle down to vddio
	 * when the micbias to vddio switch is enabled.
	 */
	if (on)
		usleep_range(10000, 10000);
}

static int wcd9xxx_hphl_status(struct wcd9xxx_mbhc *mbhc)
{
	u16 hph, status;
	struct snd_soc_codec *codec = mbhc->codec;

	WCD9XXX_BCL_ASSERT_LOCKED(mbhc->resmgr);
	hph = snd_soc_read(codec, WCD9XXX_A_MBHC_HPH);
	snd_soc_update_bits(codec, WCD9XXX_A_MBHC_HPH, 0x12, 0x02);
	usleep_range(WCD9XXX_HPHL_STATUS_READY_WAIT_US,
		     WCD9XXX_HPHL_STATUS_READY_WAIT_US +
		     WCD9XXX_USLEEP_RANGE_MARGIN_US);
	status = snd_soc_read(codec, WCD9XXX_A_RX_HPH_L_STATUS);
	snd_soc_write(codec, WCD9XXX_A_MBHC_HPH, hph);
	return status;
}

static enum wcd9xxx_mbhc_plug_type
wcd9xxx_cs_find_plug_type(struct wcd9xxx_mbhc *mbhc,
			  struct wcd9xxx_mbhc_detect *dt, const int size,
			  bool highhph,
			  unsigned long event_state)
{
	int i;
	int vdce, mb_mv;
	int ch, sz, delta_thr;
	int minv = 0, maxv = INT_MIN;
	struct wcd9xxx_mbhc_detect *d = dt;
	struct wcd9xxx_mbhc_detect *dprev = d, *dmicbias = NULL, *dgnd = NULL;
	enum wcd9xxx_mbhc_plug_type type = PLUG_TYPE_INVALID;

	const struct wcd9xxx_mbhc_plug_type_cfg *plug_type =
	    WCD9XXX_MBHC_CAL_PLUG_TYPE_PTR(mbhc->mbhc_cfg->calibration);
	s16 hs_max, no_mic, dce_z;
	int highhph_cnt = 0;

	pr_debug("%s: enter\n", __func__);
	pr_debug("%s: event_state 0x%lx\n", __func__, event_state);

	sz = size - 1;
	for (i = 0, d = dt, ch = 0; i < sz; i++, d++) {
		if (d->mic_bias) {
			dce_z = mbhc->mbhc_data.dce_z;
			mb_mv = mbhc->mbhc_data.micb_mv;
			hs_max = plug_type->v_hs_max;
			no_mic = plug_type->v_no_mic;
		} else {
			dce_z = mbhc->mbhc_data.dce_nsc_cs_z;
			mb_mv = VDDIO_MICBIAS_MV;
			hs_max = WCD9XXX_V_CS_HS_MAX;
			no_mic = WCD9XXX_V_CS_NO_MIC;
		}

		vdce = __wcd9xxx_codec_sta_dce_v(mbhc, true, d->dce,
						 dce_z, (u32)mb_mv);
		d->_vdces = vdce;
		if (d->_vdces < no_mic)
			d->_type = PLUG_TYPE_HEADPHONE;
		else if (d->_vdces >= hs_max) {
			d->_type = PLUG_TYPE_HIGH_HPH;
			highhph_cnt++;
		} else
			d->_type = PLUG_TYPE_HEADSET;

		pr_debug("%s: DCE #%d, %04x, V %04d(%04d), HPHL %d TYPE %d\n",
			 __func__, i, d->dce, vdce, d->_vdces,
			 d->hphl_status & 0x01,
			 d->_type);

		ch += d->hphl_status & 0x01;
		if (!d->swap_gnd && !d->mic_bias) {
			if (maxv < d->_vdces)
				maxv = d->_vdces;
			if (!minv || minv > d->_vdces)
				minv = d->_vdces;
		}
		if ((!d->mic_bias &&
		    (d->_vdces >= WCD9XXX_CS_MEAS_INVALD_RANGE_LOW_MV &&
		     d->_vdces <= WCD9XXX_CS_MEAS_INVALD_RANGE_HIGH_MV)) ||
		    (d->mic_bias &&
		    (d->_vdces >= WCD9XXX_MEAS_INVALD_RANGE_LOW_MV &&
		     d->_vdces <= WCD9XXX_MEAS_INVALD_RANGE_HIGH_MV))) {
			pr_debug("%s: within invalid range\n", __func__);
			type = PLUG_TYPE_INVALID;
			goto exit;
		}
	}

	delta_thr = ((highhph_cnt == sz) || highhph) ?
			      WCD9XXX_MB_MEAS_DELTA_MAX_MV :
			      WCD9XXX_CS_MEAS_DELTA_MAX_MV;

	for (i = 0, d = dt; i < sz; i++, d++) {
		if ((i > 0) && !d->mic_bias && !d->swap_gnd &&
		    (d->_type != dprev->_type)) {
			pr_debug("%s: Invalid, inconsistent types\n", __func__);
			type = PLUG_TYPE_INVALID;
			goto exit;
		}

		if (!d->swap_gnd && !d->mic_bias &&
		    (abs(minv - d->_vdces) > delta_thr ||
		     abs(maxv - d->_vdces) > delta_thr)) {
			pr_debug("%s: Invalid, delta %dmv, %dmv and %dmv\n",
				 __func__, d->_vdces, minv, maxv);
			type = PLUG_TYPE_INVALID;
			goto exit;
		} else if (d->swap_gnd) {
			dgnd = d;
		}

		if (!d->mic_bias && !d->swap_gnd)
			dprev = d;
		else if (d->mic_bias)
			dmicbias = d;
	}
	if (dgnd && dt->_type != PLUG_TYPE_HEADSET &&
	    dt->_type != dgnd->_type) {
		pr_debug("%s: Invalid, inconsistent types\n", __func__);
		type = PLUG_TYPE_INVALID;
		goto exit;
	}

	type = dt->_type;
	if (dmicbias) {
		if (dmicbias->_type == PLUG_TYPE_HEADSET &&
		    (dt->_type == PLUG_TYPE_HIGH_HPH ||
		     dt->_type == PLUG_TYPE_HEADSET)) {
			type = PLUG_TYPE_HEADSET;
			if (dt->_type == PLUG_TYPE_HIGH_HPH) {
				pr_debug("%s: Headset with threshold on MIC detected\n",
					 __func__);
				if (mbhc->mbhc_cfg->micbias_enable_flags &
				 (1 << MBHC_MICBIAS_ENABLE_THRESHOLD_HEADSET))
					mbhc->micbias_enable = true;
			}
		}
	}

	if (type == PLUG_TYPE_HEADSET && dgnd && !dgnd->mic_bias) {
		/* if plug type is Headphone report as GND_MIC_SWAP */
		if (dgnd->_type == PLUG_TYPE_HEADPHONE) {
			pr_debug("%s: GND_MIC_SWAP\n", __func__);
			type = PLUG_TYPE_GND_MIC_SWAP;
			/*
			 * if type is GND_MIC_SWAP we should not check
			 * HPHL status hence goto exit
			 */
			goto exit;
		} else if (dgnd->_type != PLUG_TYPE_HEADSET && !dmicbias) {
			pr_debug("%s: Invalid, inconsistent types\n", __func__);
			type = PLUG_TYPE_INVALID;
		}
	}

	if (event_state & (1 << MBHC_EVENT_PA_HPHL)) {
		pr_debug("%s: HPHL PA was ON\n", __func__);
	} else if (ch != sz && ch > 0) {
		pr_debug("%s: Invalid, inconsistent HPHL..\n", __func__);
		type = PLUG_TYPE_INVALID;
		goto exit;
	}

	if (!(event_state & (1UL << MBHC_EVENT_PA_HPHL))) {
		if (((type == PLUG_TYPE_HEADSET ||
		      type == PLUG_TYPE_HEADPHONE) && ch != sz)) {
			pr_debug("%s: Invalid, not fully inserted, TYPE %d\n",
				 __func__, type);
			type = PLUG_TYPE_INVALID;
		}
	}
<<<<<<< HEAD
=======
	if (type == PLUG_TYPE_HEADSET && dgnd && !dgnd->mic_bias) {
		if ((dgnd->_vdces + WCD9XXX_CS_GM_SWAP_THRES_MIN_MV <
		     minv) &&
		    (dgnd->_vdces + WCD9XXX_CS_GM_SWAP_THRES_MAX_MV >
		     maxv))
			type = PLUG_TYPE_GND_MIC_SWAP;
		else if (dgnd->_type != PLUG_TYPE_HEADSET && !dmicbias) {
			pr_debug("%s: Invalid, inconsistent types\n", __func__);
			type = PLUG_TYPE_INVALID;
		}
	}

	if (type == PLUG_TYPE_HEADSET &&
	    (mbhc->mbhc_cfg->micbias_enable_flags &
	    (1 << MBHC_MICBIAS_ENABLE_REGULAR_HEADSET)))
		mbhc->micbias_enable = true;

>>>>>>> 9ad18e66
exit:
	pr_debug("%s: Plug type %d detected\n", __func__, type);
	return type;
}

/*
 * wcd9xxx_find_plug_type : Find out and return the best plug type with given
 *			    list of wcd9xxx_mbhc_detect structure.
 * param mbhc wcd9xxx_mbhc structure
 * param dt collected measurements
 * param size array size of dt
 * param event_state mbhc->event_state when dt is collected
 */
static enum wcd9xxx_mbhc_plug_type
wcd9xxx_find_plug_type(struct wcd9xxx_mbhc *mbhc,
		       struct wcd9xxx_mbhc_detect *dt, const int size,
		       unsigned long event_state)
{
	int i;
	int ch;
	enum wcd9xxx_mbhc_plug_type type;
	int vdce;
	struct wcd9xxx_mbhc_detect *d, *dprev, *dgnd = NULL, *dvddio = NULL;
	int maxv = 0, minv = 0;
	const struct wcd9xxx_mbhc_plug_type_cfg *plug_type =
	    WCD9XXX_MBHC_CAL_PLUG_TYPE_PTR(mbhc->mbhc_cfg->calibration);
	const s16 hs_max = plug_type->v_hs_max;
	const s16 no_mic = plug_type->v_no_mic;

	pr_debug("%s: event_state 0x%lx\n", __func__, event_state);

	for (i = 0, d = dt, ch = 0; i < size; i++, d++) {
		vdce = wcd9xxx_codec_sta_dce_v(mbhc, true, d->dce);
		if (d->vddio)
			d->_vdces = scale_v_micb_vddio(mbhc, vdce, false);
		else
			d->_vdces = vdce;

		if (d->_vdces >= no_mic && d->_vdces < hs_max)
			d->_type = PLUG_TYPE_HEADSET;
		else if (d->_vdces < no_mic)
			d->_type = PLUG_TYPE_HEADPHONE;
		else
			d->_type = PLUG_TYPE_HIGH_HPH;

		ch += d->hphl_status & 0x01;
		if (!d->swap_gnd && !d->hwvalue && !d->vddio) {
			if (maxv < d->_vdces)
				maxv = d->_vdces;
			if (!minv || minv > d->_vdces)
				minv = d->_vdces;
		}

		pr_debug("%s: DCE #%d, %04x, V %04d(%04d), GND %d, VDDIO %d, HPHL %d TYPE %d\n",
			 __func__, i, d->dce, vdce, d->_vdces,
			 d->swap_gnd, d->vddio, d->hphl_status & 0x01,
			 d->_type);


		/*
		 * If GND and MIC prongs are aligned to HPHR and GND of
		 * headphone, codec measures the voltage based on
		 * impedance between HPHR and GND which results in ~80mv.
		 * Avoid this.
		 */
		if (d->_vdces >= WCD9XXX_MEAS_INVALD_RANGE_LOW_MV &&
		    d->_vdces <= WCD9XXX_MEAS_INVALD_RANGE_HIGH_MV) {
			pr_debug("%s: within invalid range\n", __func__);
			type = PLUG_TYPE_INVALID;
			goto exit;
		}
	}

	if (event_state & (1 << MBHC_EVENT_PA_HPHL)) {
		pr_debug("%s: HPHL PA was ON\n", __func__);
	} else if (ch != size && ch > 0) {
		pr_debug("%s: Invalid, inconsistent HPHL\n", __func__);
		type = PLUG_TYPE_INVALID;
		goto exit;
	}

	for (i = 0, dprev = NULL, d = dt; i < size; i++, d++) {
		if (d->vddio) {
			dvddio = d;
			continue;
		}

		if ((i > 0) && (d->_type != dprev->_type)) {
			pr_debug("%s: Invalid, inconsistent types\n", __func__);
			type = PLUG_TYPE_INVALID;
			goto exit;
		}

		if (!d->swap_gnd && !d->hwvalue &&
		    (abs(minv - d->_vdces) > WCD9XXX_MEAS_DELTA_MAX_MV ||
		     abs(maxv - d->_vdces) > WCD9XXX_MEAS_DELTA_MAX_MV)) {
			pr_debug("%s: Invalid, delta %dmv, %dmv and %dmv\n",
				 __func__, d->_vdces, minv, maxv);
			type = PLUG_TYPE_INVALID;
			goto exit;
		} else if (d->swap_gnd) {
			dgnd = d;
		}
		dprev = d;
	}

	WARN_ON(i != size);
	type = dt->_type;
	if (type == PLUG_TYPE_HEADSET && dgnd) {
		if ((dgnd->_vdces + WCD9XXX_GM_SWAP_THRES_MIN_MV <
		     minv) &&
		    (dgnd->_vdces + WCD9XXX_GM_SWAP_THRES_MAX_MV >
		     maxv))
			type = PLUG_TYPE_GND_MIC_SWAP;
	}

	/* if HPHL PA was on, we cannot use hphl status */
	if (!(event_state & (1UL << MBHC_EVENT_PA_HPHL))) {
		if (((type == PLUG_TYPE_HEADSET ||
		      type == PLUG_TYPE_HEADPHONE) && ch != size) ||
		    (type == PLUG_TYPE_GND_MIC_SWAP && ch)) {
			pr_debug("%s: Invalid, not fully inserted, TYPE %d\n",
				 __func__, type);
			type = PLUG_TYPE_INVALID;
		}
	}

	if (type == PLUG_TYPE_HEADSET && dvddio) {
		if ((dvddio->_vdces > hs_max) ||
		    (dvddio->_vdces > minv + WCD9XXX_THRESHOLD_MIC_THRESHOLD)) {
			pr_debug("%s: Headset with threshold on MIC detected\n",
				 __func__);
			if (mbhc->mbhc_cfg->micbias_enable_flags &
			    (1 << MBHC_MICBIAS_ENABLE_THRESHOLD_HEADSET))
				mbhc->micbias_enable = true;
		} else {
			pr_debug("%s: Headset with regular MIC detected\n",
				 __func__);
			if (mbhc->mbhc_cfg->micbias_enable_flags &
			    (1 << MBHC_MICBIAS_ENABLE_REGULAR_HEADSET))
				mbhc->micbias_enable = true;
		}
	}
exit:
	pr_debug("%s: Plug type %d detected, micbias_enable %d\n", __func__,
		 type, mbhc->micbias_enable);
	return type;
}

/*
 * Pull down MBHC micbias for provided duration in microsecond.
 */
static int wcd9xxx_pull_down_micbias(struct wcd9xxx_mbhc *mbhc, int us)
{
	bool micbiasconn = false;
	struct snd_soc_codec *codec = mbhc->codec;
	const u16 ctlreg = mbhc->mbhc_bias_regs.ctl_reg;

	/*
	 * Disable MBHC to micbias connection to pull down
	 * micbias and pull down micbias for a moment.
	 */
	if ((snd_soc_read(mbhc->codec, ctlreg) & 0x01)) {
		WARN_ONCE(1, "MBHC micbias is already pulled down unexpectedly\n");
		return -EFAULT;
	}

	if ((snd_soc_read(mbhc->codec, WCD9XXX_A_MAD_ANA_CTRL) & 1 << 4)) {
		snd_soc_update_bits(mbhc->codec, WCD9XXX_A_MAD_ANA_CTRL,
				    1 << 4, 0);
		micbiasconn = true;
	}

	snd_soc_update_bits(codec, mbhc->mbhc_bias_regs.ctl_reg, 0x01, 0x01);

	/*
	 * Pull down for 1ms to discharge bias. Give small margin (10us) to be
	 * able to get consistent result across DCEs.
	 */
	usleep_range(1000, 1000 + 10);

	if (micbiasconn)
		snd_soc_update_bits(mbhc->codec, WCD9XXX_A_MAD_ANA_CTRL,
				    1 << 4, 1 << 4);
	snd_soc_update_bits(codec, mbhc->mbhc_bias_regs.ctl_reg, 0x01, 0x00);
	usleep_range(us, us + WCD9XXX_USLEEP_RANGE_MARGIN_US);

	return 0;
}

void wcd9xxx_turn_onoff_current_source(struct wcd9xxx_mbhc *mbhc, bool on,
				       bool highhph)
{

	struct snd_soc_codec *codec;
	struct wcd9xxx_mbhc_btn_detect_cfg *btn_det;
	const struct wcd9xxx_mbhc_plug_detect_cfg *plug_det =
	    WCD9XXX_MBHC_CAL_PLUG_DET_PTR(mbhc->mbhc_cfg->calibration);

	btn_det = WCD9XXX_MBHC_CAL_BTN_DET_PTR(mbhc->mbhc_cfg->calibration);
	codec = mbhc->codec;

	if (on) {
		pr_debug("%s: enabling current source\n", __func__);
		/* Nsc to 9 */
		snd_soc_update_bits(codec, WCD9XXX_A_CDC_MBHC_B1_CTL,
				    0x78, 0x48);
		/* pull down diode bit to 0 */
		snd_soc_update_bits(codec, mbhc->mbhc_bias_regs.mbhc_reg,
				    0x01, 0x00);
		/*
		 * Keep the low power insertion/removal
		 * detection (reg 0x3DD) disabled
		 */
		snd_soc_update_bits(codec, WCD9XXX_A_CDC_MBHC_INT_CTL,
				    0x01, 0x00);
		/*
		 * Enable the Mic Bias current source
		 * Write bits[6:5] of register MICB_2_MBHC to 0x3 (V_20_UA)
		 * Write bit[7] of register MICB_2_MBHC to 1
		 * (INS_DET_ISRC_EN__ENABLE)
		 * MICB_2_MBHC__SCHT_TRIG_EN to 1
		 */
		snd_soc_update_bits(codec, mbhc->mbhc_bias_regs.mbhc_reg,
				    0xF0, 0xF0);
		/* Disconnect MBHC Override from MicBias and LDOH */
		snd_soc_update_bits(codec, WCD9XXX_A_MAD_ANA_CTRL, 0x10, 0x00);
	} else {
		pr_debug("%s: disabling current source\n", __func__);
		/* Connect MBHC Override from MicBias and LDOH */
		snd_soc_update_bits(codec, WCD9XXX_A_MAD_ANA_CTRL, 0x10, 0x10);
		/* INS_DET_ISRC_CTL to acdb value */
		snd_soc_update_bits(codec, mbhc->mbhc_bias_regs.mbhc_reg,
				    0x60, plug_det->mic_current << 5);
		if (!highhph) {
			/* INS_DET_ISRC_EN__ENABLE to 0 */
			snd_soc_update_bits(codec,
					    mbhc->mbhc_bias_regs.mbhc_reg,
					    0x80, 0x00);
			/* MICB_2_MBHC__SCHT_TRIG_EN  to 0 */
			snd_soc_update_bits(codec,
					    mbhc->mbhc_bias_regs.mbhc_reg,
					    0x10, 0x00);
		}
		/* Nsc to acdb value */
		snd_soc_update_bits(codec, WCD9XXX_A_CDC_MBHC_B1_CTL, 0x78,
				    btn_det->mbhc_nsc << 3);
	}
}

static enum wcd9xxx_mbhc_plug_type
wcd9xxx_codec_cs_get_plug_type(struct wcd9xxx_mbhc *mbhc, bool highhph)
{
	struct snd_soc_codec *codec = mbhc->codec;
	struct wcd9xxx_mbhc_detect rt[NUM_DCE_PLUG_INS_DETECT];
	enum wcd9xxx_mbhc_plug_type type = PLUG_TYPE_INVALID;
	int i;

	pr_debug("%s: enter\n", __func__);
	WCD9XXX_BCL_ASSERT_LOCKED(mbhc->resmgr);

	BUG_ON(NUM_DCE_PLUG_INS_DETECT < 4);

	wcd9xxx_mbhc_ctrl_clk_bandgap(mbhc, true);
	rt[0].swap_gnd = false;
	rt[0].vddio = false;
	rt[0].hwvalue = true;
	rt[0].hphl_status = wcd9xxx_hphl_status(mbhc);
	rt[0].dce = wcd9xxx_mbhc_setup_hs_polling(mbhc, true);
	rt[0].mic_bias = false;

	for (i = 1; i < NUM_DCE_PLUG_INS_DETECT - 1; i++) {
		rt[i].swap_gnd = (i == NUM_DCE_PLUG_INS_DETECT - 3);
		rt[i].mic_bias = ((i == NUM_DCE_PLUG_INS_DETECT - 4) &&
				   highhph);
		rt[i].hphl_status = wcd9xxx_hphl_status(mbhc);
		if (rt[i].swap_gnd)
			wcd9xxx_codec_hphr_gnd_switch(codec, true);

		if (rt[i].mic_bias)
			wcd9xxx_turn_onoff_current_source(mbhc, false, false);

		rt[i].dce = __wcd9xxx_codec_sta_dce(mbhc, 1, !highhph, true);
		if (rt[i].mic_bias)
			wcd9xxx_turn_onoff_current_source(mbhc, true, false);
		if (rt[i].swap_gnd)
			wcd9xxx_codec_hphr_gnd_switch(codec, false);
	}

	type = wcd9xxx_cs_find_plug_type(mbhc, rt, ARRAY_SIZE(rt), highhph,
					 mbhc->event_state);

	wcd9xxx_mbhc_ctrl_clk_bandgap(mbhc, false);
	pr_debug("%s: plug_type:%d\n", __func__, type);

	return type;
}

static enum wcd9xxx_mbhc_plug_type
wcd9xxx_codec_get_plug_type(struct wcd9xxx_mbhc *mbhc, bool highhph)
{
	int i;
	bool vddioon;
	struct wcd9xxx_mbhc_plug_type_cfg *plug_type_ptr;
	struct wcd9xxx_mbhc_detect rt[NUM_DCE_PLUG_INS_DETECT];
	enum wcd9xxx_mbhc_plug_type type = PLUG_TYPE_INVALID;
	struct snd_soc_codec *codec = mbhc->codec;

	pr_debug("%s: enter\n", __func__);
	WCD9XXX_BCL_ASSERT_LOCKED(mbhc->resmgr);

	/* make sure override is on */
	WARN_ON(!(snd_soc_read(codec, WCD9XXX_A_CDC_MBHC_B1_CTL) & 0x04));

	/* GND and MIC swap detection requires at least 2 rounds of DCE */
	BUG_ON(NUM_DCE_PLUG_INS_DETECT < 2);
	detect_use_vddio_switch = mbhc->mbhc_cfg->use_vddio_meas;

	/*
	 * There are chances vddio switch is on and cfilt voltage is adjusted
	 * to vddio voltage even after plug type removal reported.
	 */
	vddioon = __wcd9xxx_switch_micbias(mbhc, 0, false, false);
	pr_debug("%s: vddio switch was %s\n", __func__, vddioon ? "on" : "off");

	plug_type_ptr =
	    WCD9XXX_MBHC_CAL_PLUG_TYPE_PTR(mbhc->mbhc_cfg->calibration);

	/*
	 * cfilter in fast mode requires 1ms to charge up and down micbias
	 * fully.
	 */
	(void) wcd9xxx_pull_down_micbias(mbhc,
					 WCD9XXX_MICBIAS_PULLDOWN_SETTLE_US);

	wcd9xxx_mbhc_ctrl_clk_bandgap(mbhc, true);
	rt[0].hphl_status = wcd9xxx_hphl_status(mbhc);
	rt[0].dce = wcd9xxx_mbhc_setup_hs_polling(mbhc, false);
	rt[0].swap_gnd = false;
	rt[0].vddio = false;
	rt[0].hwvalue = true;
	for (i = 1; i < NUM_DCE_PLUG_INS_DETECT; i++) {
		rt[i].swap_gnd = (i == NUM_DCE_PLUG_INS_DETECT - 2);
		if (detect_use_vddio_switch)
			rt[i].vddio = (i == 1);
		else
			rt[i].vddio = false;
		rt[i].hphl_status = wcd9xxx_hphl_status(mbhc);
		rt[i].hwvalue = false;
		if (rt[i].swap_gnd)
			wcd9xxx_codec_hphr_gnd_switch(codec, true);
		if (rt[i].vddio)
			wcd9xxx_onoff_vddio_switch(mbhc, true);
		/*
		 * Pull down micbias to detect headset with mic which has
		 * threshold and to have more consistent voltage measurements.
		 *
		 * cfilter in fast mode requires 1ms to charge up and down
		 * micbias fully.
		 */
		(void) wcd9xxx_pull_down_micbias(mbhc,
					    WCD9XXX_MICBIAS_PULLDOWN_SETTLE_US);
		rt[i].dce = __wcd9xxx_codec_sta_dce(mbhc, 1, true, true);
		if (rt[i].vddio)
			wcd9xxx_onoff_vddio_switch(mbhc, false);
		if (rt[i].swap_gnd)
			wcd9xxx_codec_hphr_gnd_switch(codec, false);
	}

	if (vddioon)
		__wcd9xxx_switch_micbias(mbhc, 1, false, false);

	type = wcd9xxx_find_plug_type(mbhc, rt, ARRAY_SIZE(rt),
				      mbhc->event_state);

	wcd9xxx_mbhc_ctrl_clk_bandgap(mbhc, false);
	pr_debug("%s: leave\n", __func__);
	return type;
}

static bool wcd9xxx_swch_level_remove(struct wcd9xxx_mbhc *mbhc)
{
	if (mbhc->mbhc_cfg->gpio)
		return (gpio_get_value_cansleep(mbhc->mbhc_cfg->gpio) !=
			mbhc->mbhc_cfg->gpio_level_insert);
	else if (mbhc->mbhc_cfg->insert_detect)
		return snd_soc_read(mbhc->codec,
				    WCD9XXX_A_MBHC_INSERT_DET_STATUS) &
				    (1 << 2);
	else
		WARN(1, "Invalid jack detection configuration\n");

	return true;
}

static bool is_clk_active(struct snd_soc_codec *codec)
{
	return !!(snd_soc_read(codec, WCD9XXX_A_CDC_CLK_MCLK_CTL) & 0x05);
}

static int wcd9xxx_enable_hs_detect(struct wcd9xxx_mbhc *mbhc,
				    int insertion, int trigger, bool padac_off)
{
	struct snd_soc_codec *codec = mbhc->codec;
	int central_bias_enabled = 0;
	const struct wcd9xxx_mbhc_general_cfg *generic =
	    WCD9XXX_MBHC_CAL_GENERAL_PTR(mbhc->mbhc_cfg->calibration);
	const struct wcd9xxx_mbhc_plug_detect_cfg *plug_det =
	    WCD9XXX_MBHC_CAL_PLUG_DET_PTR(mbhc->mbhc_cfg->calibration);

	pr_debug("%s: enter insertion(%d) trigger(0x%x)\n",
		 __func__, insertion, trigger);

	if (!mbhc->mbhc_cfg->calibration) {
		pr_err("Error, no wcd9xxx calibration\n");
		return -EINVAL;
	}

	snd_soc_update_bits(codec, WCD9XXX_A_CDC_MBHC_INT_CTL, 0x1, 0);

	/*
	 * Make sure mic bias and Mic line schmitt trigger
	 * are turned OFF
	 */
	snd_soc_update_bits(codec, mbhc->mbhc_bias_regs.ctl_reg, 0x01, 0x01);
	snd_soc_update_bits(codec, mbhc->mbhc_bias_regs.mbhc_reg, 0x90, 0x00);

	if (insertion) {
		wcd9xxx_switch_micbias(mbhc, 0);

		/* DAPM can manipulate PA/DAC bits concurrently */
		if (padac_off == true)
			wcd9xxx_set_and_turnoff_hph_padac(mbhc);

		if (trigger & MBHC_USE_HPHL_TRIGGER) {
			/* Enable HPH Schmitt Trigger */
			snd_soc_update_bits(codec, WCD9XXX_A_MBHC_HPH, 0x11,
					0x11);
			snd_soc_update_bits(codec, WCD9XXX_A_MBHC_HPH, 0x0C,
					plug_det->hph_current << 2);
			snd_soc_update_bits(codec, WCD9XXX_A_MBHC_HPH, 0x02,
					0x02);
		}
		if (trigger & MBHC_USE_MB_TRIGGER) {
			/* enable the mic line schmitt trigger */
			snd_soc_update_bits(codec,
					mbhc->mbhc_bias_regs.mbhc_reg,
					0x60, plug_det->mic_current << 5);
			snd_soc_update_bits(codec,
					mbhc->mbhc_bias_regs.mbhc_reg,
					0x80, 0x80);
			usleep_range(plug_det->t_mic_pid, plug_det->t_mic_pid);
			snd_soc_update_bits(codec,
					mbhc->mbhc_bias_regs.ctl_reg, 0x01,
					0x00);
			snd_soc_update_bits(codec,
					mbhc->mbhc_bias_regs.mbhc_reg,
					0x10, 0x10);
		}

		/* setup for insetion detection */
		snd_soc_update_bits(codec, WCD9XXX_A_CDC_MBHC_INT_CTL, 0x2, 0);
	} else {
		pr_debug("setup for removal detection\n");
		/* Make sure the HPH schmitt trigger is OFF */
		snd_soc_update_bits(codec, WCD9XXX_A_MBHC_HPH, 0x12, 0x00);

		/* enable the mic line schmitt trigger */
		snd_soc_update_bits(codec, mbhc->mbhc_bias_regs.ctl_reg,
				    0x01, 0x00);
		snd_soc_update_bits(codec, mbhc->mbhc_bias_regs.mbhc_reg, 0x60,
				    plug_det->mic_current << 5);
		snd_soc_update_bits(codec, mbhc->mbhc_bias_regs.mbhc_reg,
				    0x80, 0x80);
		usleep_range(plug_det->t_mic_pid, plug_det->t_mic_pid);
		snd_soc_update_bits(codec, mbhc->mbhc_bias_regs.mbhc_reg,
				    0x10, 0x10);

		/* Setup for low power removal detection */
		snd_soc_update_bits(codec, WCD9XXX_A_CDC_MBHC_INT_CTL, 0x2,
				    0x2);
	}

	if (snd_soc_read(codec, WCD9XXX_A_CDC_MBHC_B1_CTL) & 0x4) {
		/* called by interrupt */
		if (!is_clk_active(codec)) {
			wcd9xxx_resmgr_enable_config_mode(mbhc->resmgr, 1);
			snd_soc_update_bits(codec, WCD9XXX_A_CDC_MBHC_B1_CTL,
					0x06, 0);
			usleep_range(generic->t_shutdown_plug_rem,
					generic->t_shutdown_plug_rem);
			wcd9xxx_resmgr_enable_config_mode(mbhc->resmgr, 0);
		} else
			snd_soc_update_bits(codec, WCD9XXX_A_CDC_MBHC_B1_CTL,
					0x06, 0);
	}

	snd_soc_update_bits(codec, mbhc->mbhc_bias_regs.int_rbias, 0x80, 0);

	/* If central bandgap disabled */
	if (!(snd_soc_read(codec, WCD9XXX_A_PIN_CTL_OE1) & 1)) {
		snd_soc_update_bits(codec, WCD9XXX_A_PIN_CTL_OE1, 0x3, 0x3);
		usleep_range(generic->t_bg_fast_settle,
			     generic->t_bg_fast_settle);
		central_bias_enabled = 1;
	}

	/* If LDO_H disabled */
	if (snd_soc_read(codec, WCD9XXX_A_PIN_CTL_OE0) & 0x80) {
		snd_soc_update_bits(codec, WCD9XXX_A_PIN_CTL_OE0, 0x10, 0);
		snd_soc_update_bits(codec, WCD9XXX_A_PIN_CTL_OE0, 0x80, 0x80);
		usleep_range(generic->t_ldoh, generic->t_ldoh);
		snd_soc_update_bits(codec, WCD9XXX_A_PIN_CTL_OE0, 0x80, 0);

		if (central_bias_enabled)
			snd_soc_update_bits(codec, WCD9XXX_A_PIN_CTL_OE1, 0x1,
					    0);
	}

	if (mbhc->resmgr->reg_addr && mbhc->resmgr->reg_addr->micb_4_mbhc)
		snd_soc_update_bits(codec, mbhc->resmgr->reg_addr->micb_4_mbhc,
				    0x3, mbhc->mbhc_cfg->micbias);

	wcd9xxx_enable_irq(mbhc->resmgr->core_res, mbhc->intr_ids->insertion);
	snd_soc_update_bits(codec, WCD9XXX_A_CDC_MBHC_INT_CTL, 0x1, 0x1);
	pr_debug("%s: leave\n", __func__);

	return 0;
}

/* called under codec_resource_lock acquisition */
static void wcd9xxx_find_plug_and_report(struct wcd9xxx_mbhc *mbhc,
					 enum wcd9xxx_mbhc_plug_type plug_type)
{
	pr_debug("%s: enter current_plug(%d) new_plug(%d)\n",
		 __func__, mbhc->current_plug, plug_type);

	WCD9XXX_BCL_ASSERT_LOCKED(mbhc->resmgr);

	if (plug_type == PLUG_TYPE_HEADPHONE &&
	    mbhc->current_plug == PLUG_TYPE_NONE) {
		/*
		 * Nothing was reported previously
		 * report a headphone or unsupported
		 */
		wcd9xxx_report_plug(mbhc, 1, SND_JACK_HEADPHONE);
		wcd9xxx_cleanup_hs_polling(mbhc);
	} else if (plug_type == PLUG_TYPE_GND_MIC_SWAP) {
		if (!mbhc->mbhc_cfg->detect_extn_cable) {
			if (mbhc->current_plug == PLUG_TYPE_HEADSET)
				wcd9xxx_report_plug(mbhc, 0,
							 SND_JACK_HEADSET);
			else if (mbhc->current_plug == PLUG_TYPE_HEADPHONE)
				wcd9xxx_report_plug(mbhc, 0,
							 SND_JACK_HEADPHONE);
		}
		wcd9xxx_report_plug(mbhc, 1, SND_JACK_UNSUPPORTED);
		wcd9xxx_cleanup_hs_polling(mbhc);
	} else if (plug_type == PLUG_TYPE_HEADSET) {
		/*
		 * If Headphone was reported previously, this will
		 * only report the mic line
		 */
		wcd9xxx_report_plug(mbhc, 1, SND_JACK_HEADSET);
		/* Button detection required RC oscillator */
		wcd9xxx_mbhc_ctrl_clk_bandgap(mbhc, true);
		msleep(100);

		/* if PA is already on, switch micbias source to VDDIO */
		if (mbhc->event_state &
		    (1 << MBHC_EVENT_PA_HPHL | 1 << MBHC_EVENT_PA_HPHR))
			__wcd9xxx_switch_micbias(mbhc, 1, false, false);
		wcd9xxx_start_hs_polling(mbhc);
	} else if (plug_type == PLUG_TYPE_HIGH_HPH) {
		if (mbhc->mbhc_cfg->detect_extn_cable) {
			/* High impedance device found. Report as LINEOUT*/
			wcd9xxx_report_plug(mbhc, 1, SND_JACK_LINEOUT);
			wcd9xxx_cleanup_hs_polling(mbhc);
			pr_debug("%s: setup mic trigger for further detection\n",
				 __func__);
			mbhc->lpi_enabled = true;
			/*
			 * Do not enable HPHL trigger. If playback is active,
			 * it might lead to continuous false HPHL triggers
			 */
			wcd9xxx_enable_hs_detect(mbhc, 1, MBHC_USE_MB_TRIGGER,
						 false);
		} else {
			if (mbhc->current_plug == PLUG_TYPE_NONE)
				wcd9xxx_report_plug(mbhc, 1,
							 SND_JACK_HEADPHONE);
			wcd9xxx_cleanup_hs_polling(mbhc);
			pr_debug("setup mic trigger for further detection\n");
			mbhc->lpi_enabled = true;
			wcd9xxx_enable_hs_detect(mbhc, 1, MBHC_USE_MB_TRIGGER |
							  MBHC_USE_HPHL_TRIGGER,
						 false);
		}
	} else {
		WARN(1, "Unexpected current plug_type %d, plug_type %d\n",
		     mbhc->current_plug, plug_type);
	}
	pr_debug("%s: leave\n", __func__);
}

/* called under codec_resource_lock acquisition */
static void wcd9xxx_mbhc_decide_swch_plug(struct wcd9xxx_mbhc *mbhc)
{
	enum wcd9xxx_mbhc_plug_type plug_type;
	bool current_source_enable;

	pr_debug("%s: enter\n", __func__);

	WCD9XXX_BCL_ASSERT_LOCKED(mbhc->resmgr);

	current_source_enable = (((mbhc->mbhc_cfg->cs_enable_flags &
		      (1 << MBHC_CS_ENABLE_INSERTION)) != 0) &&
		     (!(snd_soc_read(mbhc->codec,
				     mbhc->mbhc_bias_regs.ctl_reg) & 0x80)));

	if (current_source_enable) {
		wcd9xxx_turn_onoff_current_source(mbhc, true, false);
		plug_type = wcd9xxx_codec_cs_get_plug_type(mbhc, false);
		wcd9xxx_turn_onoff_current_source(mbhc, false, false);
	} else {
		wcd9xxx_turn_onoff_override(mbhc, true);
		plug_type = wcd9xxx_codec_get_plug_type(mbhc, true);
		wcd9xxx_turn_onoff_override(mbhc, false);
	}

	if (wcd9xxx_swch_level_remove(mbhc)) {
		pr_debug("%s: Switch level is low when determining plug\n",
			 __func__);
		return;
	}

	if (plug_type == PLUG_TYPE_INVALID ||
	    plug_type == PLUG_TYPE_GND_MIC_SWAP) {
		wcd9xxx_cleanup_hs_polling(mbhc);
		wcd9xxx_schedule_hs_detect_plug(mbhc,
						&mbhc->correct_plug_swch);
	} else if (plug_type == PLUG_TYPE_HEADPHONE) {
		wcd9xxx_report_plug(mbhc, 1, SND_JACK_HEADPHONE);
		wcd9xxx_cleanup_hs_polling(mbhc);
		wcd9xxx_schedule_hs_detect_plug(mbhc,
						&mbhc->correct_plug_swch);
	} else if (plug_type == PLUG_TYPE_HIGH_HPH) {
		wcd9xxx_cleanup_hs_polling(mbhc);
		wcd9xxx_schedule_hs_detect_plug(mbhc,
						&mbhc->correct_plug_swch);
	} else {
		pr_debug("%s: Valid plug found, determine plug type %d\n",
			 __func__, plug_type);
		wcd9xxx_find_plug_and_report(mbhc, plug_type);
	}
	pr_debug("%s: leave\n", __func__);
}

/* called under codec_resource_lock acquisition */
static void wcd9xxx_mbhc_detect_plug_type(struct wcd9xxx_mbhc *mbhc)
{
	pr_debug("%s: enter\n", __func__);
	WCD9XXX_BCL_ASSERT_LOCKED(mbhc->resmgr);

	if (wcd9xxx_swch_level_remove(mbhc))
		pr_debug("%s: Switch level low when determining plug\n",
			 __func__);
	else
		wcd9xxx_mbhc_decide_swch_plug(mbhc);
	pr_debug("%s: leave\n", __func__);
}

/* called only from interrupt which is under codec_resource_lock acquisition */
static void wcd9xxx_hs_insert_irq_swch(struct wcd9xxx_mbhc *mbhc,
				       bool is_removal)
{
	if (!is_removal) {
		pr_debug("%s: MIC trigger insertion interrupt\n", __func__);

		rmb();
		if (mbhc->lpi_enabled)
			msleep(100);

		rmb();
		if (!mbhc->lpi_enabled) {
			pr_debug("%s: lpi is disabled\n", __func__);
		} else if (!wcd9xxx_swch_level_remove(mbhc)) {
			pr_debug("%s: Valid insertion, detect plug type\n",
				 __func__);
			wcd9xxx_mbhc_decide_swch_plug(mbhc);
		} else {
			pr_debug("%s: Invalid insertion stop plug detection\n",
				 __func__);
		}
	} else if (mbhc->mbhc_cfg->detect_extn_cable) {
		pr_debug("%s: Removal\n", __func__);
		if (!wcd9xxx_swch_level_remove(mbhc)) {
			/*
			 * Switch indicates, something is still inserted.
			 * This could be extension cable i.e. headset is
			 * removed from extension cable.
			 */
			/* cancel detect plug */
			wcd9xxx_cancel_hs_detect_plug(mbhc,
						      &mbhc->correct_plug_swch);
			wcd9xxx_mbhc_decide_swch_plug(mbhc);
		}
	} else {
		pr_err("%s: Switch IRQ used, invalid MBHC Removal\n", __func__);
	}
}

static bool is_valid_mic_voltage(struct wcd9xxx_mbhc *mbhc, s32 mic_mv,
				 bool cs_enable)
{
	const struct wcd9xxx_mbhc_plug_type_cfg *plug_type =
	    WCD9XXX_MBHC_CAL_PLUG_TYPE_PTR(mbhc->mbhc_cfg->calibration);
	const s16 v_hs_max = wcd9xxx_get_current_v_hs_max(mbhc);

	if (cs_enable)
		return ((mic_mv > WCD9XXX_V_CS_NO_MIC) &&
			 (mic_mv < WCD9XXX_V_CS_HS_MAX)) ? true : false;
	else
		return (!(mic_mv > WCD9XXX_MEAS_INVALD_RANGE_LOW_MV &&
			  mic_mv < WCD9XXX_MEAS_INVALD_RANGE_HIGH_MV) &&
			(mic_mv > plug_type->v_no_mic) &&
			(mic_mv < v_hs_max)) ? true : false;
}

/*
 * called under codec_resource_lock acquisition
 * returns true if mic voltage range is back to normal insertion
 * returns false either if timedout or removed
 */
static bool wcd9xxx_hs_remove_settle(struct wcd9xxx_mbhc *mbhc)
{
	int i;
	bool timedout, settled = false;
	s32 mic_mv[NUM_DCE_PLUG_DETECT];
	short mb_v[NUM_DCE_PLUG_DETECT];
	unsigned long retry = 0, timeout;
	bool cs_enable;

	cs_enable = (((mbhc->mbhc_cfg->cs_enable_flags &
		      (1 << MBHC_CS_ENABLE_REMOVAL)) != 0) &&
		     (!(snd_soc_read(mbhc->codec,
				     mbhc->mbhc_bias_regs.ctl_reg) & 0x80)));
	if (cs_enable)
		wcd9xxx_turn_onoff_current_source(mbhc, true, false);

	timeout = jiffies + msecs_to_jiffies(HS_DETECT_PLUG_TIME_MS);
	while (!(timedout = time_after(jiffies, timeout))) {
		retry++;
		if (wcd9xxx_swch_level_remove(mbhc)) {
			pr_debug("%s: Switch indicates removal\n", __func__);
			break;
		}

		if (retry > 1)
			msleep(250);
		else
			msleep(50);

		if (wcd9xxx_swch_level_remove(mbhc)) {
			pr_debug("%s: Switch indicates removal\n", __func__);
			break;
		}

		if (cs_enable) {
			for (i = 0; i < NUM_DCE_PLUG_DETECT; i++) {
				mb_v[i] = __wcd9xxx_codec_sta_dce(mbhc, 1,
								  true, true);
				mic_mv[i] = __wcd9xxx_codec_sta_dce_v(mbhc,
								      true,
								      mb_v[i],
						mbhc->mbhc_data.dce_nsc_cs_z,
						(u32)VDDIO_MICBIAS_MV);
				pr_debug("%s : DCE run %lu, mic_mv = %d(%x)\n",
					 __func__, retry, mic_mv[i], mb_v[i]);
			}
		} else {
			for (i = 0; i < NUM_DCE_PLUG_DETECT; i++) {
				mb_v[i] = wcd9xxx_codec_sta_dce(mbhc, 1,
								true);
				mic_mv[i] = wcd9xxx_codec_sta_dce_v(mbhc, 1,
								mb_v[i]);
				pr_debug("%s : DCE run %lu, mic_mv = %d(%x)\n",
					 __func__, retry, mic_mv[i],
								mb_v[i]);
			}
		}

		if (wcd9xxx_swch_level_remove(mbhc)) {
			pr_debug("%s: Switcn indicates removal\n", __func__);
			break;
		}

		if (mbhc->current_plug == PLUG_TYPE_NONE) {
			pr_debug("%s : headset/headphone is removed\n",
				 __func__);
			break;
		}

		for (i = 0; i < NUM_DCE_PLUG_DETECT; i++)
			if (!is_valid_mic_voltage(mbhc, mic_mv[i], cs_enable))
				break;

		if (i == NUM_DCE_PLUG_DETECT) {
			pr_debug("%s: MIC voltage settled\n", __func__);
			settled = true;
			msleep(200);
			break;
		}
	}

	if (cs_enable)
		wcd9xxx_turn_onoff_current_source(mbhc, false, false);

	if (timedout)
		pr_debug("%s: Microphone did not settle in %d seconds\n",
			 __func__, HS_DETECT_PLUG_TIME_MS);
	return settled;
}

/* called only from interrupt which is under codec_resource_lock acquisition */
static void wcd9xxx_hs_remove_irq_swch(struct wcd9xxx_mbhc *mbhc)
{
	pr_debug("%s: enter\n", __func__);
	if (wcd9xxx_hs_remove_settle(mbhc))
		wcd9xxx_start_hs_polling(mbhc);
	pr_debug("%s: leave\n", __func__);
}

/* called only from interrupt which is under codec_resource_lock acquisition */
static void wcd9xxx_hs_remove_irq_noswch(struct wcd9xxx_mbhc *mbhc)
{
	s16 dce, dcez;
	unsigned long timeout;
	bool removed = true;
	struct snd_soc_codec *codec = mbhc->codec;
	const struct wcd9xxx_mbhc_general_cfg *generic =
		WCD9XXX_MBHC_CAL_GENERAL_PTR(mbhc->mbhc_cfg->calibration);
	bool cs_enable;
	s16 cur_v_ins_h;
	u32 mb_mv;

	pr_debug("%s: enter\n", __func__);
	if (mbhc->current_plug != PLUG_TYPE_HEADSET) {
		pr_debug("%s(): Headset is not inserted, ignore removal\n",
			 __func__);
		snd_soc_update_bits(codec, WCD9XXX_A_CDC_MBHC_CLK_CTL,
				0x08, 0x08);
		return;
	}

	usleep_range(generic->t_shutdown_plug_rem,
		     generic->t_shutdown_plug_rem);

	/* If micbias is enabled, don't enable current source */
	cs_enable = (((mbhc->mbhc_cfg->cs_enable_flags &
		      (1 << MBHC_CS_ENABLE_REMOVAL)) != 0) &&
		     (!(snd_soc_read(codec,
				     mbhc->mbhc_bias_regs.ctl_reg) & 0x80)));
	if (cs_enable)
		wcd9xxx_turn_onoff_current_source(mbhc, true, false);

	timeout = jiffies + msecs_to_jiffies(FAKE_REMOVAL_MIN_PERIOD_MS);
	do {
		if (cs_enable) {
			dce = __wcd9xxx_codec_sta_dce(mbhc, 1,  true, true);
			dcez = mbhc->mbhc_data.dce_nsc_cs_z;
			mb_mv = VDDIO_MICBIAS_MV;
		} else {
			dce = wcd9xxx_codec_sta_dce(mbhc, 1,  true);
			dcez = mbhc->mbhc_data.dce_z;
			mb_mv = mbhc->mbhc_data.micb_mv;
		}

		pr_debug("%s: DCE 0x%x,%d\n", __func__, dce,
			  __wcd9xxx_codec_sta_dce_v(mbhc, true, dce,
						    dcez, mb_mv));

		cur_v_ins_h = cs_enable ? (s16) mbhc->mbhc_data.v_cs_ins_h :
					  (wcd9xxx_get_current_v(mbhc,
					   WCD9XXX_CURRENT_V_INS_H));

		if (dce < cur_v_ins_h) {
			removed = false;
			break;
		}
	} while (!time_after(jiffies, timeout));
	pr_debug("%s: headset %sactually removed\n", __func__,
		  removed ? "" : "not ");

	if (cs_enable)
		wcd9xxx_turn_onoff_current_source(mbhc, false, false);

	if (removed) {
		if (mbhc->mbhc_cfg->detect_extn_cable) {
			if (!wcd9xxx_swch_level_remove(mbhc)) {
				/*
				 * extension cable is still plugged in
				 * report it as LINEOUT device
				 */
				if (mbhc->hph_status == SND_JACK_HEADSET)
					wcd9xxx_mbhc_ctrl_clk_bandgap(mbhc,
							false);
				wcd9xxx_report_plug(mbhc, 1, SND_JACK_LINEOUT);
				wcd9xxx_cleanup_hs_polling(mbhc);
				wcd9xxx_enable_hs_detect(mbhc, 1,
							 MBHC_USE_MB_TRIGGER,
							 false);
			}
		} else {
			/* Cancel possibly running hs_detect_work */
			wcd9xxx_cancel_hs_detect_plug(mbhc,
						    &mbhc->correct_plug_noswch);
			/*
			 * If this removal is not false, first check the micbias
			 * switch status and switch it to LDOH if it is already
			 * switched to VDDIO.
			 */
			wcd9xxx_switch_micbias(mbhc, 0);

			wcd9xxx_report_plug(mbhc, 0, SND_JACK_HEADSET);
			wcd9xxx_mbhc_ctrl_clk_bandgap(mbhc, false);
			wcd9xxx_cleanup_hs_polling(mbhc);
			wcd9xxx_enable_hs_detect(mbhc, 1, MBHC_USE_MB_TRIGGER |
							  MBHC_USE_HPHL_TRIGGER,
						 true);
		}
	} else {
		wcd9xxx_start_hs_polling(mbhc);
	}
	pr_debug("%s: leave\n", __func__);
}

/* called only from interrupt which is under codec_resource_lock acquisition */
static void wcd9xxx_hs_insert_irq_extn(struct wcd9xxx_mbhc *mbhc,
				       bool is_mb_trigger)
{
	/* Cancel possibly running hs_detect_work */
	wcd9xxx_cancel_hs_detect_plug(mbhc, &mbhc->correct_plug_swch);

	if (is_mb_trigger) {
		pr_debug("%s: Waiting for Headphone left trigger\n", __func__);
		wcd9xxx_enable_hs_detect(mbhc, 1, MBHC_USE_HPHL_TRIGGER, false);
	} else  {
		pr_debug("%s: HPHL trigger received, detecting plug type\n",
			 __func__);
		wcd9xxx_mbhc_detect_plug_type(mbhc);
	}
}

static irqreturn_t wcd9xxx_hs_remove_irq(int irq, void *data)
{
	struct wcd9xxx_mbhc *mbhc = data;

	pr_debug("%s: enter, removal interrupt\n", __func__);
	WCD9XXX_BCL_LOCK(mbhc->resmgr);
	/*
	 * While we don't know whether MIC is there or not, let the resmgr know
	 * so micbias can be disabled temporarily
	 */
	if (mbhc->current_plug == PLUG_TYPE_HEADSET) {
		wcd9xxx_resmgr_cond_update_cond(mbhc->resmgr,
						WCD9XXX_COND_HPH_MIC, false);
		wcd9xxx_resmgr_cond_update_cond(mbhc->resmgr,
						WCD9XXX_COND_HPH, false);
	} else if (mbhc->current_plug == PLUG_TYPE_HEADPHONE) {
		wcd9xxx_resmgr_cond_update_cond(mbhc->resmgr,
						WCD9XXX_COND_HPH, false);
	}

	if (mbhc->mbhc_cfg->detect_extn_cable &&
	    !wcd9xxx_swch_level_remove(mbhc))
		wcd9xxx_hs_remove_irq_noswch(mbhc);
	else
		wcd9xxx_hs_remove_irq_swch(mbhc);

	if (mbhc->current_plug == PLUG_TYPE_HEADSET) {
		wcd9xxx_resmgr_cond_update_cond(mbhc->resmgr,
						WCD9XXX_COND_HPH, true);
		wcd9xxx_resmgr_cond_update_cond(mbhc->resmgr,
						WCD9XXX_COND_HPH_MIC, true);
	} else if (mbhc->current_plug == PLUG_TYPE_HEADPHONE) {
		wcd9xxx_resmgr_cond_update_cond(mbhc->resmgr,
						WCD9XXX_COND_HPH, true);
	}
	WCD9XXX_BCL_UNLOCK(mbhc->resmgr);

	return IRQ_HANDLED;
}

static irqreturn_t wcd9xxx_hs_insert_irq(int irq, void *data)
{
	bool is_mb_trigger, is_removal;
	struct wcd9xxx_mbhc *mbhc = data;
	struct snd_soc_codec *codec = mbhc->codec;

	pr_debug("%s: enter\n", __func__);
	WCD9XXX_BCL_LOCK(mbhc->resmgr);
	wcd9xxx_disable_irq(mbhc->resmgr->core_res, mbhc->intr_ids->insertion);

	is_mb_trigger = !!(snd_soc_read(codec, mbhc->mbhc_bias_regs.mbhc_reg) &
			   0x10);
	is_removal = !!(snd_soc_read(codec, WCD9XXX_A_CDC_MBHC_INT_CTL) & 0x02);
	snd_soc_update_bits(codec, WCD9XXX_A_CDC_MBHC_INT_CTL, 0x03, 0x00);

	/* Turn off both HPH and MIC line schmitt triggers */
	snd_soc_update_bits(codec, mbhc->mbhc_bias_regs.mbhc_reg, 0x90, 0x00);
	snd_soc_update_bits(codec, WCD9XXX_A_MBHC_HPH, 0x13, 0x00);
	snd_soc_update_bits(codec, mbhc->mbhc_bias_regs.ctl_reg, 0x01, 0x00);

	if (mbhc->mbhc_cfg->detect_extn_cable &&
	    mbhc->current_plug == PLUG_TYPE_HIGH_HPH)
		wcd9xxx_hs_insert_irq_extn(mbhc, is_mb_trigger);
	else
		wcd9xxx_hs_insert_irq_swch(mbhc, is_removal);

	WCD9XXX_BCL_UNLOCK(mbhc->resmgr);
	return IRQ_HANDLED;
}

static void wcd9xxx_btn_lpress_fn(struct work_struct *work)
{
	struct delayed_work *dwork;
	short bias_value;
	int dce_mv, sta_mv;
	struct wcd9xxx_mbhc *mbhc;

	pr_debug("%s:\n", __func__);

	dwork = to_delayed_work(work);
	mbhc = container_of(dwork, struct wcd9xxx_mbhc, mbhc_btn_dwork);

	bias_value = wcd9xxx_read_sta_result(mbhc->codec);
	sta_mv = wcd9xxx_codec_sta_dce_v(mbhc, 0, bias_value);

	bias_value = wcd9xxx_read_dce_result(mbhc->codec);
	dce_mv = wcd9xxx_codec_sta_dce_v(mbhc, 1, bias_value);
	pr_debug("%s: STA: %d, DCE: %d\n", __func__, sta_mv, dce_mv);

	pr_debug("%s: Reporting long button press event\n", __func__);
	wcd9xxx_jack_report(mbhc, &mbhc->button_jack, mbhc->buttons_pressed,
			    mbhc->buttons_pressed);

	pr_debug("%s: leave\n", __func__);
	wcd9xxx_unlock_sleep(mbhc->resmgr->core_res);
}

static void wcd9xxx_mbhc_insert_work(struct work_struct *work)
{
	struct delayed_work *dwork;
	struct wcd9xxx_mbhc *mbhc;
	struct snd_soc_codec *codec;
	struct wcd9xxx_core_resource *core_res;

	dwork = to_delayed_work(work);
	mbhc = container_of(dwork, struct wcd9xxx_mbhc, mbhc_insert_dwork);
	codec = mbhc->codec;
	core_res = mbhc->resmgr->core_res;

	pr_debug("%s:\n", __func__);

	/* Turn off both HPH and MIC line schmitt triggers */
	snd_soc_update_bits(codec, mbhc->mbhc_bias_regs.mbhc_reg, 0x90, 0x00);
	snd_soc_update_bits(codec, WCD9XXX_A_MBHC_HPH, 0x13, 0x00);
	snd_soc_update_bits(codec, mbhc->mbhc_bias_regs.ctl_reg, 0x01, 0x00);
	wcd9xxx_disable_irq_sync(core_res, mbhc->intr_ids->insertion);
	wcd9xxx_mbhc_detect_plug_type(mbhc);
	wcd9xxx_unlock_sleep(core_res);
}

static bool wcd9xxx_mbhc_fw_validate(const struct firmware *fw)
{
	u32 cfg_offset;
	struct wcd9xxx_mbhc_imped_detect_cfg *imped_cfg;
	struct wcd9xxx_mbhc_btn_detect_cfg *btn_cfg;

	if (fw->size < WCD9XXX_MBHC_CAL_MIN_SIZE)
		return false;

	/*
	 * Previous check guarantees that there is enough fw data up
	 * to num_btn
	 */
	btn_cfg = WCD9XXX_MBHC_CAL_BTN_DET_PTR(fw->data);
	cfg_offset = (u32) ((void *) btn_cfg - (void *) fw->data);
	if (fw->size < (cfg_offset + WCD9XXX_MBHC_CAL_BTN_SZ(btn_cfg)))
		return false;

	/*
	 * Previous check guarantees that there is enough fw data up
	 * to start of impedance detection configuration
	 */
	imped_cfg = WCD9XXX_MBHC_CAL_IMPED_DET_PTR(fw->data);
	cfg_offset = (u32) ((void *) imped_cfg - (void *) fw->data);

	if (fw->size < (cfg_offset + WCD9XXX_MBHC_CAL_IMPED_MIN_SZ))
		return false;

	if (fw->size < (cfg_offset + WCD9XXX_MBHC_CAL_IMPED_SZ(imped_cfg)))
		return false;

	return true;
}

static u16 wcd9xxx_codec_v_sta_dce(struct wcd9xxx_mbhc *mbhc,
				   enum meas_type dce, s16 vin_mv,
				   bool cs_enable)
{
	s16 diff, zero;
	u32 mb_mv, in;
	u16 value;
	s16 dce_z;

	mb_mv = mbhc->mbhc_data.micb_mv;
	dce_z = mbhc->mbhc_data.dce_z;

	if (mb_mv == 0) {
		pr_err("%s: Mic Bias voltage is set to zero\n", __func__);
		return -EINVAL;
	}
	if (cs_enable) {
		mb_mv = VDDIO_MICBIAS_MV;
		dce_z = mbhc->mbhc_data.dce_nsc_cs_z;
	}

	if (dce) {
		diff = (mbhc->mbhc_data.dce_mb) - (dce_z);
		zero = (dce_z);
	} else {
		diff = (mbhc->mbhc_data.sta_mb) - (mbhc->mbhc_data.sta_z);
		zero = (mbhc->mbhc_data.sta_z);
	}
	in = (u32) diff * vin_mv;

	value = (u16) (in / mb_mv) + zero;
	return value;
}

static void wcd9xxx_mbhc_calc_thres(struct wcd9xxx_mbhc *mbhc)
{
	struct snd_soc_codec *codec;
	s16 adj_v_hs_max;
	s16 btn_mv = 0, btn_mv_sta[MBHC_V_IDX_NUM], btn_mv_dce[MBHC_V_IDX_NUM];
	struct wcd9xxx_mbhc_btn_detect_cfg *btn_det;
	struct wcd9xxx_mbhc_plug_type_cfg *plug_type;
	u16 *btn_high;
	int i;

	pr_debug("%s: enter\n", __func__);
	codec = mbhc->codec;
	btn_det = WCD9XXX_MBHC_CAL_BTN_DET_PTR(mbhc->mbhc_cfg->calibration);
	plug_type = WCD9XXX_MBHC_CAL_PLUG_TYPE_PTR(mbhc->mbhc_cfg->calibration);

	mbhc->mbhc_data.v_ins_hu[MBHC_V_IDX_CFILT] =
	    wcd9xxx_codec_v_sta_dce(mbhc, STA, plug_type->v_hs_max, false);
	mbhc->mbhc_data.v_ins_h[MBHC_V_IDX_CFILT] =
	    wcd9xxx_codec_v_sta_dce(mbhc, DCE, plug_type->v_hs_max, false);

	mbhc->mbhc_data.v_inval_ins_low = FAKE_INS_LOW;
	mbhc->mbhc_data.v_inval_ins_high = FAKE_INS_HIGH;

	if (mbhc->mbhc_data.micb_mv != VDDIO_MICBIAS_MV) {
		adj_v_hs_max = scale_v_micb_vddio(mbhc, plug_type->v_hs_max,
						  true);
		mbhc->mbhc_data.v_ins_hu[MBHC_V_IDX_VDDIO] =
		    wcd9xxx_codec_v_sta_dce(mbhc, STA, adj_v_hs_max, false);
		mbhc->mbhc_data.v_ins_h[MBHC_V_IDX_VDDIO] =
		    wcd9xxx_codec_v_sta_dce(mbhc, DCE, adj_v_hs_max, false);
		mbhc->mbhc_data.v_inval_ins_low =
		    scale_v_micb_vddio(mbhc, mbhc->mbhc_data.v_inval_ins_low,
				       false);
		mbhc->mbhc_data.v_inval_ins_high =
		    scale_v_micb_vddio(mbhc, mbhc->mbhc_data.v_inval_ins_high,
				       false);
	}
	mbhc->mbhc_data.v_cs_ins_h = wcd9xxx_codec_v_sta_dce(mbhc, DCE,
							WCD9XXX_V_CS_HS_MAX,
							true);
	pr_debug("%s: v_ins_h for current source: 0x%x\n", __func__,
		  mbhc->mbhc_data.v_cs_ins_h);

	btn_high = wcd9xxx_mbhc_cal_btn_det_mp(btn_det,
					       MBHC_BTN_DET_V_BTN_HIGH);
	for (i = 0; i < btn_det->num_btn; i++)
		btn_mv = btn_high[i] > btn_mv ? btn_high[i] : btn_mv;

	btn_mv_sta[MBHC_V_IDX_CFILT] = btn_mv + btn_det->v_btn_press_delta_sta;
	btn_mv_dce[MBHC_V_IDX_CFILT] = btn_mv + btn_det->v_btn_press_delta_cic;
	btn_mv_sta[MBHC_V_IDX_VDDIO] =
	    scale_v_micb_vddio(mbhc, btn_mv_sta[MBHC_V_IDX_CFILT], true);
	btn_mv_dce[MBHC_V_IDX_VDDIO] =
	    scale_v_micb_vddio(mbhc, btn_mv_dce[MBHC_V_IDX_CFILT], true);

	mbhc->mbhc_data.v_b1_hu[MBHC_V_IDX_CFILT] =
	    wcd9xxx_codec_v_sta_dce(mbhc, STA, btn_mv_sta[MBHC_V_IDX_CFILT],
				    false);
	mbhc->mbhc_data.v_b1_h[MBHC_V_IDX_CFILT] =
	    wcd9xxx_codec_v_sta_dce(mbhc, DCE, btn_mv_dce[MBHC_V_IDX_CFILT],
				    false);
	mbhc->mbhc_data.v_b1_hu[MBHC_V_IDX_VDDIO] =
	    wcd9xxx_codec_v_sta_dce(mbhc, STA, btn_mv_sta[MBHC_V_IDX_VDDIO],
				    false);
	mbhc->mbhc_data.v_b1_h[MBHC_V_IDX_VDDIO] =
	    wcd9xxx_codec_v_sta_dce(mbhc, DCE, btn_mv_dce[MBHC_V_IDX_VDDIO],
				    false);

	mbhc->mbhc_data.v_brh[MBHC_V_IDX_CFILT] =
	    mbhc->mbhc_data.v_b1_h[MBHC_V_IDX_CFILT];
	mbhc->mbhc_data.v_brh[MBHC_V_IDX_VDDIO] =
	    mbhc->mbhc_data.v_b1_h[MBHC_V_IDX_VDDIO];

	mbhc->mbhc_data.v_brl = BUTTON_MIN;

	mbhc->mbhc_data.v_no_mic =
	    wcd9xxx_codec_v_sta_dce(mbhc, STA, plug_type->v_no_mic, false);
	pr_debug("%s: leave\n", __func__);
}

static void wcd9xxx_onoff_ext_mclk(struct wcd9xxx_mbhc *mbhc, bool on)
{
	/*
	 * XXX: {codec}_mclk_enable holds WCD9XXX_BCL_LOCK,
	 * therefore wcd9xxx_onoff_ext_mclk caller SHOULDN'T hold
	 * WCD9XXX_BCL_LOCK when it calls wcd9xxx_onoff_ext_mclk()
	 */
	 mbhc->mbhc_cfg->mclk_cb_fn(mbhc->codec, on, false);
}

/*
 * Mic Bias Enable Decision
 * Return true if high_hph_cnt is a power of 2 (!= 2)
 * otherwise return false
 */
static bool wcd9xxx_mbhc_enable_mb_decision(int high_hph_cnt)
{
	return (high_hph_cnt > 2) && !(high_hph_cnt & (high_hph_cnt - 1));
}

static void wcd9xxx_correct_swch_plug(struct work_struct *work)
{
	struct wcd9xxx_mbhc *mbhc;
	struct snd_soc_codec *codec;
	enum wcd9xxx_mbhc_plug_type plug_type = PLUG_TYPE_INVALID;
	unsigned long timeout;
	int retry = 0, pt_gnd_mic_swap_cnt = 0;
	int highhph_cnt = 0;
	bool correction = false;
	bool current_source_enable;
	bool wrk_complete = true, highhph = false;

	pr_debug("%s: enter\n", __func__);

	mbhc = container_of(work, struct wcd9xxx_mbhc, correct_plug_swch);
	codec = mbhc->codec;

	current_source_enable = (((mbhc->mbhc_cfg->cs_enable_flags &
		      (1 << MBHC_CS_ENABLE_POLLING)) != 0) &&
		     (!(snd_soc_read(codec,
				     mbhc->mbhc_bias_regs.ctl_reg) & 0x80)));

	wcd9xxx_onoff_ext_mclk(mbhc, true);

	/*
	 * Keep override on during entire plug type correction work.
	 *
	 * This is okay under the assumption that any switch irqs which use
	 * MBHC block cancel and sync this work so override is off again
	 * prior to switch interrupt handler's MBHC block usage.
	 * Also while this correction work is running, we can guarantee
	 * DAPM doesn't use any MBHC block as this work only runs with
	 * headphone detection.
	 */
	if (current_source_enable)
		wcd9xxx_turn_onoff_current_source(mbhc, true,
						  false);
	else
		wcd9xxx_turn_onoff_override(mbhc, true);

	timeout = jiffies + msecs_to_jiffies(HS_DETECT_PLUG_TIME_MS);
	while (!time_after(jiffies, timeout)) {
		++retry;
		rmb();
		if (mbhc->hs_detect_work_stop) {
			wrk_complete = false;
			pr_debug("%s: stop requested\n", __func__);
			break;
		}

		msleep(HS_DETECT_PLUG_INERVAL_MS);
		if (wcd9xxx_swch_level_remove(mbhc)) {
			wrk_complete = false;
			pr_debug("%s: Switch level is low\n", __func__);
			break;
		}

		/* can race with removal interrupt */
		WCD9XXX_BCL_LOCK(mbhc->resmgr);
		if (current_source_enable)
			plug_type = wcd9xxx_codec_cs_get_plug_type(mbhc,
								   highhph);
		else
			plug_type = wcd9xxx_codec_get_plug_type(mbhc, true);
		WCD9XXX_BCL_UNLOCK(mbhc->resmgr);

		pr_debug("%s: attempt(%d) current_plug(%d) new_plug(%d)\n",
			 __func__, retry, mbhc->current_plug, plug_type);

		highhph_cnt = (plug_type == PLUG_TYPE_HIGH_HPH) ?
					(highhph_cnt + 1) :
					0;
		highhph = wcd9xxx_mbhc_enable_mb_decision(highhph_cnt);
		if (plug_type == PLUG_TYPE_INVALID) {
			pr_debug("Invalid plug in attempt # %d\n", retry);
			if (!mbhc->mbhc_cfg->detect_extn_cable &&
			    retry == NUM_ATTEMPTS_TO_REPORT &&
			    mbhc->current_plug == PLUG_TYPE_NONE) {
				wcd9xxx_report_plug(mbhc, 1,
						    SND_JACK_HEADPHONE);
			}
		} else if (plug_type == PLUG_TYPE_HEADPHONE) {
			pr_debug("Good headphone detected, continue polling\n");
			if (mbhc->mbhc_cfg->detect_extn_cable) {
				if (mbhc->current_plug != plug_type)
					wcd9xxx_report_plug(mbhc, 1,
							    SND_JACK_HEADPHONE);
			} else if (mbhc->current_plug == PLUG_TYPE_NONE) {
				wcd9xxx_report_plug(mbhc, 1,
						    SND_JACK_HEADPHONE);
			}
		} else if (plug_type == PLUG_TYPE_HIGH_HPH) {
			pr_debug("%s: High HPH detected, continue polling\n",
				  __func__);
		} else {
			if (plug_type == PLUG_TYPE_GND_MIC_SWAP) {
				pt_gnd_mic_swap_cnt++;
				if (pt_gnd_mic_swap_cnt <
				    GND_MIC_SWAP_THRESHOLD)
					continue;
				else if (pt_gnd_mic_swap_cnt >
					 GND_MIC_SWAP_THRESHOLD) {
					/*
					 * This is due to GND/MIC switch didn't
					 * work,  Report unsupported plug
					 */
				} else if (mbhc->mbhc_cfg->swap_gnd_mic) {
					/*
					 * if switch is toggled, check again,
					 * otherwise report unsupported plug
					 */
					if (mbhc->mbhc_cfg->swap_gnd_mic(codec))
						continue;
				}
			} else
				pt_gnd_mic_swap_cnt = 0;

			WCD9XXX_BCL_LOCK(mbhc->resmgr);
			/* Turn off override/current source */
			if (current_source_enable)
				wcd9xxx_turn_onoff_current_source(mbhc, false,
								  false);
			else
				wcd9xxx_turn_onoff_override(mbhc, false);
			/*
			 * The valid plug also includes PLUG_TYPE_GND_MIC_SWAP
			 */
			wcd9xxx_find_plug_and_report(mbhc, plug_type);
			WCD9XXX_BCL_UNLOCK(mbhc->resmgr);
			pr_debug("Attempt %d found correct plug %d\n", retry,
				 plug_type);
			correction = true;
			break;
		}
	}

	highhph = false;
	if (wrk_complete && plug_type == PLUG_TYPE_HIGH_HPH) {
		pr_debug("%s: polling is done, still HPH, so enabling MIC trigger\n",
			 __func__);
		WCD9XXX_BCL_LOCK(mbhc->resmgr);
		wcd9xxx_find_plug_and_report(mbhc, plug_type);
		highhph = true;
		WCD9XXX_BCL_UNLOCK(mbhc->resmgr);
	}

	if (!correction && current_source_enable)
		wcd9xxx_turn_onoff_current_source(mbhc, false, highhph);
	else if (!correction)
		wcd9xxx_turn_onoff_override(mbhc, false);

	wcd9xxx_onoff_ext_mclk(mbhc, false);

	if (mbhc->mbhc_cfg->detect_extn_cable) {
		WCD9XXX_BCL_LOCK(mbhc->resmgr);
		if ((mbhc->current_plug == PLUG_TYPE_HEADPHONE &&
		    wrk_complete) ||
		    mbhc->current_plug == PLUG_TYPE_GND_MIC_SWAP ||
		    mbhc->current_plug == PLUG_TYPE_INVALID ||
		    (plug_type == PLUG_TYPE_INVALID && wrk_complete)) {
			/* Enable removal detection */
			wcd9xxx_cleanup_hs_polling(mbhc);
			wcd9xxx_enable_hs_detect(mbhc, 0, 0, false);
		}
		WCD9XXX_BCL_UNLOCK(mbhc->resmgr);
	}
	pr_debug("%s: leave current_plug(%d)\n", __func__, mbhc->current_plug);
	/* unlock sleep */
	wcd9xxx_unlock_sleep(mbhc->resmgr->core_res);
}

static void wcd9xxx_swch_irq_handler(struct wcd9xxx_mbhc *mbhc)
{
	bool insert;
	bool is_removed = false;
	struct snd_soc_codec *codec = mbhc->codec;

	pr_debug("%s: enter\n", __func__);

	mbhc->in_swch_irq_handler = true;
	/* Wait here for debounce time */
	usleep_range(SWCH_IRQ_DEBOUNCE_TIME_US, SWCH_IRQ_DEBOUNCE_TIME_US);

	WCD9XXX_BCL_LOCK(mbhc->resmgr);

	/* cancel pending button press */
	if (wcd9xxx_cancel_btn_work(mbhc))
		pr_debug("%s: button press is canceled\n", __func__);

	/* cancel detect plug */
	wcd9xxx_cancel_hs_detect_plug(mbhc,
				      &mbhc->correct_plug_swch);

	insert = !wcd9xxx_swch_level_remove(mbhc);
	pr_debug("%s: Current plug type %d, insert %d\n", __func__,
		 mbhc->current_plug, insert);
	if ((mbhc->current_plug == PLUG_TYPE_NONE) && insert) {
		mbhc->lpi_enabled = false;
		wmb();

		if ((mbhc->current_plug != PLUG_TYPE_NONE) &&
		    !(snd_soc_read(codec, WCD9XXX_A_MBHC_INSERT_DETECT) &
				   (1 << 1)))
			goto exit;

		/* Disable Mic Bias pull down and HPH Switch to GND */
		snd_soc_update_bits(codec, mbhc->mbhc_bias_regs.ctl_reg, 0x01,
				    0x00);
		snd_soc_update_bits(codec, WCD9XXX_A_MBHC_HPH, 0x01, 0x00);
		wcd9xxx_mbhc_detect_plug_type(mbhc);
	} else if ((mbhc->current_plug != PLUG_TYPE_NONE) && !insert) {
		mbhc->lpi_enabled = false;
		wmb();

		if (mbhc->current_plug == PLUG_TYPE_HEADPHONE) {
			wcd9xxx_report_plug(mbhc, 0, SND_JACK_HEADPHONE);
			is_removed = true;
		} else if (mbhc->current_plug == PLUG_TYPE_GND_MIC_SWAP) {
			wcd9xxx_report_plug(mbhc, 0, SND_JACK_UNSUPPORTED);
			is_removed = true;
		} else if (mbhc->current_plug == PLUG_TYPE_HEADSET) {
			wcd9xxx_pause_hs_polling(mbhc);
			wcd9xxx_mbhc_ctrl_clk_bandgap(mbhc, false);
			wcd9xxx_cleanup_hs_polling(mbhc);
			wcd9xxx_report_plug(mbhc, 0, SND_JACK_HEADSET);
			is_removed = true;
		} else if (mbhc->current_plug == PLUG_TYPE_HIGH_HPH) {
			wcd9xxx_report_plug(mbhc, 0, SND_JACK_LINEOUT);
			is_removed = true;
		}

		if (is_removed) {
			snd_soc_write(codec, WCD9XXX_A_MBHC_SCALING_MUX_1,
				      0x00);
			snd_soc_update_bits(codec, WCD9XXX_A_CDC_MBHC_B1_CTL,
					    0x02, 0x00);

			/* Enable Mic Bias pull down and HPH Switch to GND */
			snd_soc_update_bits(codec,
					mbhc->mbhc_bias_regs.ctl_reg, 0x01,
					0x01);
			snd_soc_update_bits(codec, WCD9XXX_A_MBHC_HPH, 0x01,
					0x01);
			/* Make sure mic trigger is turned off */
			snd_soc_update_bits(codec, mbhc->mbhc_bias_regs.ctl_reg,
					    0x01, 0x01);
			snd_soc_update_bits(codec,
					    mbhc->mbhc_bias_regs.mbhc_reg,
					    0x90, 0x00);
			/* Reset MBHC State Machine */
			snd_soc_update_bits(codec, WCD9XXX_A_CDC_MBHC_CLK_CTL,
					    0x08, 0x08);
			snd_soc_update_bits(codec, WCD9XXX_A_CDC_MBHC_CLK_CTL,
					    0x08, 0x00);
			/* Turn off override */
			wcd9xxx_turn_onoff_override(mbhc, false);
		}
	}
exit:
	mbhc->in_swch_irq_handler = false;
	WCD9XXX_BCL_UNLOCK(mbhc->resmgr);
	pr_debug("%s: leave\n", __func__);
}

static irqreturn_t wcd9xxx_mech_plug_detect_irq(int irq, void *data)
{
	int r = IRQ_HANDLED;
	struct wcd9xxx_mbhc *mbhc = data;

	pr_debug("%s: enter\n", __func__);
	if (unlikely(wcd9xxx_lock_sleep(mbhc->resmgr->core_res) == false)) {
		pr_warn("%s: failed to hold suspend\n", __func__);
		r = IRQ_NONE;
	} else {
		/* Call handler */
		wcd9xxx_swch_irq_handler(mbhc);
		wcd9xxx_unlock_sleep(mbhc->resmgr->core_res);
	}

	pr_debug("%s: leave %d\n", __func__, r);
	return r;
}

static int wcd9xxx_is_false_press(struct wcd9xxx_mbhc *mbhc)
{
	s16 mb_v;
	int i = 0;
	int r = 0;
	const s16 v_ins_hu =
	    wcd9xxx_get_current_v(mbhc, WCD9XXX_CURRENT_V_INS_HU);
	const s16 v_ins_h =
	    wcd9xxx_get_current_v(mbhc, WCD9XXX_CURRENT_V_INS_H);
	const s16 v_b1_hu =
	    wcd9xxx_get_current_v(mbhc, WCD9XXX_CURRENT_V_B1_HU);
	const s16 v_b1_h =
	    wcd9xxx_get_current_v(mbhc, WCD9XXX_CURRENT_V_B1_H);
	const unsigned long timeout =
	    jiffies + msecs_to_jiffies(BTN_RELEASE_DEBOUNCE_TIME_MS);

	while (time_before(jiffies, timeout)) {
		/*
		 * This function needs to run measurements just few times during
		 * release debounce time.  Make 1ms interval to avoid
		 * unnecessary excessive measurements.
		 */
		usleep_range(1000, 1000 + WCD9XXX_USLEEP_RANGE_MARGIN_US);
		if (i == 0) {
			mb_v = wcd9xxx_codec_sta_dce(mbhc, 0, true);
			pr_debug("%s: STA[0]: %d,%d\n", __func__, mb_v,
				 wcd9xxx_codec_sta_dce_v(mbhc, 0, mb_v));
			if (mb_v < v_b1_hu || mb_v > v_ins_hu) {
				r = 1;
				break;
			}
		} else {
			mb_v = wcd9xxx_codec_sta_dce(mbhc, 1, true);
			pr_debug("%s: DCE[%d]: %d,%d\n", __func__, i, mb_v,
				 wcd9xxx_codec_sta_dce_v(mbhc, 1, mb_v));
			if (mb_v < v_b1_h || mb_v > v_ins_h) {
				r = 1;
				break;
			}
		}
		i++;
	}

	return r;
}

/* called under codec_resource_lock acquisition */
static int wcd9xxx_determine_button(const struct wcd9xxx_mbhc *mbhc,
				  const s32 micmv)
{
	s16 *v_btn_low, *v_btn_high;
	struct wcd9xxx_mbhc_btn_detect_cfg *btn_det;
	int i, btn = -1;

	btn_det = WCD9XXX_MBHC_CAL_BTN_DET_PTR(mbhc->mbhc_cfg->calibration);
	v_btn_low = wcd9xxx_mbhc_cal_btn_det_mp(btn_det,
						MBHC_BTN_DET_V_BTN_LOW);
	v_btn_high = wcd9xxx_mbhc_cal_btn_det_mp(btn_det,
						 MBHC_BTN_DET_V_BTN_HIGH);

	for (i = 0; i < btn_det->num_btn; i++) {
		if ((v_btn_low[i] <= micmv) && (v_btn_high[i] >= micmv)) {
			btn = i;
			break;
		}
	}

	if (btn == -1)
		pr_debug("%s: couldn't find button number for mic mv %d\n",
			 __func__, micmv);

	return btn;
}

static int wcd9xxx_get_button_mask(const int btn)
{
	int mask = 0;
	switch (btn) {
	case 0:
		mask = SND_JACK_BTN_0;
		break;
	case 1:
		mask = SND_JACK_BTN_1;
		break;
	case 2:
		mask = SND_JACK_BTN_2;
		break;
	case 3:
		mask = SND_JACK_BTN_3;
		break;
	case 4:
		mask = SND_JACK_BTN_4;
		break;
	case 5:
		mask = SND_JACK_BTN_5;
		break;
	case 6:
		mask = SND_JACK_BTN_6;
		break;
	case 7:
		mask = SND_JACK_BTN_7;
		break;
	}
	return mask;
}

static void wcd9xxx_get_z(struct wcd9xxx_mbhc *mbhc, s16 *dce_z, s16 *sta_z)
{
	s16 reg0, reg1;
	int change;
	struct snd_soc_codec *codec = mbhc->codec;

	WCD9XXX_BCL_ASSERT_LOCKED(mbhc->resmgr);
	/* Pull down micbias to ground and disconnect vddio switch */
	reg0 = snd_soc_read(codec, mbhc->mbhc_bias_regs.ctl_reg);
	snd_soc_update_bits(codec, mbhc->mbhc_bias_regs.ctl_reg, 0x81, 0x1);
	reg1 = snd_soc_read(codec, mbhc->mbhc_bias_regs.mbhc_reg);
	snd_soc_update_bits(codec, mbhc->mbhc_bias_regs.mbhc_reg, 1 << 7, 0);

	/* Disconnect override from micbias */
	change = snd_soc_update_bits(codec, WCD9XXX_A_MAD_ANA_CTRL, 1 << 4,
				     1 << 0);
	usleep_range(1000, 1000 + 1000);
	if (sta_z) {
		*sta_z = wcd9xxx_codec_sta_dce(mbhc, 0, false);
		pr_debug("%s: sta_z 0x%x\n", __func__, *sta_z & 0xFFFF);
	}
	if (dce_z) {
		*dce_z = wcd9xxx_codec_sta_dce(mbhc, 1, false);
		pr_debug("%s: dce_z 0x%x\n", __func__, *dce_z & 0xFFFF);
	}

	/* Connect override from micbias */
	if (change)
		snd_soc_update_bits(codec, WCD9XXX_A_MAD_ANA_CTRL, 1 << 4,
				    1 << 4);
	/* Disable pull down micbias to ground */
	snd_soc_write(codec, mbhc->mbhc_bias_regs.mbhc_reg, reg1);
	snd_soc_write(codec, mbhc->mbhc_bias_regs.ctl_reg, reg0);
}

void wcd9xxx_update_z(struct wcd9xxx_mbhc *mbhc)
{
	const u16 sta_z = mbhc->mbhc_data.sta_z;
	const u16 dce_z = mbhc->mbhc_data.dce_z;

	wcd9xxx_get_z(mbhc, &mbhc->mbhc_data.dce_z, &mbhc->mbhc_data.sta_z);
	pr_debug("%s: sta_z 0x%x,dce_z 0x%x -> sta_z 0x%x,dce_z 0x%x\n",
		 __func__, sta_z & 0xFFFF, dce_z & 0xFFFF,
		 mbhc->mbhc_data.sta_z & 0xFFFF,
		 mbhc->mbhc_data.dce_z & 0xFFFF);

	wcd9xxx_mbhc_calc_thres(mbhc);
	wcd9xxx_calibrate_hs_polling(mbhc);
}

/*
 * wcd9xxx_update_rel_threshold : update mbhc release upper bound threshold
 *				  to ceilmv + buffer
 */
static int wcd9xxx_update_rel_threshold(struct wcd9xxx_mbhc *mbhc, int ceilmv)
{
	u16 v_brh, v_b1_hu;
	int mv;
	struct wcd9xxx_mbhc_btn_detect_cfg *btn_det;
	void *calibration = mbhc->mbhc_cfg->calibration;
	struct snd_soc_codec *codec = mbhc->codec;

	btn_det = WCD9XXX_MBHC_CAL_BTN_DET_PTR(calibration);
	mv = ceilmv + btn_det->v_btn_press_delta_cic;
	pr_debug("%s: reprogram vb1hu/vbrh to %dmv\n", __func__, mv);

	if (mbhc->mbhc_state != MBHC_STATE_POTENTIAL_RECOVERY) {
		/*
		 * update LSB first so mbhc hardware block
		 * doesn't see too low value.
		 */
		v_b1_hu = wcd9xxx_codec_v_sta_dce(mbhc, STA, mv, false);
		snd_soc_write(codec, WCD9XXX_A_CDC_MBHC_VOLT_B3_CTL, v_b1_hu &
				0xFF);
		snd_soc_write(codec, WCD9XXX_A_CDC_MBHC_VOLT_B4_CTL,
				(v_b1_hu >> 8) & 0xFF);
		v_brh = wcd9xxx_codec_v_sta_dce(mbhc, DCE, mv, false);
		snd_soc_write(codec, WCD9XXX_A_CDC_MBHC_VOLT_B9_CTL, v_brh &
				0xFF);
		snd_soc_write(codec, WCD9XXX_A_CDC_MBHC_VOLT_B10_CTL,
				(v_brh >> 8) & 0xFF);
	}
	return 0;
}

irqreturn_t wcd9xxx_dce_handler(int irq, void *data)
{
	int i, mask;
	bool vddio;
	u8 mbhc_status;
	s16 dce_z, sta_z;
	s32 stamv, stamv_s;
	s16 *v_btn_high;
	struct wcd9xxx_mbhc_btn_detect_cfg *btn_det;
	int btn = -1, meas = 0;
	struct wcd9xxx_mbhc *mbhc = data;
	const struct wcd9xxx_mbhc_btn_detect_cfg *d =
	    WCD9XXX_MBHC_CAL_BTN_DET_PTR(mbhc->mbhc_cfg->calibration);
	short btnmeas[d->n_btn_meas + 1];
	short dce[d->n_btn_meas + 1], sta;
	s32 mv[d->n_btn_meas + 1], mv_s[d->n_btn_meas + 1];
	struct snd_soc_codec *codec = mbhc->codec;
	struct wcd9xxx_core_resource *core_res = mbhc->resmgr->core_res;
	int n_btn_meas = d->n_btn_meas;
	void *calibration = mbhc->mbhc_cfg->calibration;

	pr_debug("%s: enter\n", __func__);

	WCD9XXX_BCL_LOCK(mbhc->resmgr);
	mbhc_status = snd_soc_read(codec, WCD9XXX_A_CDC_MBHC_B1_STATUS) & 0x3E;

	if (mbhc->mbhc_state == MBHC_STATE_POTENTIAL_RECOVERY) {
		pr_debug("%s: mbhc is being recovered, skip button press\n",
			 __func__);
		goto done;
	}

	mbhc->mbhc_state = MBHC_STATE_POTENTIAL;

	if (!mbhc->polling_active) {
		pr_warn("%s: mbhc polling is not active, skip button press\n",
			__func__);
		goto done;
	}

	/* If switch nterrupt already kicked in, ignore button press */
	if (mbhc->in_swch_irq_handler) {
		pr_debug("%s: Swtich level changed, ignore button press\n",
			 __func__);
		btn = -1;
		goto done;
	}

	/*
	 * setup internal micbias if codec uses internal micbias for
	 * headset detection
	 */
	if (mbhc->mbhc_cfg->use_int_rbias) {
		if (mbhc->mbhc_cb && mbhc->mbhc_cb->setup_int_rbias)
			mbhc->mbhc_cb->setup_int_rbias(codec, true);
		else
			pr_err("%s: internal bias requested but codec did not provide callback\n",
				__func__);
	}


	/* Measure scaled HW DCE */
	vddio = (mbhc->mbhc_data.micb_mv != VDDIO_MICBIAS_MV &&
		 mbhc->mbhc_micbias_switched);

	dce_z = mbhc->mbhc_data.dce_z;
	sta_z = mbhc->mbhc_data.sta_z;

	/* Measure scaled HW STA */
	dce[0] = wcd9xxx_read_dce_result(codec);
	sta = wcd9xxx_read_sta_result(codec);
	if (mbhc_status != STATUS_REL_DETECTION) {
		if (mbhc->mbhc_last_resume &&
		    !time_after(jiffies, mbhc->mbhc_last_resume + HZ)) {
			pr_debug("%s: Button is released after resume\n",
				__func__);
			n_btn_meas = 0;
		} else {
			pr_debug("%s: Button is released without resume",
				 __func__);
			if (mbhc->update_z) {
				wcd9xxx_update_z(mbhc);
				dce_z = mbhc->mbhc_data.dce_z;
				sta_z = mbhc->mbhc_data.sta_z;
				mbhc->update_z = true;
			}
			stamv = __wcd9xxx_codec_sta_dce_v(mbhc, 0, sta, sta_z,
						mbhc->mbhc_data.micb_mv);
			if (vddio)
				stamv_s = scale_v_micb_vddio(mbhc, stamv,
							     false);
			else
				stamv_s = stamv;
			mv[0] = __wcd9xxx_codec_sta_dce_v(mbhc, 1, dce[0],
					  dce_z, mbhc->mbhc_data.micb_mv);
			mv_s[0] = vddio ? scale_v_micb_vddio(mbhc, mv[0],
							     false) : mv[0];
			btn = wcd9xxx_determine_button(mbhc, mv_s[0]);
			if (btn != wcd9xxx_determine_button(mbhc, stamv_s))
				btn = -1;
			goto done;
		}
	}

	for (meas = 1; ((d->n_btn_meas) && (meas < (d->n_btn_meas + 1)));
	     meas++)
		dce[meas] = wcd9xxx_codec_sta_dce(mbhc, 1, false);

	if (mbhc->update_z) {
		wcd9xxx_update_z(mbhc);
		dce_z = mbhc->mbhc_data.dce_z;
		sta_z = mbhc->mbhc_data.sta_z;
		mbhc->update_z = true;
	}

	stamv = __wcd9xxx_codec_sta_dce_v(mbhc, 0, sta, sta_z,
					  mbhc->mbhc_data.micb_mv);
	if (vddio)
		stamv_s = scale_v_micb_vddio(mbhc, stamv, false);
	else
		stamv_s = stamv;
	pr_debug("%s: Meas HW - STA 0x%x,%d,%d\n", __func__,
		 sta & 0xFFFF, stamv, stamv_s);

	/* determine pressed button */
	mv[0] = __wcd9xxx_codec_sta_dce_v(mbhc, 1, dce[0], dce_z,
					  mbhc->mbhc_data.micb_mv);
	mv_s[0] = vddio ? scale_v_micb_vddio(mbhc, mv[0], false) : mv[0];
	btnmeas[0] = wcd9xxx_determine_button(mbhc, mv_s[0]);
	pr_debug("%s: Meas HW - DCE 0x%x,%d,%d button %d\n", __func__,
		 dce[0] & 0xFFFF, mv[0], mv_s[0], btnmeas[0]);
	if (n_btn_meas == 0)
		btn = btnmeas[0];
	for (meas = 1; (n_btn_meas && d->n_btn_meas &&
			(meas < (d->n_btn_meas + 1))); meas++) {
		mv[meas] = __wcd9xxx_codec_sta_dce_v(mbhc, 1, dce[meas], dce_z,
						     mbhc->mbhc_data.micb_mv);
		mv_s[meas] = vddio ? scale_v_micb_vddio(mbhc, mv[meas], false) :
				     mv[meas];
		btnmeas[meas] = wcd9xxx_determine_button(mbhc, mv_s[meas]);
		pr_debug("%s: Meas %d - DCE 0x%x,%d,%d button %d\n",
			 __func__, meas, dce[meas] & 0xFFFF, mv[meas],
			 mv_s[meas], btnmeas[meas]);
		/*
		 * if large enough measurements are collected,
		 * start to check if last all n_btn_con measurements were
		 * in same button low/high range
		 */
		if (meas + 1 >= d->n_btn_con) {
			for (i = 0; i < d->n_btn_con; i++)
				if ((btnmeas[meas] < 0) ||
				    (btnmeas[meas] != btnmeas[meas - i]))
					break;
			if (i == d->n_btn_con) {
				/* button pressed */
				btn = btnmeas[meas];
				break;
			} else if ((n_btn_meas - meas) < (d->n_btn_con - 1)) {
				/*
				 * if left measurements are less than n_btn_con,
				 * it's impossible to find button number
				 */
				break;
			}
		}
	}

	if (btn >= 0) {
		if (mbhc->in_swch_irq_handler) {
			pr_debug(
			"%s: Switch irq triggered, ignore button press\n",
			__func__);
			goto done;
		}
		btn_det = WCD9XXX_MBHC_CAL_BTN_DET_PTR(calibration);
		v_btn_high = wcd9xxx_mbhc_cal_btn_det_mp(btn_det,
						       MBHC_BTN_DET_V_BTN_HIGH);
		WARN_ON(btn >= btn_det->num_btn);
		/* reprogram release threshold to catch voltage ramp up early */
		wcd9xxx_update_rel_threshold(mbhc, v_btn_high[btn]);

		mask = wcd9xxx_get_button_mask(btn);
		mbhc->buttons_pressed |= mask;
		wcd9xxx_lock_sleep(core_res);
		if (schedule_delayed_work(&mbhc->mbhc_btn_dwork,
					  msecs_to_jiffies(400)) == 0) {
			WARN(1, "Button pressed twice without release event\n");
			wcd9xxx_unlock_sleep(core_res);
		}
	} else {
		pr_debug("%s: bogus button press, too short press?\n",
			 __func__);
	}

 done:
	pr_debug("%s: leave\n", __func__);
	WCD9XXX_BCL_UNLOCK(mbhc->resmgr);
	return IRQ_HANDLED;
}

static irqreturn_t wcd9xxx_release_handler(int irq, void *data)
{
	int ret;
	bool waitdebounce = true;
	struct wcd9xxx_mbhc *mbhc = data;

	pr_debug("%s: enter\n", __func__);
	WCD9XXX_BCL_LOCK(mbhc->resmgr);
	mbhc->mbhc_state = MBHC_STATE_RELEASE;

	if (mbhc->buttons_pressed & WCD9XXX_JACK_BUTTON_MASK) {
		ret = wcd9xxx_cancel_btn_work(mbhc);
		if (ret == 0) {
			pr_debug("%s: Reporting long button release event\n",
				 __func__);
			wcd9xxx_jack_report(mbhc, &mbhc->button_jack, 0,
					    mbhc->buttons_pressed);
		} else {
			if (wcd9xxx_is_false_press(mbhc)) {
				pr_debug("%s: Fake button press interrupt\n",
					 __func__);
			} else {
				if (mbhc->in_swch_irq_handler) {
					pr_debug("%s: Switch irq kicked in, ignore\n",
						 __func__);
				} else {
					pr_debug("%s: Reporting btn press\n",
						 __func__);
					wcd9xxx_jack_report(mbhc,
							 &mbhc->button_jack,
							 mbhc->buttons_pressed,
							 mbhc->buttons_pressed);
					pr_debug("%s: Reporting btn release\n",
						 __func__);
					wcd9xxx_jack_report(mbhc,
						      &mbhc->button_jack,
						      0, mbhc->buttons_pressed);
					waitdebounce = false;
				}
			}
		}

		mbhc->buttons_pressed &= ~WCD9XXX_JACK_BUTTON_MASK;
	}

	wcd9xxx_calibrate_hs_polling(mbhc);

	if (waitdebounce)
		msleep(SWCH_REL_DEBOUNCE_TIME_MS);
	wcd9xxx_start_hs_polling(mbhc);

	pr_debug("%s: leave\n", __func__);
	WCD9XXX_BCL_UNLOCK(mbhc->resmgr);
	return IRQ_HANDLED;
}

static irqreturn_t wcd9xxx_hphl_ocp_irq(int irq, void *data)
{
	struct wcd9xxx_mbhc *mbhc = data;
	struct snd_soc_codec *codec;

	pr_info("%s: received HPHL OCP irq\n", __func__);

	if (mbhc) {
		codec = mbhc->codec;
		if ((mbhc->hphlocp_cnt < OCP_ATTEMPT) &&
		    (!mbhc->hphrocp_cnt)) {
			pr_info("%s: retry\n", __func__);
			mbhc->hphlocp_cnt++;
			snd_soc_update_bits(codec, WCD9XXX_A_RX_HPH_OCP_CTL,
					    0x10, 0x00);
			snd_soc_update_bits(codec, WCD9XXX_A_RX_HPH_OCP_CTL,
					    0x10, 0x10);
		} else {
			wcd9xxx_disable_irq(mbhc->resmgr->core_res,
					  mbhc->intr_ids->hph_left_ocp);
			mbhc->hph_status |= SND_JACK_OC_HPHL;
			wcd9xxx_jack_report(mbhc, &mbhc->headset_jack,
					    mbhc->hph_status,
					    WCD9XXX_JACK_MASK);
		}
	} else {
		pr_err("%s: Bad wcd9xxx private data\n", __func__);
	}

	return IRQ_HANDLED;
}

static irqreturn_t wcd9xxx_hphr_ocp_irq(int irq, void *data)
{
	struct wcd9xxx_mbhc *mbhc = data;
	struct snd_soc_codec *codec;

	pr_info("%s: received HPHR OCP irq\n", __func__);
	codec = mbhc->codec;
	if ((mbhc->hphrocp_cnt < OCP_ATTEMPT) &&
	    (!mbhc->hphlocp_cnt)) {
		pr_info("%s: retry\n", __func__);
		mbhc->hphrocp_cnt++;
		snd_soc_update_bits(codec, WCD9XXX_A_RX_HPH_OCP_CTL, 0x10,
				    0x00);
		snd_soc_update_bits(codec, WCD9XXX_A_RX_HPH_OCP_CTL, 0x10,
				    0x10);
	} else {
		wcd9xxx_disable_irq(mbhc->resmgr->core_res,
				    mbhc->intr_ids->hph_right_ocp);
		mbhc->hph_status |= SND_JACK_OC_HPHR;
		wcd9xxx_jack_report(mbhc, &mbhc->headset_jack,
				    mbhc->hph_status, WCD9XXX_JACK_MASK);
	}

	return IRQ_HANDLED;
}

static int wcd9xxx_acdb_mclk_index(const int rate)
{
	if (rate == MCLK_RATE_12288KHZ)
		return 0;
	else if (rate == MCLK_RATE_9600KHZ)
		return 1;
	else {
		BUG_ON(1);
		return -EINVAL;
	}
}

static void wcd9xxx_update_mbhc_clk_rate(struct wcd9xxx_mbhc *mbhc, u32 rate)
{
	u32 dce_wait, sta_wait;
	u8 ncic, nmeas, navg;
	void *calibration;
	u8 *n_cic, *n_ready;
	struct wcd9xxx_mbhc_btn_detect_cfg *btn_det;
	u8 npoll = 4, nbounce_wait = 30;
	struct snd_soc_codec *codec = mbhc->codec;
	int idx = wcd9xxx_acdb_mclk_index(rate);
	int idxmclk = wcd9xxx_acdb_mclk_index(mbhc->mbhc_cfg->mclk_rate);

	pr_debug("%s: Updating clock rate dependents, rate = %u\n", __func__,
		 rate);
	calibration = mbhc->mbhc_cfg->calibration;

	/*
	 * First compute the DCE / STA wait times depending on tunable
	 * parameters. The value is computed in microseconds
	 */
	btn_det = WCD9XXX_MBHC_CAL_BTN_DET_PTR(calibration);
	n_ready = wcd9xxx_mbhc_cal_btn_det_mp(btn_det, MBHC_BTN_DET_N_READY);
	n_cic = wcd9xxx_mbhc_cal_btn_det_mp(btn_det, MBHC_BTN_DET_N_CIC);
	nmeas = WCD9XXX_MBHC_CAL_BTN_DET_PTR(calibration)->n_meas;
	navg = WCD9XXX_MBHC_CAL_GENERAL_PTR(calibration)->mbhc_navg;

	/* ncic stays with the same what we had during calibration */
	ncic = n_cic[idxmclk];
	dce_wait = (1000 * 512 * ncic * (nmeas + 1)) / (rate / 1000);
	sta_wait = (1000 * 128 * (navg + 1)) / (rate / 1000);
	mbhc->mbhc_data.t_dce = dce_wait;
	/* give extra margin to sta for safety */
	mbhc->mbhc_data.t_sta = sta_wait + 250;
	mbhc->mbhc_data.t_sta_dce = ((1000 * 256) / (rate / 1000) *
				     n_ready[idx]) + 10;

	snd_soc_write(codec, WCD9XXX_A_CDC_MBHC_TIMER_B1_CTL, n_ready[idx]);
	snd_soc_write(codec, WCD9XXX_A_CDC_MBHC_TIMER_B6_CTL, ncic);

	if (rate == MCLK_RATE_12288KHZ) {
		npoll = 4;
		nbounce_wait = 30;
	} else if (rate == MCLK_RATE_9600KHZ) {
		npoll = 3;
		nbounce_wait = 23;
	}

	snd_soc_write(codec, WCD9XXX_A_CDC_MBHC_TIMER_B2_CTL, npoll);
	snd_soc_write(codec, WCD9XXX_A_CDC_MBHC_TIMER_B3_CTL, nbounce_wait);
	pr_debug("%s: leave\n", __func__);
}

static void wcd9xxx_mbhc_cal(struct wcd9xxx_mbhc *mbhc)
{
	u8 cfilt_mode;
	u16 reg0, reg1, reg2;
	struct snd_soc_codec *codec = mbhc->codec;

	pr_debug("%s: enter\n", __func__);
	wcd9xxx_disable_irq(mbhc->resmgr->core_res,
			    mbhc->intr_ids->dce_est_complete);
	wcd9xxx_turn_onoff_rel_detection(codec, false);

	/* t_dce and t_sta are updated by wcd9xxx_update_mbhc_clk_rate() */
	WARN_ON(!mbhc->mbhc_data.t_dce);
	WARN_ON(!mbhc->mbhc_data.t_sta);

	/*
	 * LDOH and CFILT are already configured during pdata handling.
	 * Only need to make sure CFILT and bandgap are in Fast mode.
	 * Need to restore defaults once calculation is done.
	 *
	 * In case when Micbias is powered by external source, request
	 * turn on the external voltage source for Calibration.
	 */
	if (mbhc->mbhc_cb && mbhc->mbhc_cb->enable_mb_source)
		mbhc->mbhc_cb->enable_mb_source(codec, true);

	cfilt_mode = snd_soc_read(codec, mbhc->mbhc_bias_regs.cfilt_ctl);
	if (mbhc->mbhc_cb && mbhc->mbhc_cb->cfilt_fast_mode)
		mbhc->mbhc_cb->cfilt_fast_mode(codec, mbhc);
	else
		snd_soc_update_bits(codec, mbhc->mbhc_bias_regs.cfilt_ctl,
				    0x40, 0x00);

	/*
	 * Micbias, CFILT, LDOH, MBHC MUX mode settings
	 * to perform ADC calibration
	 */
	if (mbhc->mbhc_cb && mbhc->mbhc_cb->select_cfilt)
		mbhc->mbhc_cb->select_cfilt(codec, mbhc);
	else
	snd_soc_update_bits(codec, mbhc->mbhc_bias_regs.ctl_reg, 0x60,
			    mbhc->mbhc_cfg->micbias << 5);
	snd_soc_update_bits(codec, mbhc->mbhc_bias_regs.ctl_reg, 0x01, 0x00);
	snd_soc_update_bits(codec, WCD9XXX_A_LDO_H_MODE_1, 0x60, 0x60);
	snd_soc_write(codec, WCD9XXX_A_TX_7_MBHC_TEST_CTL, 0x78);
	if (mbhc->mbhc_cb && mbhc->mbhc_cb->codec_specific_cal)
		mbhc->mbhc_cb->codec_specific_cal(codec, mbhc);
	else
		snd_soc_update_bits(codec, WCD9XXX_A_CDC_MBHC_B1_CTL,
				    0x04, 0x04);

	/* Pull down micbias to ground */
	reg0 = snd_soc_read(codec, mbhc->mbhc_bias_regs.ctl_reg);
	snd_soc_update_bits(codec, mbhc->mbhc_bias_regs.ctl_reg, 1, 1);
	/* Disconnect override from micbias */
	reg1 = snd_soc_read(codec, WCD9XXX_A_MAD_ANA_CTRL);
	snd_soc_update_bits(codec, WCD9XXX_A_MAD_ANA_CTRL, 1 << 4, 1 << 0);
	/* Connect the MUX to micbias */
	snd_soc_write(codec, WCD9XXX_A_MBHC_SCALING_MUX_1, 0x02);
	if (mbhc->mbhc_cb && mbhc->mbhc_cb->enable_mux_bias_block)
		mbhc->mbhc_cb->enable_mux_bias_block(codec);
	else
		snd_soc_update_bits(codec, WCD9XXX_A_MBHC_SCALING_MUX_1,
				    0x80, 0x80);
	/*
	 * Hardware that has external cap can delay mic bias ramping down up
	 * to 50ms.
	 */
	msleep(WCD9XXX_MUX_SWITCH_READY_WAIT_MS);
	/* DCE measurement for 0 voltage */
	snd_soc_write(codec, WCD9XXX_A_CDC_MBHC_CLK_CTL, 0x0A);
	snd_soc_write(codec, WCD9XXX_A_CDC_MBHC_CLK_CTL, 0x02);
	mbhc->mbhc_data.dce_z = __wcd9xxx_codec_sta_dce(mbhc, 1, true, false);

	/* compute dce_z for current source */
	reg2 = snd_soc_read(codec, WCD9XXX_A_CDC_MBHC_B1_CTL);
	snd_soc_update_bits(codec, WCD9XXX_A_CDC_MBHC_B1_CTL, 0x78,
			    WCD9XXX_MBHC_NSC_CS << 3);

	snd_soc_write(codec, WCD9XXX_A_CDC_MBHC_CLK_CTL, 0x0A);
	snd_soc_write(codec, WCD9XXX_A_CDC_MBHC_CLK_CTL, 0x02);
	mbhc->mbhc_data.dce_nsc_cs_z = __wcd9xxx_codec_sta_dce(mbhc, 1, true,
							       false);
	pr_debug("%s: dce_z with nsc cs: 0x%x\n", __func__,
						 mbhc->mbhc_data.dce_nsc_cs_z);

	snd_soc_write(codec, WCD9XXX_A_CDC_MBHC_B1_CTL, reg2);

	/* STA measurement for 0 voltage */
	snd_soc_write(codec, WCD9XXX_A_CDC_MBHC_CLK_CTL, 0x0A);
	snd_soc_write(codec, WCD9XXX_A_CDC_MBHC_CLK_CTL, 0x02);
	mbhc->mbhc_data.sta_z = __wcd9xxx_codec_sta_dce(mbhc, 0, true, false);

	/* Restore registers */
	snd_soc_write(codec, mbhc->mbhc_bias_regs.ctl_reg, reg0);
	snd_soc_write(codec, WCD9XXX_A_MAD_ANA_CTRL, reg1);

	/* DCE measurment for MB voltage */
	snd_soc_write(codec, WCD9XXX_A_CDC_MBHC_CLK_CTL, 0x0A);
	snd_soc_write(codec, WCD9XXX_A_CDC_MBHC_CLK_CTL, 0x02);
	snd_soc_write(codec, WCD9XXX_A_MBHC_SCALING_MUX_1, 0x02);
	if (mbhc->mbhc_cb && mbhc->mbhc_cb->enable_mux_bias_block)
		mbhc->mbhc_cb->enable_mux_bias_block(codec);
	else
		snd_soc_update_bits(codec, WCD9XXX_A_MBHC_SCALING_MUX_1,
				    0x80, 0x80);
	/*
	 * Hardware that has external cap can delay mic bias ramping down up
	 * to 50ms.
	 */
	msleep(WCD9XXX_MUX_SWITCH_READY_WAIT_MS);
	snd_soc_write(codec, WCD9XXX_A_CDC_MBHC_EN_CTL, 0x04);
	usleep_range(mbhc->mbhc_data.t_dce, mbhc->mbhc_data.t_dce);
	mbhc->mbhc_data.dce_mb = wcd9xxx_read_dce_result(codec);

	/* STA Measurement for MB Voltage */
	snd_soc_write(codec, WCD9XXX_A_CDC_MBHC_CLK_CTL, 0x0A);
	snd_soc_write(codec, WCD9XXX_A_CDC_MBHC_EN_CTL, 0x02);
	snd_soc_write(codec, WCD9XXX_A_CDC_MBHC_CLK_CTL, 0x02);
	snd_soc_write(codec, WCD9XXX_A_MBHC_SCALING_MUX_1, 0x02);
	if (mbhc->mbhc_cb && mbhc->mbhc_cb->enable_mux_bias_block)
		mbhc->mbhc_cb->enable_mux_bias_block(codec);
	else
		snd_soc_update_bits(codec, WCD9XXX_A_MBHC_SCALING_MUX_1,
				    0x80, 0x80);
	/*
	 * Hardware that has external cap can delay mic bias ramping down up
	 * to 50ms.
	 */
	msleep(WCD9XXX_MUX_SWITCH_READY_WAIT_MS);
	snd_soc_write(codec, WCD9XXX_A_CDC_MBHC_EN_CTL, 0x02);
	usleep_range(mbhc->mbhc_data.t_sta, mbhc->mbhc_data.t_sta);
	mbhc->mbhc_data.sta_mb = wcd9xxx_read_sta_result(codec);

	/* Restore default settings. */
	snd_soc_update_bits(codec, WCD9XXX_A_CDC_MBHC_B1_CTL, 0x04, 0x00);
	snd_soc_write(codec, mbhc->mbhc_bias_regs.cfilt_ctl, cfilt_mode);
	snd_soc_write(codec, WCD9XXX_A_MBHC_SCALING_MUX_1, 0x04);
	if (mbhc->mbhc_cb && mbhc->mbhc_cb->enable_mux_bias_block)
		mbhc->mbhc_cb->enable_mux_bias_block(codec);
	else
		snd_soc_update_bits(codec, WCD9XXX_A_MBHC_SCALING_MUX_1,
				    0x80, 0x80);
	usleep_range(100, 100);

	if (mbhc->mbhc_cb && mbhc->mbhc_cb->enable_mb_source)
		mbhc->mbhc_cb->enable_mb_source(codec, false);

	wcd9xxx_enable_irq(mbhc->resmgr->core_res,
			   mbhc->intr_ids->dce_est_complete);
	wcd9xxx_turn_onoff_rel_detection(codec, true);

	pr_debug("%s: leave\n", __func__);
}

static void wcd9xxx_mbhc_setup(struct wcd9xxx_mbhc *mbhc)
{
	int n;
	u8 *gain;
	struct wcd9xxx_mbhc_general_cfg *generic;
	struct wcd9xxx_mbhc_btn_detect_cfg *btn_det;
	struct snd_soc_codec *codec = mbhc->codec;
	const int idx = wcd9xxx_acdb_mclk_index(mbhc->mbhc_cfg->mclk_rate);

	pr_debug("%s: enter\n", __func__);
	generic = WCD9XXX_MBHC_CAL_GENERAL_PTR(mbhc->mbhc_cfg->calibration);
	btn_det = WCD9XXX_MBHC_CAL_BTN_DET_PTR(mbhc->mbhc_cfg->calibration);

	for (n = 0; n < 8; n++) {
		snd_soc_update_bits(codec, WCD9XXX_A_CDC_MBHC_FIR_B1_CFG,
				    0x07, n);
		snd_soc_write(codec, WCD9XXX_A_CDC_MBHC_FIR_B2_CFG,
			      btn_det->c[n]);
	}

	snd_soc_update_bits(codec, WCD9XXX_A_CDC_MBHC_B2_CTL, 0x07,
			    btn_det->nc);

	snd_soc_update_bits(codec, WCD9XXX_A_CDC_MBHC_TIMER_B4_CTL, 0x70,
			    generic->mbhc_nsa << 4);

	snd_soc_update_bits(codec, WCD9XXX_A_CDC_MBHC_TIMER_B4_CTL, 0x0F,
			    btn_det->n_meas);

	snd_soc_write(codec, WCD9XXX_A_CDC_MBHC_TIMER_B5_CTL,
		      generic->mbhc_navg);

	snd_soc_update_bits(codec, WCD9XXX_A_CDC_MBHC_B1_CTL, 0x80, 0x80);

	snd_soc_update_bits(codec, WCD9XXX_A_CDC_MBHC_B1_CTL, 0x78,
			    btn_det->mbhc_nsc << 3);

	if (mbhc->mbhc_cb &&
			mbhc->mbhc_cb->get_cdc_type() !=
					WCD9XXX_CDC_TYPE_HELICON) {
		if (mbhc->resmgr->reg_addr->micb_4_mbhc)
			snd_soc_update_bits(codec,
					mbhc->resmgr->reg_addr->micb_4_mbhc,
					0x03, MBHC_MICBIAS2);
	}

	snd_soc_update_bits(codec, WCD9XXX_A_CDC_MBHC_B1_CTL, 0x02, 0x02);

	snd_soc_update_bits(codec, WCD9XXX_A_MBHC_SCALING_MUX_2, 0xF0, 0xF0);

	gain = wcd9xxx_mbhc_cal_btn_det_mp(btn_det, MBHC_BTN_DET_GAIN);
	snd_soc_update_bits(codec, WCD9XXX_A_CDC_MBHC_B2_CTL, 0x78,
			    gain[idx] << 3);
	snd_soc_update_bits(codec, WCD9XXX_A_MICB_2_MBHC, 0x04, 0x04);

	pr_debug("%s: leave\n", __func__);
}

static int wcd9xxx_setup_jack_detect_irq(struct wcd9xxx_mbhc *mbhc)
{
	int ret = 0;
	void *core_res = mbhc->resmgr->core_res;

	if (mbhc->mbhc_cfg->gpio) {
		ret = request_threaded_irq(mbhc->mbhc_cfg->gpio_irq, NULL,
					   wcd9xxx_mech_plug_detect_irq,
					   (IRQF_TRIGGER_RISING |
					    IRQF_TRIGGER_FALLING |
					    IRQF_DISABLED),
					   "headset detect", mbhc);
		if (ret) {
			pr_err("%s: Failed to request gpio irq %d\n", __func__,
			       mbhc->mbhc_cfg->gpio_irq);
		} else {
			ret = enable_irq_wake(mbhc->mbhc_cfg->gpio_irq);
			if (ret)
				pr_err("%s: Failed to enable wake up irq %d\n",
				       __func__, mbhc->mbhc_cfg->gpio_irq);
		}
	} else if (mbhc->mbhc_cfg->insert_detect) {
		/* Enable HPHL_10K_SW */
		snd_soc_update_bits(mbhc->codec, WCD9XXX_A_RX_HPH_OCP_CTL,
				    1 << 1, 1 << 1);

		ret = wcd9xxx_request_irq(core_res,
					  mbhc->intr_ids->hs_jack_switch,
					  wcd9xxx_mech_plug_detect_irq,
					  "Jack Detect",
					  mbhc);
		if (ret)
			pr_err("%s: Failed to request insert detect irq %d\n",
				__func__, mbhc->intr_ids->hs_jack_switch);
	}

	return ret;
}

static int wcd9xxx_init_and_calibrate(struct wcd9xxx_mbhc *mbhc)
{
	int ret = 0;
	struct snd_soc_codec *codec = mbhc->codec;

	pr_debug("%s: enter\n", __func__);

	/* Enable MCLK during calibration */
	wcd9xxx_onoff_ext_mclk(mbhc, true);
	wcd9xxx_mbhc_setup(mbhc);
	wcd9xxx_mbhc_cal(mbhc);
	wcd9xxx_mbhc_calc_thres(mbhc);
	wcd9xxx_onoff_ext_mclk(mbhc, false);
	wcd9xxx_calibrate_hs_polling(mbhc);

	/* Enable Mic Bias pull down and HPH Switch to GND */
	snd_soc_update_bits(codec, mbhc->mbhc_bias_regs.ctl_reg, 0x01, 0x01);
	snd_soc_update_bits(codec, WCD9XXX_A_MBHC_HPH, 0x01, 0x01);
	INIT_WORK(&mbhc->correct_plug_swch, wcd9xxx_correct_swch_plug);

	if (!IS_ERR_VALUE(ret)) {
		snd_soc_update_bits(codec, WCD9XXX_A_RX_HPH_OCP_CTL, 0x10,
				    0x10);
		wcd9xxx_enable_irq(mbhc->resmgr->core_res,
				   mbhc->intr_ids->hph_left_ocp);
		wcd9xxx_enable_irq(mbhc->resmgr->core_res,
				   mbhc->intr_ids->hph_right_ocp);

		/* Initialize mechanical mbhc */
		ret = wcd9xxx_setup_jack_detect_irq(mbhc);

		if (!ret && mbhc->mbhc_cfg->gpio) {
			/* Requested with IRQF_DISABLED */
			enable_irq(mbhc->mbhc_cfg->gpio_irq);

			/* Bootup time detection */
			wcd9xxx_swch_irq_handler(mbhc);
		} else if (!ret && mbhc->mbhc_cfg->insert_detect) {
			pr_debug("%s: Setting up codec own insert detection\n",
				 __func__);
			/* Setup for insertion detection */
			wcd9xxx_insert_detect_setup(mbhc, true);
		}
	}

	pr_debug("%s: leave\n", __func__);

	return ret;
}

static void wcd9xxx_mbhc_fw_read(struct work_struct *work)
{
	struct delayed_work *dwork;
	struct wcd9xxx_mbhc *mbhc;
	struct snd_soc_codec *codec;
	const struct firmware *fw;
	int ret = -1, retry = 0;

	dwork = to_delayed_work(work);
	mbhc = container_of(dwork, struct wcd9xxx_mbhc, mbhc_firmware_dwork);
	codec = mbhc->codec;

	while (retry < FW_READ_ATTEMPTS) {
		retry++;
		pr_info("%s:Attempt %d to request MBHC firmware\n",
			__func__, retry);
		ret = request_firmware(&fw, "wcd9320/wcd9320_mbhc.bin",
				       codec->dev);

		if (ret != 0) {
			usleep_range(FW_READ_TIMEOUT, FW_READ_TIMEOUT);
		} else {
			pr_info("%s: MBHC Firmware read succesful\n", __func__);
			break;
		}
	}

	if (ret != 0) {
		pr_err("%s: Cannot load MBHC firmware use default cal\n",
		       __func__);
	} else if (wcd9xxx_mbhc_fw_validate(fw) == false) {
		pr_err("%s: Invalid MBHC cal data size use default cal\n",
		       __func__);
		release_firmware(fw);
	} else {
		mbhc->mbhc_cfg->calibration = (void *)fw->data;
		mbhc->mbhc_fw = fw;
	}

	(void) wcd9xxx_init_and_calibrate(mbhc);
}

#ifdef CONFIG_DEBUG_FS
ssize_t codec_mbhc_debug_read(struct file *file, char __user *buf,
			      size_t count, loff_t *pos)
{
	const int size = 768;
	char buffer[size];
	int n = 0;
	struct wcd9xxx_mbhc *mbhc = file->private_data;
	const struct mbhc_internal_cal_data *p = &mbhc->mbhc_data;
	const s16 v_ins_hu =
	    wcd9xxx_get_current_v(mbhc, WCD9XXX_CURRENT_V_INS_HU);
	const s16 v_ins_h =
	    wcd9xxx_get_current_v(mbhc, WCD9XXX_CURRENT_V_INS_H);
	const s16 v_b1_hu =
	    wcd9xxx_get_current_v(mbhc, WCD9XXX_CURRENT_V_B1_HU);
	const s16 v_b1_h =
	    wcd9xxx_get_current_v(mbhc, WCD9XXX_CURRENT_V_B1_H);
	const s16 v_br_h =
	    wcd9xxx_get_current_v(mbhc, WCD9XXX_CURRENT_V_BR_H);

	n = scnprintf(buffer, size - n, "dce_z = %x(%dmv)\n",
		      p->dce_z, wcd9xxx_codec_sta_dce_v(mbhc, 1, p->dce_z));
	n += scnprintf(buffer + n, size - n, "dce_mb = %x(%dmv)\n",
		       p->dce_mb, wcd9xxx_codec_sta_dce_v(mbhc, 1, p->dce_mb));
	n += scnprintf(buffer + n, size - n, "dce_nsc_cs_z = %x(%dmv)\n",
		      p->dce_nsc_cs_z,
		      __wcd9xxx_codec_sta_dce_v(mbhc, 1, p->dce_nsc_cs_z,
						p->dce_nsc_cs_z,
						VDDIO_MICBIAS_MV));
	n += scnprintf(buffer + n, size - n, "sta_z = %x(%dmv)\n",
		       p->sta_z, wcd9xxx_codec_sta_dce_v(mbhc, 0, p->sta_z));
	n += scnprintf(buffer + n, size - n, "sta_mb = %x(%dmv)\n",
		       p->sta_mb, wcd9xxx_codec_sta_dce_v(mbhc, 0, p->sta_mb));
	n += scnprintf(buffer + n, size - n, "t_dce = %d\n",  p->t_dce);
	n += scnprintf(buffer + n, size - n, "t_sta = %d\n",  p->t_sta);
	n += scnprintf(buffer + n, size - n, "micb_mv = %dmv\n", p->micb_mv);
	n += scnprintf(buffer + n, size - n, "v_ins_hu = %x(%dmv)\n",
		       v_ins_hu, wcd9xxx_codec_sta_dce_v(mbhc, 0, v_ins_hu));
	n += scnprintf(buffer + n, size - n, "v_ins_h = %x(%dmv)\n",
		       v_ins_h, wcd9xxx_codec_sta_dce_v(mbhc, 1, v_ins_h));
	n += scnprintf(buffer + n, size - n, "v_b1_hu = %x(%dmv)\n",
		       v_b1_hu, wcd9xxx_codec_sta_dce_v(mbhc, 0, v_b1_hu));
	n += scnprintf(buffer + n, size - n, "v_b1_h = %x(%dmv)\n",
		       v_b1_h, wcd9xxx_codec_sta_dce_v(mbhc, 1, v_b1_h));
	n += scnprintf(buffer + n, size - n, "v_brh = %x(%dmv)\n",
		       v_br_h, wcd9xxx_codec_sta_dce_v(mbhc, 1, v_br_h));
	n += scnprintf(buffer + n, size - n, "v_brl = %x(%dmv)\n",  p->v_brl,
		       wcd9xxx_codec_sta_dce_v(mbhc, 0, p->v_brl));
	n += scnprintf(buffer + n, size - n, "v_no_mic = %x(%dmv)\n",
		       p->v_no_mic,
		       wcd9xxx_codec_sta_dce_v(mbhc, 0, p->v_no_mic));
	n += scnprintf(buffer + n, size - n, "v_inval_ins_low = %d\n",
		       p->v_inval_ins_low);
	n += scnprintf(buffer + n, size - n, "v_inval_ins_high = %d\n",
		       p->v_inval_ins_high);
	n += scnprintf(buffer + n, size - n, "Insert detect insert = %d\n",
		       !wcd9xxx_swch_level_remove(mbhc));
	buffer[n] = 0;

	return simple_read_from_buffer(buf, count, pos, buffer, n);
}

static int codec_debug_open(struct inode *inode, struct file *file)
{
	file->private_data = inode->i_private;
	return 0;
}

static ssize_t codec_debug_write(struct file *filp,
				 const char __user *ubuf, size_t cnt,
				 loff_t *ppos)
{
	char lbuf[32];
	char *buf;
	int rc;
	struct wcd9xxx_mbhc *mbhc = filp->private_data;

	if (cnt > sizeof(lbuf) - 1)
		return -EINVAL;

	rc = copy_from_user(lbuf, ubuf, cnt);
	if (rc)
		return -EFAULT;

	lbuf[cnt] = '\0';
	buf = (char *)lbuf;
	mbhc->no_mic_headset_override = (*strsep(&buf, " ") == '0') ?
					     false : true;
	return rc;
}

static const struct file_operations mbhc_trrs_debug_ops = {
	.open = codec_debug_open,
	.write = codec_debug_write,
};

static const struct file_operations mbhc_debug_ops = {
	.open = codec_debug_open,
	.read = codec_mbhc_debug_read,
};

static void wcd9xxx_init_debugfs(struct wcd9xxx_mbhc *mbhc)
{
	mbhc->debugfs_poke =
	    debugfs_create_file("TRRS", S_IFREG | S_IRUGO, NULL, mbhc,
				&mbhc_trrs_debug_ops);
	mbhc->debugfs_mbhc =
	    debugfs_create_file("wcd9xxx_mbhc", S_IFREG | S_IRUGO,
				NULL, mbhc, &mbhc_debug_ops);
}

static void wcd9xxx_cleanup_debugfs(struct wcd9xxx_mbhc *mbhc)
{
	debugfs_remove(mbhc->debugfs_poke);
	debugfs_remove(mbhc->debugfs_mbhc);
}
#else
static void wcd9xxx_init_debugfs(struct wcd9xxx_mbhc *mbhc)
{
}

static void wcd9xxx_cleanup_debugfs(struct wcd9xxx_mbhc *mbhc)
{
}
#endif

int wcd9xxx_mbhc_start(struct wcd9xxx_mbhc *mbhc,
		       struct wcd9xxx_mbhc_config *mbhc_cfg)
{
	int rc = 0;
	struct snd_soc_codec *codec = mbhc->codec;

	pr_debug("%s: enter\n", __func__);

	if (!codec) {
		pr_err("%s: no codec\n", __func__);
		return -EINVAL;
	}

	if (mbhc_cfg->mclk_rate != MCLK_RATE_12288KHZ &&
	    mbhc_cfg->mclk_rate != MCLK_RATE_9600KHZ) {
		pr_err("Error: unsupported clock rate %d\n",
		       mbhc_cfg->mclk_rate);
		return -EINVAL;
	}

	/* Save mbhc config */
	mbhc->mbhc_cfg = mbhc_cfg;

	/* Get HW specific mbhc registers' address */
	wcd9xxx_get_mbhc_micbias_regs(mbhc, &mbhc->mbhc_bias_regs);

	/* Put CFILT in fast mode by default */
	if (mbhc->mbhc_cb && mbhc->mbhc_cb->cfilt_fast_mode)
		mbhc->mbhc_cb->cfilt_fast_mode(codec, mbhc);
	else
		snd_soc_update_bits(codec, mbhc->mbhc_bias_regs.cfilt_ctl,
		0x40, WCD9XXX_CFILT_FAST_MODE);

	/*
	 * setup internal micbias if codec uses internal micbias for
	 * headset detection
	 */
	if (mbhc->mbhc_cfg->use_int_rbias) {
		if (mbhc->mbhc_cb && mbhc->mbhc_cb->setup_int_rbias) {
			mbhc->mbhc_cb->setup_int_rbias(codec, true);
		} else {
			pr_info("%s: internal bias requested but codec did not provide callback\n",
				__func__);
		}
	}

	/*
	 * If codec has specific clock gating for MBHC,
	 * remove the clock gate
	 */
	if (mbhc->mbhc_cb &&
			mbhc->mbhc_cb->enable_clock_gate)
		mbhc->mbhc_cb->enable_clock_gate(mbhc->codec, true);

	if (!mbhc->mbhc_cfg->read_fw_bin ||
	    (mbhc->mbhc_cfg->read_fw_bin && mbhc->mbhc_fw)) {
		rc = wcd9xxx_init_and_calibrate(mbhc);
	} else {
		if (!mbhc->mbhc_fw)
			schedule_delayed_work(&mbhc->mbhc_firmware_dwork,
					     usecs_to_jiffies(FW_READ_TIMEOUT));
		else
			pr_debug("%s: Skipping to read mbhc fw, 0x%p\n",
				 __func__, mbhc->mbhc_fw);
	}

	pr_debug("%s: leave %d\n", __func__, rc);
	return rc;
}
EXPORT_SYMBOL(wcd9xxx_mbhc_start);

void wcd9xxx_mbhc_stop(struct wcd9xxx_mbhc *mbhc)
{
	if (mbhc->mbhc_fw) {
		cancel_delayed_work_sync(&mbhc->mbhc_firmware_dwork);
		release_firmware(mbhc->mbhc_fw);
		mbhc->mbhc_fw = NULL;
	}
}
EXPORT_SYMBOL(wcd9xxx_mbhc_stop);

static enum wcd9xxx_micbias_num
wcd9xxx_event_to_micbias(const enum wcd9xxx_notify_event event)
{
	enum wcd9xxx_micbias_num ret;
	switch (event) {
	case WCD9XXX_EVENT_PRE_MICBIAS_1_ON:
	case WCD9XXX_EVENT_PRE_MICBIAS_1_OFF:
	case WCD9XXX_EVENT_POST_MICBIAS_1_ON:
	case WCD9XXX_EVENT_POST_MICBIAS_1_OFF:
		ret = MBHC_MICBIAS1;
		break;
	case WCD9XXX_EVENT_PRE_MICBIAS_2_ON:
	case WCD9XXX_EVENT_PRE_MICBIAS_2_OFF:
	case WCD9XXX_EVENT_POST_MICBIAS_2_ON:
	case WCD9XXX_EVENT_POST_MICBIAS_2_OFF:
		ret = MBHC_MICBIAS2;
		break;
	case WCD9XXX_EVENT_PRE_MICBIAS_3_ON:
	case WCD9XXX_EVENT_PRE_MICBIAS_3_OFF:
	case WCD9XXX_EVENT_POST_MICBIAS_3_ON:
	case WCD9XXX_EVENT_POST_MICBIAS_3_OFF:
		ret = MBHC_MICBIAS3;
		break;
	case WCD9XXX_EVENT_PRE_MICBIAS_4_ON:
	case WCD9XXX_EVENT_PRE_MICBIAS_4_OFF:
	case WCD9XXX_EVENT_POST_MICBIAS_4_ON:
	case WCD9XXX_EVENT_POST_MICBIAS_4_OFF:
		ret = MBHC_MICBIAS4;
		break;
	default:
		WARN_ONCE(1, "Cannot convert event %d to micbias\n", event);
		ret = MBHC_MICBIAS_INVALID;
		break;
	}
	return ret;
}

static int wcd9xxx_event_to_cfilt(const enum wcd9xxx_notify_event event)
{
	int ret;
	switch (event) {
	case WCD9XXX_EVENT_PRE_CFILT_1_OFF:
	case WCD9XXX_EVENT_POST_CFILT_1_OFF:
	case WCD9XXX_EVENT_PRE_CFILT_1_ON:
	case WCD9XXX_EVENT_POST_CFILT_1_ON:
		ret = WCD9XXX_CFILT1_SEL;
		break;
	case WCD9XXX_EVENT_PRE_CFILT_2_OFF:
	case WCD9XXX_EVENT_POST_CFILT_2_OFF:
	case WCD9XXX_EVENT_PRE_CFILT_2_ON:
	case WCD9XXX_EVENT_POST_CFILT_2_ON:
		ret = WCD9XXX_CFILT2_SEL;
		break;
	case WCD9XXX_EVENT_PRE_CFILT_3_OFF:
	case WCD9XXX_EVENT_POST_CFILT_3_OFF:
	case WCD9XXX_EVENT_PRE_CFILT_3_ON:
	case WCD9XXX_EVENT_POST_CFILT_3_ON:
		ret = WCD9XXX_CFILT3_SEL;
		break;
	default:
		ret = -1;
	}
	return ret;
}

static int wcd9xxx_get_mbhc_cfilt_sel(struct wcd9xxx_mbhc *mbhc)
{
	int cfilt;
	const struct wcd9xxx_micbias_setting *mb_pdata =
		mbhc->resmgr->micbias_pdata;

	switch (mbhc->mbhc_cfg->micbias) {
	case MBHC_MICBIAS1:
		cfilt = mb_pdata->bias1_cfilt_sel;
		break;
	case MBHC_MICBIAS2:
		cfilt = mb_pdata->bias2_cfilt_sel;
		break;
	case MBHC_MICBIAS3:
		cfilt = mb_pdata->bias3_cfilt_sel;
		break;
	case MBHC_MICBIAS4:
		cfilt = mb_pdata->bias4_cfilt_sel;
		break;
	default:
		cfilt = MBHC_MICBIAS_INVALID;
		break;
	}
	return cfilt;
}

static void wcd9xxx_enable_mbhc_txfe(struct wcd9xxx_mbhc *mbhc, bool on)
{
	if (mbhc->mbhc_cb && mbhc->mbhc_cb->enable_mbhc_txfe)
		mbhc->mbhc_cb->enable_mbhc_txfe(mbhc->codec, on);
	else
		snd_soc_update_bits(mbhc->codec, WCD9XXX_A_TX_7_MBHC_TEST_CTL,
				    0x40, on ? 0x40 : 0x00);
}

static int wcd9xxx_event_notify(struct notifier_block *self, unsigned long val,
				void *data)
{
	int ret = 0;
	struct wcd9xxx_mbhc *mbhc = ((struct wcd9xxx_resmgr *)data)->mbhc;
	struct snd_soc_codec *codec = mbhc->codec;
	enum wcd9xxx_notify_event event = (enum wcd9xxx_notify_event)val;

	pr_debug("%s: enter event %s(%d)\n", __func__,
		 wcd9xxx_get_event_string(event), event);

	switch (event) {
	/* MICBIAS usage change */
	case WCD9XXX_EVENT_PRE_MICBIAS_1_ON:
	case WCD9XXX_EVENT_PRE_MICBIAS_2_ON:
	case WCD9XXX_EVENT_PRE_MICBIAS_3_ON:
	case WCD9XXX_EVENT_PRE_MICBIAS_4_ON:
		if (mbhc->mbhc_cfg && mbhc->mbhc_cfg->micbias ==
		    wcd9xxx_event_to_micbias(event)) {
			wcd9xxx_switch_micbias(mbhc, 0);
			/*
			 * Enable MBHC TxFE whenever  micbias is
			 * turned ON and polling is active
			 */
			if (mbhc->polling_active)
				wcd9xxx_enable_mbhc_txfe(mbhc, true);
		}
		break;
	case WCD9XXX_EVENT_POST_MICBIAS_1_ON:
	case WCD9XXX_EVENT_POST_MICBIAS_2_ON:
	case WCD9XXX_EVENT_POST_MICBIAS_3_ON:
	case WCD9XXX_EVENT_POST_MICBIAS_4_ON:
		if (mbhc->mbhc_cfg && mbhc->mbhc_cfg->micbias ==
		    wcd9xxx_event_to_micbias(event) &&
		    wcd9xxx_mbhc_polling(mbhc)) {
			/* if polling is on, restart it */
			wcd9xxx_pause_hs_polling(mbhc);
			wcd9xxx_start_hs_polling(mbhc);
		}
		break;
	case WCD9XXX_EVENT_POST_MICBIAS_1_OFF:
	case WCD9XXX_EVENT_POST_MICBIAS_2_OFF:
	case WCD9XXX_EVENT_POST_MICBIAS_3_OFF:
	case WCD9XXX_EVENT_POST_MICBIAS_4_OFF:
		if (mbhc->mbhc_cfg && mbhc->mbhc_cfg->micbias ==
		    wcd9xxx_event_to_micbias(event)) {
			if (mbhc->event_state &
			   (1 << MBHC_EVENT_PA_HPHL | 1 << MBHC_EVENT_PA_HPHR))
				wcd9xxx_switch_micbias(mbhc, 1);
			/*
			 * Disable MBHC TxFE, in case it was enabled earlier
			 * when micbias was enabled and polling is not active.
			 */
			if (!mbhc->polling_active)
				wcd9xxx_enable_mbhc_txfe(mbhc, false);
		}
		if (mbhc->micbias_enable && mbhc->polling_active &&
		    !(snd_soc_read(mbhc->codec, mbhc->mbhc_bias_regs.ctl_reg)
	            & 0x80)) {
			pr_debug("%s:Micbias turned off by recording, set up again",
				 __func__);
			snd_soc_update_bits(codec, mbhc->mbhc_bias_regs.ctl_reg,
					    0x80, 0x80);
		}
		break;
	/* PA usage change */
	case WCD9XXX_EVENT_PRE_HPHL_PA_ON:
		set_bit(MBHC_EVENT_PA_HPHL, &mbhc->event_state);
		if (!(snd_soc_read(codec, mbhc->mbhc_bias_regs.ctl_reg) & 0x80))
			/* if micbias is not enabled, switch to vddio */
			wcd9xxx_switch_micbias(mbhc, 1);
		break;
	case WCD9XXX_EVENT_PRE_HPHR_PA_ON:
		set_bit(MBHC_EVENT_PA_HPHR, &mbhc->event_state);
		break;
	case WCD9XXX_EVENT_POST_HPHL_PA_OFF:
		clear_bit(MBHC_EVENT_PA_HPHL, &mbhc->event_state);
		/* if HPH PAs are off, report OCP and switch back to CFILT */
		clear_bit(WCD9XXX_HPHL_PA_OFF_ACK, &mbhc->hph_pa_dac_state);
		clear_bit(WCD9XXX_HPHL_DAC_OFF_ACK, &mbhc->hph_pa_dac_state);
		if (mbhc->hph_status & SND_JACK_OC_HPHL)
			hphlocp_off_report(mbhc, SND_JACK_OC_HPHL);
		if (!(mbhc->event_state &
		      (1 << MBHC_EVENT_PA_HPHL | 1 << MBHC_EVENT_PA_HPHR |
		       1 << MBHC_EVENT_PRE_TX_3_ON)))
			wcd9xxx_switch_micbias(mbhc, 0);
		break;
	case WCD9XXX_EVENT_POST_HPHR_PA_OFF:
		clear_bit(MBHC_EVENT_PA_HPHR, &mbhc->event_state);
		/* if HPH PAs are off, report OCP and switch back to CFILT */
		clear_bit(WCD9XXX_HPHR_PA_OFF_ACK, &mbhc->hph_pa_dac_state);
		clear_bit(WCD9XXX_HPHR_DAC_OFF_ACK, &mbhc->hph_pa_dac_state);
		if (mbhc->hph_status & SND_JACK_OC_HPHR)
			hphrocp_off_report(mbhc, SND_JACK_OC_HPHL);
		if (!(mbhc->event_state &
		      (1 << MBHC_EVENT_PA_HPHL | 1 << MBHC_EVENT_PA_HPHR |
		       1 << MBHC_EVENT_PRE_TX_3_ON)))
			wcd9xxx_switch_micbias(mbhc, 0);
		break;
	/* Clock usage change */
	case WCD9XXX_EVENT_PRE_MCLK_ON:
		break;
	case WCD9XXX_EVENT_POST_MCLK_ON:
		/* Change to lower TxAAF frequency */
		snd_soc_update_bits(codec, WCD9XXX_A_TX_COM_BIAS, 1 << 4,
				    1 << 4);
		/* Re-calibrate clock rate dependent values */
		wcd9xxx_update_mbhc_clk_rate(mbhc, mbhc->mbhc_cfg->mclk_rate);
		/* If clock source changes, stop and restart polling */
		if (wcd9xxx_mbhc_polling(mbhc)) {
			wcd9xxx_calibrate_hs_polling(mbhc);
			wcd9xxx_start_hs_polling(mbhc);
		}
		break;
	case WCD9XXX_EVENT_PRE_MCLK_OFF:
		/* If clock source changes, stop and restart polling */
		if (wcd9xxx_mbhc_polling(mbhc))
			wcd9xxx_pause_hs_polling(mbhc);
		break;
	case WCD9XXX_EVENT_POST_MCLK_OFF:
		break;
	case WCD9XXX_EVENT_PRE_RCO_ON:
		break;
	case WCD9XXX_EVENT_POST_RCO_ON:
		/* Change to higher TxAAF frequency */
		snd_soc_update_bits(codec, WCD9XXX_A_TX_COM_BIAS, 1 << 4,
				    0 << 4);
		/* Re-calibrate clock rate dependent values */
		wcd9xxx_update_mbhc_clk_rate(mbhc, mbhc->rco_clk_rate);
		/* If clock source changes, stop and restart polling */
		if (wcd9xxx_mbhc_polling(mbhc)) {
			wcd9xxx_calibrate_hs_polling(mbhc);
			wcd9xxx_start_hs_polling(mbhc);
		}
		break;
	case WCD9XXX_EVENT_PRE_RCO_OFF:
		/* If clock source changes, stop and restart polling */
		if (wcd9xxx_mbhc_polling(mbhc))
			wcd9xxx_pause_hs_polling(mbhc);
		break;
	case WCD9XXX_EVENT_POST_RCO_OFF:
		break;
	/* CFILT usage change */
	case WCD9XXX_EVENT_PRE_CFILT_1_ON:
	case WCD9XXX_EVENT_PRE_CFILT_2_ON:
	case WCD9XXX_EVENT_PRE_CFILT_3_ON:
		if (wcd9xxx_get_mbhc_cfilt_sel(mbhc) ==
		    wcd9xxx_event_to_cfilt(event))
			/*
			 * Switch CFILT to slow mode if MBHC CFILT is being
			 * used.
			 */
			wcd9xxx_codec_switch_cfilt_mode(mbhc, false);
		break;
	case WCD9XXX_EVENT_POST_CFILT_1_OFF:
	case WCD9XXX_EVENT_POST_CFILT_2_OFF:
	case WCD9XXX_EVENT_POST_CFILT_3_OFF:
		if (wcd9xxx_get_mbhc_cfilt_sel(mbhc) ==
		    wcd9xxx_event_to_cfilt(event))
			/*
			 * Switch CFILT to fast mode if MBHC CFILT is not
			 * used anymore.
			 */
			wcd9xxx_codec_switch_cfilt_mode(mbhc, true);
		break;
	/* System resume */
	case WCD9XXX_EVENT_POST_RESUME:
		mbhc->mbhc_last_resume = jiffies;
		break;
	/* BG mode chage */
	case WCD9XXX_EVENT_PRE_BG_OFF:
	case WCD9XXX_EVENT_POST_BG_OFF:
	case WCD9XXX_EVENT_PRE_BG_AUDIO_ON:
	case WCD9XXX_EVENT_POST_BG_AUDIO_ON:
	case WCD9XXX_EVENT_PRE_BG_MBHC_ON:
	case WCD9XXX_EVENT_POST_BG_MBHC_ON:
		/* Not used for now */
		break;
	case WCD9XXX_EVENT_PRE_TX_3_ON:
		/*
		 * if polling is ON, mbhc micbias not enabled
		 *  switch micbias source to VDDIO
		 */
		set_bit(MBHC_EVENT_PRE_TX_3_ON, &mbhc->event_state);
		if (!(snd_soc_read(codec, mbhc->mbhc_bias_regs.ctl_reg)
		      & 0x80) &&
		    mbhc->polling_active && !mbhc->mbhc_micbias_switched)
			wcd9xxx_switch_micbias(mbhc, 1);
		break;
	case WCD9XXX_EVENT_POST_TX_3_OFF:
		/*
		 * Switch back to micbias if HPH PA or TX3 path
		 * is disabled
		 */
		clear_bit(MBHC_EVENT_PRE_TX_3_ON, &mbhc->event_state);
		if (mbhc->polling_active && mbhc->mbhc_micbias_switched &&
		    !(mbhc->event_state & (1 << MBHC_EVENT_PA_HPHL |
		      1 << MBHC_EVENT_PA_HPHR)))
			wcd9xxx_switch_micbias(mbhc, 0);
		break;
	default:
		WARN(1, "Unknown event %d\n", event);
		ret = -EINVAL;
	}

	pr_debug("%s: leave\n", __func__);

	return ret;
}

static int wcd9xxx_detect_impedance(struct wcd9xxx_mbhc *mbhc, uint32_t *zl,
				    uint32_t *zr)
{
	int i;
	int ret = 0;
	s16 l[3], r[3];
	s16 *z[] = {
		&l[0], &r[0], &r[1], &l[1], &l[2], &r[2],
	};
	struct snd_soc_codec *codec = mbhc->codec;
	const int mux_wait_us = 25;
	const struct wcd9xxx_reg_mask_val reg_set_mux[] = {
		/* Phase 1 */
		/* Set MBHC_MUX for HPHL without ical */
		{WCD9XXX_A_MBHC_SCALING_MUX_2, 0xFF, 0xF0},
		/* Set MBHC_MUX for HPHR without ical */
		{WCD9XXX_A_MBHC_SCALING_MUX_1, 0xFF, 0xA0},
		/* Set MBHC_MUX for HPHR with ical */
		{WCD9XXX_A_MBHC_SCALING_MUX_2, 0xFF, 0xF8},
		/* Set MBHC_MUX for HPHL with ical */
		{WCD9XXX_A_MBHC_SCALING_MUX_1, 0xFF, 0xC0},

		/* Phase 2 */
		{WCD9XXX_A_MBHC_SCALING_MUX_2, 0xFF, 0xF0},
		/* Set MBHC_MUX for HPHR without ical and wait for 25us */
		{WCD9XXX_A_MBHC_SCALING_MUX_1, 0xFF, 0xA0},
	};

	pr_debug("%s: enter\n", __func__);
	WCD9XXX_BCL_ASSERT_LOCKED(mbhc->resmgr);

	if (!mbhc->mbhc_cb || !mbhc->mbhc_cb->setup_zdet ||
	    !mbhc->mbhc_cb->compute_impedance || !zl ||
	    !zr)
		return -EINVAL;

	/*
	 * Impedance detection is an intrusive function as it mutes RX paths,
	 * enable PAs and etc.  Therefore codec drvier including ALSA
	 * shouldn't read and write hardware registers during detection.
	 */
	mutex_lock(&codec->mutex);

	wcd9xxx_onoff_ext_mclk(mbhc, true);

	wcd9xxx_turn_onoff_override(mbhc, true);
	pr_debug("%s: Setting impedance detection\n", __func__);

	/* Codec specific setup for L0, R0, L1 and R1 measurements */
	mbhc->mbhc_cb->setup_zdet(mbhc, PRE_MEAS);

	pr_debug("%s: Performing impedance detection\n", __func__);
	for (i = 0; i < ARRAY_SIZE(reg_set_mux) - 2; i++) {
		snd_soc_update_bits(codec, reg_set_mux[i].reg,
				    reg_set_mux[i].mask,
				    reg_set_mux[i].val);
		if (mbhc->mbhc_cb && mbhc->mbhc_cb->enable_mux_bias_block)
			mbhc->mbhc_cb->enable_mux_bias_block(codec);
		else
			snd_soc_update_bits(codec,
					    WCD9XXX_A_MBHC_SCALING_MUX_1,
					    0x80, 0x80);
		/* 25us is required after mux change to settle down */
		usleep_range(mux_wait_us,
			     mux_wait_us + WCD9XXX_USLEEP_RANGE_MARGIN_US);
		*(z[i]) = __wcd9xxx_codec_sta_dce(mbhc, 0, true, false);
	}

	/* Codec specific setup for L2 and R2 measurements */
	mbhc->mbhc_cb->setup_zdet(mbhc, POST_MEAS);

	for (; i < ARRAY_SIZE(reg_set_mux); i++) {
		snd_soc_update_bits(codec, reg_set_mux[i].reg,
				    reg_set_mux[i].mask,
				    reg_set_mux[i].val);
		if (mbhc->mbhc_cb && mbhc->mbhc_cb->enable_mux_bias_block)
			mbhc->mbhc_cb->enable_mux_bias_block(codec);
		else
			snd_soc_update_bits(codec,
					    WCD9XXX_A_MBHC_SCALING_MUX_1,
					    0x80, 0x80);
		/* 25us is required after mux change to settle down */
		usleep_range(mux_wait_us,
			     mux_wait_us + WCD9XXX_USLEEP_RANGE_MARGIN_US);
		*(z[i]) = __wcd9xxx_codec_sta_dce(mbhc, 0, true, false);
	}

	mbhc->mbhc_cb->setup_zdet(mbhc, PA_DISABLE);

	mutex_unlock(&codec->mutex);

	wcd9xxx_onoff_ext_mclk(mbhc, false);

	wcd9xxx_turn_onoff_override(mbhc, false);
	mbhc->mbhc_cb->compute_impedance(l, r, zl, zr);

	pr_debug("%s: L0: 0x%x(%d), L1: 0x%x(%d), L2: 0x%x(%d)\n",
		 __func__,
		 l[0] & 0xffff, l[0], l[1] & 0xffff, l[1], l[2] & 0xffff, l[2]);
	pr_debug("%s: R0: 0x%x(%d), R1: 0x%x(%d), R2: 0x%x(%d)\n",
		 __func__,
		 r[0] & 0xffff, r[0], r[1] & 0xffff, r[1], r[2] & 0xffff, r[2]);
	pr_debug("%s: RL %d milliohm, RR %d milliohm\n", __func__, *zl, *zr);
	pr_debug("%s: Impedance detection completed\n", __func__);

	return ret;
}

int wcd9xxx_mbhc_get_impedance(struct wcd9xxx_mbhc *mbhc, uint32_t *zl,
			       uint32_t *zr)
{
	WCD9XXX_BCL_LOCK(mbhc->resmgr);
	*zl = mbhc->zl;
	*zr = mbhc->zr;
	WCD9XXX_BCL_UNLOCK(mbhc->resmgr);

	if (*zl && *zr)
		return 0;
	else
		return -EINVAL;
}

/*
 * wcd9xxx_mbhc_init : initialize MBHC internal structures.
 *
 * NOTE: mbhc->mbhc_cfg is not YET configure so shouldn't be used
 */
int wcd9xxx_mbhc_init(struct wcd9xxx_mbhc *mbhc, struct wcd9xxx_resmgr *resmgr,
		      struct snd_soc_codec *codec,
		      int (*micbias_enable_cb) (struct snd_soc_codec*,  bool),
		      const struct wcd9xxx_mbhc_cb *mbhc_cb,
		      const struct wcd9xxx_mbhc_intr *mbhc_cdc_intr_ids,
		      int rco_clk_rate,
		      bool impedance_det_en)
{
	int ret;
	void *core_res;

	pr_debug("%s: enter\n", __func__);
	memset(&mbhc->mbhc_bias_regs, 0, sizeof(struct mbhc_micbias_regs));
	memset(&mbhc->mbhc_data, 0, sizeof(struct mbhc_internal_cal_data));

	mbhc->mbhc_data.t_sta_dce = DEFAULT_DCE_STA_WAIT;
	mbhc->mbhc_data.t_dce = DEFAULT_DCE_WAIT;
	mbhc->mbhc_data.t_sta = DEFAULT_STA_WAIT;
	mbhc->mbhc_micbias_switched = false;
	mbhc->polling_active = false;
	mbhc->mbhc_state = MBHC_STATE_NONE;
	mbhc->in_swch_irq_handler = false;
	mbhc->current_plug = PLUG_TYPE_NONE;
	mbhc->lpi_enabled = false;
	mbhc->no_mic_headset_override = false;
	mbhc->mbhc_last_resume = 0;
	mbhc->codec = codec;
	mbhc->resmgr = resmgr;
	mbhc->resmgr->mbhc = mbhc;
	mbhc->micbias_enable_cb = micbias_enable_cb;
	mbhc->rco_clk_rate = rco_clk_rate;
	mbhc->mbhc_cb = mbhc_cb;
	mbhc->intr_ids = mbhc_cdc_intr_ids;
	mbhc->impedance_detect = impedance_det_en;

	if (mbhc->intr_ids == NULL) {
		pr_err("%s: Interrupt mapping not provided\n", __func__);
		return -EINVAL;
	}

	if (mbhc->headset_jack.jack == NULL) {
		ret = snd_soc_jack_new(codec, "Headset Jack", WCD9XXX_JACK_MASK,
				       &mbhc->headset_jack);
		if (ret) {
			pr_err("%s: Failed to create new jack\n", __func__);
			return ret;
		}

		ret = snd_soc_jack_new(codec, "Button Jack",
				       WCD9XXX_JACK_BUTTON_MASK,
				       &mbhc->button_jack);
		if (ret) {
			pr_err("Failed to create new jack\n");
			return ret;
		}

		ret = snd_jack_set_key(mbhc->button_jack.jack,
				       SND_JACK_BTN_0,
				       KEY_MEDIA);
		if (ret) {
			pr_err("%s: Failed to set code for btn-0\n",
				__func__);
			return ret;
		}

		INIT_DELAYED_WORK(&mbhc->mbhc_firmware_dwork,
				  wcd9xxx_mbhc_fw_read);
		INIT_DELAYED_WORK(&mbhc->mbhc_btn_dwork, wcd9xxx_btn_lpress_fn);
		INIT_DELAYED_WORK(&mbhc->mbhc_insert_dwork,
				  wcd9xxx_mbhc_insert_work);
	}

	/* Register event notifier */
	mbhc->nblock.notifier_call = wcd9xxx_event_notify;
	ret = wcd9xxx_resmgr_register_notifier(mbhc->resmgr, &mbhc->nblock);
	if (ret) {
		pr_err("%s: Failed to register notifier %d\n", __func__, ret);
		return ret;
	}

	wcd9xxx_init_debugfs(mbhc);


	/* Disable Impedance detection by default for certain codec types */
	if (mbhc->mbhc_cb &&
	    mbhc->mbhc_cb->get_cdc_type() == WCD9XXX_CDC_TYPE_HELICON)
		impedance_detect_en = 0;
	else
		impedance_detect_en = impedance_det_en ? 1 : 0;

	core_res = mbhc->resmgr->core_res;
	ret = wcd9xxx_request_irq(core_res, mbhc->intr_ids->insertion,
				  wcd9xxx_hs_insert_irq,
				  "Headset insert detect", mbhc);
	if (ret) {
		pr_err("%s: Failed to request irq %d, ret = %d\n", __func__,
		       mbhc->intr_ids->insertion, ret);
		goto err_insert_irq;
	}
	wcd9xxx_disable_irq(core_res, mbhc->intr_ids->insertion);

	ret = wcd9xxx_request_irq(core_res, mbhc->intr_ids->poll_plug_rem,
				  wcd9xxx_hs_remove_irq,
				  "Headset remove detect", mbhc);
	if (ret) {
		pr_err("%s: Failed to request irq %d\n", __func__,
			mbhc->intr_ids->poll_plug_rem);
		goto err_remove_irq;
	}

	ret = wcd9xxx_request_irq(core_res, mbhc->intr_ids->dce_est_complete,
				  wcd9xxx_dce_handler, "DC Estimation detect",
				  mbhc);
	if (ret) {
		pr_err("%s: Failed to request irq %d\n", __func__,
		       mbhc->intr_ids->dce_est_complete);
		goto err_potential_irq;
	}

	ret = wcd9xxx_request_irq(core_res, mbhc->intr_ids->button_release,
				  wcd9xxx_release_handler,
				  "Button Release detect", mbhc);
	if (ret) {
		pr_err("%s: Failed to request irq %d\n", __func__,
			mbhc->intr_ids->button_release);
		goto err_release_irq;
	}

	ret = wcd9xxx_request_irq(core_res, mbhc->intr_ids->hph_left_ocp,
				  wcd9xxx_hphl_ocp_irq, "HPH_L OCP detect",
				  mbhc);
	if (ret) {
		pr_err("%s: Failed to request irq %d\n", __func__,
		       mbhc->intr_ids->hph_left_ocp);
		goto err_hphl_ocp_irq;
	}
	wcd9xxx_disable_irq(core_res, mbhc->intr_ids->hph_left_ocp);

	ret = wcd9xxx_request_irq(core_res, mbhc->intr_ids->hph_right_ocp,
				  wcd9xxx_hphr_ocp_irq, "HPH_R OCP detect",
				  mbhc);
	if (ret) {
		pr_err("%s: Failed to request irq %d\n", __func__,
		       mbhc->intr_ids->hph_right_ocp);
		goto err_hphr_ocp_irq;
	}
	wcd9xxx_disable_irq(core_res, mbhc->intr_ids->hph_right_ocp);

	wcd9xxx_regmgr_cond_register(resmgr, 1 << WCD9XXX_COND_HPH_MIC |
					     1 << WCD9XXX_COND_HPH);

	pr_debug("%s: leave ret %d\n", __func__, ret);
	return ret;

err_hphr_ocp_irq:
	wcd9xxx_free_irq(core_res, mbhc->intr_ids->hph_left_ocp, mbhc);
err_hphl_ocp_irq:
	wcd9xxx_free_irq(core_res, mbhc->intr_ids->button_release, mbhc);
err_release_irq:
	wcd9xxx_free_irq(core_res, mbhc->intr_ids->dce_est_complete, mbhc);
err_potential_irq:
	wcd9xxx_free_irq(core_res, mbhc->intr_ids->poll_plug_rem, mbhc);
err_remove_irq:
	wcd9xxx_free_irq(core_res, mbhc->intr_ids->insertion, mbhc);
err_insert_irq:
	wcd9xxx_resmgr_unregister_notifier(mbhc->resmgr, &mbhc->nblock);

	pr_debug("%s: leave ret %d\n", __func__, ret);
	return ret;
}
EXPORT_SYMBOL(wcd9xxx_mbhc_init);

void wcd9xxx_mbhc_deinit(struct wcd9xxx_mbhc *mbhc)
{
	struct wcd9xxx_core_resource *core_res =
				mbhc->resmgr->core_res;

	wcd9xxx_regmgr_cond_deregister(mbhc->resmgr, 1 << WCD9XXX_COND_HPH_MIC |
						     1 << WCD9XXX_COND_HPH);

	wcd9xxx_free_irq(core_res, mbhc->intr_ids->button_release, mbhc);
	wcd9xxx_free_irq(core_res, mbhc->intr_ids->dce_est_complete, mbhc);
	wcd9xxx_free_irq(core_res, mbhc->intr_ids->poll_plug_rem, mbhc);
	wcd9xxx_free_irq(core_res, mbhc->intr_ids->insertion, mbhc);
	wcd9xxx_free_irq(core_res, mbhc->intr_ids->hs_jack_switch, mbhc);
	wcd9xxx_free_irq(core_res, mbhc->intr_ids->hph_left_ocp, mbhc);
	wcd9xxx_free_irq(core_res, mbhc->intr_ids->hph_right_ocp, mbhc);

	wcd9xxx_resmgr_unregister_notifier(mbhc->resmgr, &mbhc->nblock);
	wcd9xxx_cleanup_debugfs(mbhc);
}
EXPORT_SYMBOL(wcd9xxx_mbhc_deinit);

MODULE_DESCRIPTION("wcd9xxx MBHC module");
MODULE_LICENSE("GPL v2");<|MERGE_RESOLUTION|>--- conflicted
+++ resolved
@@ -1468,26 +1468,12 @@
 			type = PLUG_TYPE_INVALID;
 		}
 	}
-<<<<<<< HEAD
-=======
-	if (type == PLUG_TYPE_HEADSET && dgnd && !dgnd->mic_bias) {
-		if ((dgnd->_vdces + WCD9XXX_CS_GM_SWAP_THRES_MIN_MV <
-		     minv) &&
-		    (dgnd->_vdces + WCD9XXX_CS_GM_SWAP_THRES_MAX_MV >
-		     maxv))
-			type = PLUG_TYPE_GND_MIC_SWAP;
-		else if (dgnd->_type != PLUG_TYPE_HEADSET && !dmicbias) {
-			pr_debug("%s: Invalid, inconsistent types\n", __func__);
-			type = PLUG_TYPE_INVALID;
-		}
-	}
 
 	if (type == PLUG_TYPE_HEADSET &&
 	    (mbhc->mbhc_cfg->micbias_enable_flags &
 	    (1 << MBHC_MICBIAS_ENABLE_REGULAR_HEADSET)))
 		mbhc->micbias_enable = true;
 
->>>>>>> 9ad18e66
 exit:
 	pr_debug("%s: Plug type %d detected\n", __func__, type);
 	return type;
