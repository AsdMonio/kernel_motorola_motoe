--- conflicted
+++ resolved
@@ -62,11 +62,6 @@
 		compatible = "qcom,android-usb";
 	};
 
-<<<<<<< HEAD
-};
-
-/include/ "msm8910-regulator.dtsi"
-=======
 	sdcc1: qcom,sdcc@f9824000 {
 		cell-index = <1>; /* SDC1 eMMC slot */
 		compatible = "qcom,msm-sdcc";
@@ -109,4 +104,5 @@
 	};
 
 };
->>>>>>> 58289bf4
+
+/include/ "msm8910-regulator.dtsi"