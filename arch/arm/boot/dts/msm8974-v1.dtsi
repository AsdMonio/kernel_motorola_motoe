--- conflicted
+++ resolved
@@ -110,7 +110,10 @@
 		<1010000 1818000>,
 		<1616000 2908800>,
 		<2020000 6400000>;
-<<<<<<< HEAD
+	qcom,iommu-groups = <&venus_domain_ns &venus_domain_cp>;
+	qcom,iommu-group-buffer-types = <0xfff 0x1ff>;
+	qcom,buffer-type-tz-usage-table = <0x1 0x1>,
+					<0x1fe 0x2>;
 };
 
 &sfpb_spinlock {
@@ -119,10 +122,4 @@
 
 &ldrex_spinlock {
 	status = "ok";
-=======
-	qcom,iommu-groups = <&venus_domain_ns &venus_domain_cp>;
-	qcom,iommu-group-buffer-types = <0xfff 0x1ff>;
-	qcom,buffer-type-tz-usage-table = <0x1 0x1>,
-					<0x1fe 0x2>;
->>>>>>> c2feb4d7
 };