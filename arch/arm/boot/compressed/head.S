--- conflicted
+++ resolved
@@ -10,15 +10,12 @@
  */
 #include <linux/linkage.h>
 
-<<<<<<< HEAD
 #ifdef CONFIG_KEXEC_HARDBOOT
     #include <asm/kexec.h>
     #include <asm/memory.h>
 #endif
 
-=======
 	.arch	armv7-a
->>>>>>> febc032e
 /*
  * Debugging stuff
  *
