--- conflicted
+++ resolved
@@ -265,8 +265,6 @@
 }
 #endif
 
-<<<<<<< HEAD
-=======
 #ifdef CONFIG_WAKELOCK
 /* kernel/power/wakelock.c */
 extern struct workqueue_struct *suspend_work_queue;
@@ -279,7 +277,6 @@
 static inline int suspend_sys_sync_wait(void) { return 0; }
 #endif
 
->>>>>>> 3f6240f3
 #ifdef CONFIG_USER_WAKELOCK
 ssize_t wake_lock_show(struct kobject *kobj, struct kobj_attribute *attr,
 			char *buf);
@@ -289,13 +286,10 @@
 			char *buf);
 ssize_t  wake_unlock_store(struct kobject *kobj, struct kobj_attribute *attr,
 			const char *buf, size_t n);
-<<<<<<< HEAD
-=======
 #endif
 
 #ifdef CONFIG_EARLYSUSPEND
 /* kernel/power/earlysuspend.c */
 void request_suspend_state(suspend_state_t state);
 suspend_state_t get_suspend_state(void);
->>>>>>> 3f6240f3
 #endif