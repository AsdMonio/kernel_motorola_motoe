/*
 *  Generic process-grouping system.
 *
 *  Based originally on the cpuset system, extracted by Paul Menage
 *  Copyright (C) 2006 Google, Inc
 *
 *  Notifications support
 *  Copyright (C) 2009 Nokia Corporation
 *  Author: Kirill A. Shutemov
 *
 *  Copyright notices from the original cpuset code:
 *  --------------------------------------------------
 *  Copyright (C) 2003 BULL SA.
 *  Copyright (C) 2004-2006 Silicon Graphics, Inc.
 *
 *  Portions derived from Patrick Mochel's sysfs code.
 *  sysfs is Copyright (c) 2001-3 Patrick Mochel
 *
 *  2003-10-10 Written by Simon Derr.
 *  2003-10-22 Updates by Stephen Hemminger.
 *  2004 May-July Rework by Paul Jackson.
 *  ---------------------------------------------------
 *
 *  This file is subject to the terms and conditions of the GNU General Public
 *  License.  See the file COPYING in the main directory of the Linux
 *  distribution for more details.
 */

#include <linux/cgroup.h>
#include <linux/cred.h>
#include <linux/ctype.h>
#include <linux/errno.h>
#include <linux/fs.h>
#include <linux/init_task.h>
#include <linux/kernel.h>
#include <linux/list.h>
#include <linux/mm.h>
#include <linux/mutex.h>
#include <linux/mount.h>
#include <linux/pagemap.h>
#include <linux/proc_fs.h>
#include <linux/rcupdate.h>
#include <linux/sched.h>
#include <linux/backing-dev.h>
#include <linux/seq_file.h>
#include <linux/slab.h>
#include <linux/magic.h>
#include <linux/spinlock.h>
#include <linux/string.h>
#include <linux/sort.h>
#include <linux/kmod.h>
#include <linux/module.h>
#include <linux/delayacct.h>
#include <linux/cgroupstats.h>
#include <linux/hash.h>
#include <linux/namei.h>
#include <linux/pid_namespace.h>
#include <linux/idr.h>
#include <linux/vmalloc.h> /* TODO: replace with more sophisticated array */
#include <linux/eventfd.h>
#include <linux/poll.h>
#include <linux/flex_array.h> /* used in cgroup_attach_proc */

#include <linux/atomic.h>

/*
 * cgroup_mutex is the master lock.  Any modification to cgroup or its
 * hierarchy must be performed while holding it.
 *
 * cgroup_root_mutex nests inside cgroup_mutex and should be held to modify
 * cgroupfs_root of any cgroup hierarchy - subsys list, flags,
 * release_agent_path and so on.  Modifying requires both cgroup_mutex and
 * cgroup_root_mutex.  Readers can acquire either of the two.  This is to
 * break the following locking order cycle.
 *
 *  A. cgroup_mutex -> cred_guard_mutex -> s_type->i_mutex_key -> namespace_sem
 *  B. namespace_sem -> cgroup_mutex
 *
 * B happens only through cgroup_show_options() and using cgroup_root_mutex
 * breaks it.
 */
static DEFINE_MUTEX(cgroup_mutex);
static DEFINE_MUTEX(cgroup_root_mutex);

/*
 * Generate an array of cgroup subsystem pointers. At boot time, this is
 * populated up to CGROUP_BUILTIN_SUBSYS_COUNT, and modular subsystems are
 * registered after that. The mutable section of this array is protected by
 * cgroup_mutex.
 */
#define SUBSYS(_x) &_x ## _subsys,
static struct cgroup_subsys *subsys[CGROUP_SUBSYS_COUNT] = {
#include <linux/cgroup_subsys.h>
};

#define MAX_CGROUP_ROOT_NAMELEN 64

/*
 * A cgroupfs_root represents the root of a cgroup hierarchy,
 * and may be associated with a superblock to form an active
 * hierarchy
 */
struct cgroupfs_root {
	struct super_block *sb;

	/*
	 * The bitmask of subsystems intended to be attached to this
	 * hierarchy
	 */
	unsigned long subsys_bits;

	/* Unique id for this hierarchy. */
	int hierarchy_id;

	/* The bitmask of subsystems currently attached to this hierarchy */
	unsigned long actual_subsys_bits;

	/* A list running through the attached subsystems */
	struct list_head subsys_list;

	/* The root cgroup for this hierarchy */
	struct cgroup top_cgroup;

	/* Tracks how many cgroups are currently defined in hierarchy.*/
	int number_of_cgroups;

	/* A list running through the active hierarchies */
	struct list_head root_list;

	/* Hierarchy-specific flags */
	unsigned long flags;

	/* The path to use for release notifications. */
	char release_agent_path[PATH_MAX];

	/* The name for this hierarchy - may be empty */
	char name[MAX_CGROUP_ROOT_NAMELEN];
};

/*
 * The "rootnode" hierarchy is the "dummy hierarchy", reserved for the
 * subsystems that are otherwise unattached - it never has more than a
 * single cgroup, and all tasks are part of that cgroup.
 */
static struct cgroupfs_root rootnode;

/*
 * CSS ID -- ID per subsys's Cgroup Subsys State(CSS). used only when
 * cgroup_subsys->use_id != 0.
 */
#define CSS_ID_MAX	(65535)
struct css_id {
	/*
	 * The css to which this ID points. This pointer is set to valid value
	 * after cgroup is populated. If cgroup is removed, this will be NULL.
	 * This pointer is expected to be RCU-safe because destroy()
	 * is called after synchronize_rcu(). But for safe use, css_is_removed()
	 * css_tryget() should be used for avoiding race.
	 */
	struct cgroup_subsys_state __rcu *css;
	/*
	 * ID of this css.
	 */
	unsigned short id;
	/*
	 * Depth in hierarchy which this ID belongs to.
	 */
	unsigned short depth;
	/*
	 * ID is freed by RCU. (and lookup routine is RCU safe.)
	 */
	struct rcu_head rcu_head;
	/*
	 * Hierarchy of CSS ID belongs to.
	 */
	unsigned short stack[0]; /* Array of Length (depth+1) */
};

/*
 * cgroup_event represents events which userspace want to receive.
 */
struct cgroup_event {
	/*
	 * Cgroup which the event belongs to.
	 */
	struct cgroup *cgrp;
	/*
	 * Control file which the event associated.
	 */
	struct cftype *cft;
	/*
	 * eventfd to signal userspace about the event.
	 */
	struct eventfd_ctx *eventfd;
	/*
	 * Each of these stored in a list by the cgroup.
	 */
	struct list_head list;
	/*
	 * All fields below needed to unregister event when
	 * userspace closes eventfd.
	 */
	poll_table pt;
	wait_queue_head_t *wqh;
	wait_queue_t wait;
	struct work_struct remove;
};

/* The list of hierarchy roots */

static LIST_HEAD(roots);
static int root_count;

static DEFINE_IDA(hierarchy_ida);
static int next_hierarchy_id;
static DEFINE_SPINLOCK(hierarchy_id_lock);

/* dummytop is a shorthand for the dummy hierarchy's top cgroup */
#define dummytop (&rootnode.top_cgroup)

/* This flag indicates whether tasks in the fork and exit paths should
 * check for fork/exit handlers to call. This avoids us having to do
 * extra work in the fork/exit path if none of the subsystems need to
 * be called.
 */
static int need_forkexit_callback __read_mostly;

#ifdef CONFIG_PROVE_LOCKING
int cgroup_lock_is_held(void)
{
	return lockdep_is_held(&cgroup_mutex);
}
#else /* #ifdef CONFIG_PROVE_LOCKING */
int cgroup_lock_is_held(void)
{
	return mutex_is_locked(&cgroup_mutex);
}
#endif /* #else #ifdef CONFIG_PROVE_LOCKING */

EXPORT_SYMBOL_GPL(cgroup_lock_is_held);

/* convenient tests for these bits */
inline int cgroup_is_removed(const struct cgroup *cgrp)
{
	return test_bit(CGRP_REMOVED, &cgrp->flags);
}

/* bits in struct cgroupfs_root flags field */
enum {
	ROOT_NOPREFIX, /* mounted subsystems have no named prefix */
};

static int cgroup_is_releasable(const struct cgroup *cgrp)
{
	const int bits =
		(1 << CGRP_RELEASABLE) |
		(1 << CGRP_NOTIFY_ON_RELEASE);
	return (cgrp->flags & bits) == bits;
}

static int notify_on_release(const struct cgroup *cgrp)
{
	return test_bit(CGRP_NOTIFY_ON_RELEASE, &cgrp->flags);
}

static int clone_children(const struct cgroup *cgrp)
{
	return test_bit(CGRP_CLONE_CHILDREN, &cgrp->flags);
}

/*
 * for_each_subsys() allows you to iterate on each subsystem attached to
 * an active hierarchy
 */
#define for_each_subsys(_root, _ss) \
list_for_each_entry(_ss, &_root->subsys_list, sibling)

/* for_each_active_root() allows you to iterate across the active hierarchies */
#define for_each_active_root(_root) \
list_for_each_entry(_root, &roots, root_list)

/* the list of cgroups eligible for automatic release. Protected by
 * release_list_lock */
static LIST_HEAD(release_list);
static DEFINE_RAW_SPINLOCK(release_list_lock);
static void cgroup_release_agent(struct work_struct *work);
static DECLARE_WORK(release_agent_work, cgroup_release_agent);
static void check_for_release(struct cgroup *cgrp);

/*
 * A queue for waiters to do rmdir() cgroup. A tasks will sleep when
 * list_empty(&cgroup->children) && subsys has some
 * reference to css->refcnt. In general, this refcnt is expected to goes down
 * to zero, soon.
 *
 * CGRP_WAIT_ON_RMDIR flag is set under cgroup's inode->i_mutex;
 */
static DECLARE_WAIT_QUEUE_HEAD(cgroup_rmdir_waitq);

static void cgroup_wakeup_rmdir_waiter(struct cgroup *cgrp)
{
	if (unlikely(test_and_clear_bit(CGRP_WAIT_ON_RMDIR, &cgrp->flags)))
		wake_up_all(&cgroup_rmdir_waitq);
}

void cgroup_exclude_rmdir(struct cgroup_subsys_state *css)
{
	css_get(css);
}

void cgroup_release_and_wakeup_rmdir(struct cgroup_subsys_state *css)
{
	cgroup_wakeup_rmdir_waiter(css->cgroup);
	css_put(css);
}

/* Link structure for associating css_set objects with cgroups */
struct cg_cgroup_link {
	/*
	 * List running through cg_cgroup_links associated with a
	 * cgroup, anchored on cgroup->css_sets
	 */
	struct list_head cgrp_link_list;
	struct cgroup *cgrp;
	/*
	 * List running through cg_cgroup_links pointing at a
	 * single css_set object, anchored on css_set->cg_links
	 */
	struct list_head cg_link_list;
	struct css_set *cg;
};

/* The default css_set - used by init and its children prior to any
 * hierarchies being mounted. It contains a pointer to the root state
 * for each subsystem. Also used to anchor the list of css_sets. Not
 * reference-counted, to improve performance when child cgroups
 * haven't been created.
 */

static struct css_set init_css_set;
static struct cg_cgroup_link init_css_set_link;

static int cgroup_init_idr(struct cgroup_subsys *ss,
			   struct cgroup_subsys_state *css);

/* css_set_lock protects the list of css_set objects, and the
 * chain of tasks off each css_set.  Nests outside task->alloc_lock
 * due to cgroup_iter_start() */
static DEFINE_RWLOCK(css_set_lock);
static int css_set_count;

/*
 * hash table for cgroup groups. This improves the performance to find
 * an existing css_set. This hash doesn't (currently) take into
 * account cgroups in empty hierarchies.
 */
#define CSS_SET_HASH_BITS	7
#define CSS_SET_TABLE_SIZE	(1 << CSS_SET_HASH_BITS)
static struct hlist_head css_set_table[CSS_SET_TABLE_SIZE];

static struct hlist_head *css_set_hash(struct cgroup_subsys_state *css[])
{
	int i;
	int index;
	unsigned long tmp = 0UL;

	for (i = 0; i < CGROUP_SUBSYS_COUNT; i++)
		tmp += (unsigned long)css[i];
	tmp = (tmp >> 16) ^ tmp;

	index = hash_long(tmp, CSS_SET_HASH_BITS);

	return &css_set_table[index];
}

static void free_css_set_work(struct work_struct *work)
{
	struct css_set *cg = container_of(work, struct css_set, work);
	struct cg_cgroup_link *link;
	struct cg_cgroup_link *saved_link;

	write_lock(&css_set_lock);
	list_for_each_entry_safe(link, saved_link, &cg->cg_links,
				 cg_link_list) {
		struct cgroup *cgrp = link->cgrp;
		list_del(&link->cg_link_list);
		list_del(&link->cgrp_link_list);

		/*
		 * We may not be holding cgroup_mutex, and if cgrp->count is
		 * dropped to 0 the cgroup can be destroyed at any time, hence
		 * rcu_read_lock is used to keep it alive.
		 */
		rcu_read_lock();
<<<<<<< HEAD
		if (atomic_dec_and_test(&cgrp->count)) {
=======
		if (atomic_dec_and_test(&cgrp->count) &&
		    notify_on_release(cgrp)) {
			if (taskexit)
				set_bit(CGRP_RELEASABLE, &cgrp->flags);
>>>>>>> 8861fd33
			check_for_release(cgrp);
			cgroup_wakeup_rmdir_waiter(cgrp);
		}
		rcu_read_unlock();

		kfree(link);
	}
	write_unlock(&css_set_lock);

	kfree(cg);
}

static void free_css_set_rcu(struct rcu_head *obj)
{
	struct css_set *cg = container_of(obj, struct css_set, rcu_head);

	INIT_WORK(&cg->work, free_css_set_work);
	schedule_work(&cg->work);
}

/* We don't maintain the lists running through each css_set to its
 * task until after the first call to cgroup_iter_start(). This
 * reduces the fork()/exit() overhead for people who have cgroups
 * compiled into their kernel but not actually in use */
static int use_task_css_set_links __read_mostly;

/*
 * refcounted get/put for css_set objects
 */
static inline void get_css_set(struct css_set *cg)
{
	atomic_inc(&cg->refcount);
}

static void put_css_set(struct css_set *cg)
{
	/*
	 * Ensure that the refcount doesn't hit zero while any readers
	 * can see it. Similar to atomic_dec_and_lock(), but for an
	 * rwlock
	 */
	if (atomic_add_unless(&cg->refcount, -1, 1))
		return;
	write_lock(&css_set_lock);
	if (!atomic_dec_and_test(&cg->refcount)) {
		write_unlock(&css_set_lock);
		return;
	}

	hlist_del(&cg->hlist);
	css_set_count--;

	write_unlock(&css_set_lock);
	call_rcu(&cg->rcu_head, free_css_set_rcu);
}

/*
 * compare_css_sets - helper function for find_existing_css_set().
 * @cg: candidate css_set being tested
 * @old_cg: existing css_set for a task
 * @new_cgrp: cgroup that's being entered by the task
 * @template: desired set of css pointers in css_set (pre-calculated)
 *
 * Returns true if "cg" matches "old_cg" except for the hierarchy
 * which "new_cgrp" belongs to, for which it should match "new_cgrp".
 */
static bool compare_css_sets(struct css_set *cg,
			     struct css_set *old_cg,
			     struct cgroup *new_cgrp,
			     struct cgroup_subsys_state *template[])
{
	struct list_head *l1, *l2;

	if (memcmp(template, cg->subsys, sizeof(cg->subsys))) {
		/* Not all subsystems matched */
		return false;
	}

	/*
	 * Compare cgroup pointers in order to distinguish between
	 * different cgroups in heirarchies with no subsystems. We
	 * could get by with just this check alone (and skip the
	 * memcmp above) but on most setups the memcmp check will
	 * avoid the need for this more expensive check on almost all
	 * candidates.
	 */

	l1 = &cg->cg_links;
	l2 = &old_cg->cg_links;
	while (1) {
		struct cg_cgroup_link *cgl1, *cgl2;
		struct cgroup *cg1, *cg2;

		l1 = l1->next;
		l2 = l2->next;
		/* See if we reached the end - both lists are equal length. */
		if (l1 == &cg->cg_links) {
			BUG_ON(l2 != &old_cg->cg_links);
			break;
		} else {
			BUG_ON(l2 == &old_cg->cg_links);
		}
		/* Locate the cgroups associated with these links. */
		cgl1 = list_entry(l1, struct cg_cgroup_link, cg_link_list);
		cgl2 = list_entry(l2, struct cg_cgroup_link, cg_link_list);
		cg1 = cgl1->cgrp;
		cg2 = cgl2->cgrp;
		/* Hierarchies should be linked in the same order. */
		BUG_ON(cg1->root != cg2->root);

		/*
		 * If this hierarchy is the hierarchy of the cgroup
		 * that's changing, then we need to check that this
		 * css_set points to the new cgroup; if it's any other
		 * hierarchy, then this css_set should point to the
		 * same cgroup as the old css_set.
		 */
		if (cg1->root == new_cgrp->root) {
			if (cg1 != new_cgrp)
				return false;
		} else {
			if (cg1 != cg2)
				return false;
		}
	}
	return true;
}

/*
 * find_existing_css_set() is a helper for
 * find_css_set(), and checks to see whether an existing
 * css_set is suitable.
 *
 * oldcg: the cgroup group that we're using before the cgroup
 * transition
 *
 * cgrp: the cgroup that we're moving into
 *
 * template: location in which to build the desired set of subsystem
 * state objects for the new cgroup group
 */
static struct css_set *find_existing_css_set(
	struct css_set *oldcg,
	struct cgroup *cgrp,
	struct cgroup_subsys_state *template[])
{
	int i;
	struct cgroupfs_root *root = cgrp->root;
	struct hlist_head *hhead;
	struct hlist_node *node;
	struct css_set *cg;

	/*
	 * Build the set of subsystem state objects that we want to see in the
	 * new css_set. while subsystems can change globally, the entries here
	 * won't change, so no need for locking.
	 */
	for (i = 0; i < CGROUP_SUBSYS_COUNT; i++) {
		if (root->subsys_bits & (1UL << i)) {
			/* Subsystem is in this hierarchy. So we want
			 * the subsystem state from the new
			 * cgroup */
			template[i] = cgrp->subsys[i];
		} else {
			/* Subsystem is not in this hierarchy, so we
			 * don't want to change the subsystem state */
			template[i] = oldcg->subsys[i];
		}
	}

	hhead = css_set_hash(template);
	hlist_for_each_entry(cg, node, hhead, hlist) {
		if (!compare_css_sets(cg, oldcg, cgrp, template))
			continue;

		/* This css_set matches what we need */
		return cg;
	}

	/* No existing cgroup group matched */
	return NULL;
}

static void free_cg_links(struct list_head *tmp)
{
	struct cg_cgroup_link *link;
	struct cg_cgroup_link *saved_link;

	list_for_each_entry_safe(link, saved_link, tmp, cgrp_link_list) {
		list_del(&link->cgrp_link_list);
		kfree(link);
	}
}

/*
 * allocate_cg_links() allocates "count" cg_cgroup_link structures
 * and chains them on tmp through their cgrp_link_list fields. Returns 0 on
 * success or a negative error
 */
static int allocate_cg_links(int count, struct list_head *tmp)
{
	struct cg_cgroup_link *link;
	int i;
	INIT_LIST_HEAD(tmp);
	for (i = 0; i < count; i++) {
		link = kmalloc(sizeof(*link), GFP_KERNEL);
		if (!link) {
			free_cg_links(tmp);
			return -ENOMEM;
		}
		list_add(&link->cgrp_link_list, tmp);
	}
	return 0;
}

/**
 * link_css_set - a helper function to link a css_set to a cgroup
 * @tmp_cg_links: cg_cgroup_link objects allocated by allocate_cg_links()
 * @cg: the css_set to be linked
 * @cgrp: the destination cgroup
 */
static void link_css_set(struct list_head *tmp_cg_links,
			 struct css_set *cg, struct cgroup *cgrp)
{
	struct cg_cgroup_link *link;

	BUG_ON(list_empty(tmp_cg_links));
	link = list_first_entry(tmp_cg_links, struct cg_cgroup_link,
				cgrp_link_list);
	link->cg = cg;
	link->cgrp = cgrp;
	atomic_inc(&cgrp->count);
	list_move(&link->cgrp_link_list, &cgrp->css_sets);
	/*
	 * Always add links to the tail of the list so that the list
	 * is sorted by order of hierarchy creation
	 */
	list_add_tail(&link->cg_link_list, &cg->cg_links);
}

/*
 * find_css_set() takes an existing cgroup group and a
 * cgroup object, and returns a css_set object that's
 * equivalent to the old group, but with the given cgroup
 * substituted into the appropriate hierarchy. Must be called with
 * cgroup_mutex held
 */
static struct css_set *find_css_set(
	struct css_set *oldcg, struct cgroup *cgrp)
{
	struct css_set *res;
	struct cgroup_subsys_state *template[CGROUP_SUBSYS_COUNT];

	struct list_head tmp_cg_links;

	struct hlist_head *hhead;
	struct cg_cgroup_link *link;

	/* First see if we already have a cgroup group that matches
	 * the desired set */
	read_lock(&css_set_lock);
	res = find_existing_css_set(oldcg, cgrp, template);
	if (res)
		get_css_set(res);
	read_unlock(&css_set_lock);

	if (res)
		return res;

	res = kmalloc(sizeof(*res), GFP_KERNEL);
	if (!res)
		return NULL;

	/* Allocate all the cg_cgroup_link objects that we'll need */
	if (allocate_cg_links(root_count, &tmp_cg_links) < 0) {
		kfree(res);
		return NULL;
	}

	atomic_set(&res->refcount, 1);
	INIT_LIST_HEAD(&res->cg_links);
	INIT_LIST_HEAD(&res->tasks);
	INIT_HLIST_NODE(&res->hlist);

	/* Copy the set of subsystem state objects generated in
	 * find_existing_css_set() */
	memcpy(res->subsys, template, sizeof(res->subsys));

	write_lock(&css_set_lock);
	/* Add reference counts and links from the new css_set. */
	list_for_each_entry(link, &oldcg->cg_links, cg_link_list) {
		struct cgroup *c = link->cgrp;
		if (c->root == cgrp->root)
			c = cgrp;
		link_css_set(&tmp_cg_links, res, c);
	}

	BUG_ON(!list_empty(&tmp_cg_links));

	css_set_count++;

	/* Add this cgroup group to the hash table */
	hhead = css_set_hash(res->subsys);
	hlist_add_head(&res->hlist, hhead);

	write_unlock(&css_set_lock);

	return res;
}

/*
 * Return the cgroup for "task" from the given hierarchy. Must be
 * called with cgroup_mutex held.
 */
static struct cgroup *task_cgroup_from_root(struct task_struct *task,
					    struct cgroupfs_root *root)
{
	struct css_set *css;
	struct cgroup *res = NULL;

	BUG_ON(!mutex_is_locked(&cgroup_mutex));
	read_lock(&css_set_lock);
	/*
	 * No need to lock the task - since we hold cgroup_mutex the
	 * task can't change groups, so the only thing that can happen
	 * is that it exits and its css is set back to init_css_set.
	 */
	css = task->cgroups;
	if (css == &init_css_set) {
		res = &root->top_cgroup;
	} else {
		struct cg_cgroup_link *link;
		list_for_each_entry(link, &css->cg_links, cg_link_list) {
			struct cgroup *c = link->cgrp;
			if (c->root == root) {
				res = c;
				break;
			}
		}
	}
	read_unlock(&css_set_lock);
	BUG_ON(!res);
	return res;
}

/*
 * There is one global cgroup mutex. We also require taking
 * task_lock() when dereferencing a task's cgroup subsys pointers.
 * See "The task_lock() exception", at the end of this comment.
 *
 * A task must hold cgroup_mutex to modify cgroups.
 *
 * Any task can increment and decrement the count field without lock.
 * So in general, code holding cgroup_mutex can't rely on the count
 * field not changing.  However, if the count goes to zero, then only
 * cgroup_attach_task() can increment it again.  Because a count of zero
 * means that no tasks are currently attached, therefore there is no
 * way a task attached to that cgroup can fork (the other way to
 * increment the count).  So code holding cgroup_mutex can safely
 * assume that if the count is zero, it will stay zero. Similarly, if
 * a task holds cgroup_mutex on a cgroup with zero count, it
 * knows that the cgroup won't be removed, as cgroup_rmdir()
 * needs that mutex.
 *
 * The fork and exit callbacks cgroup_fork() and cgroup_exit(), don't
 * (usually) take cgroup_mutex.  These are the two most performance
 * critical pieces of code here.  The exception occurs on cgroup_exit(),
 * when a task in a notify_on_release cgroup exits.  Then cgroup_mutex
 * is taken, and if the cgroup count is zero, a usermode call made
 * to the release agent with the name of the cgroup (path relative to
 * the root of cgroup file system) as the argument.
 *
 * A cgroup can only be deleted if both its 'count' of using tasks
 * is zero, and its list of 'children' cgroups is empty.  Since all
 * tasks in the system use _some_ cgroup, and since there is always at
 * least one task in the system (init, pid == 1), therefore, top_cgroup
 * always has either children cgroups and/or using tasks.  So we don't
 * need a special hack to ensure that top_cgroup cannot be deleted.
 *
 *	The task_lock() exception
 *
 * The need for this exception arises from the action of
 * cgroup_attach_task(), which overwrites one tasks cgroup pointer with
 * another.  It does so using cgroup_mutex, however there are
 * several performance critical places that need to reference
 * task->cgroups without the expense of grabbing a system global
 * mutex.  Therefore except as noted below, when dereferencing or, as
 * in cgroup_attach_task(), modifying a task's cgroups pointer we use
 * task_lock(), which acts on a spinlock (task->alloc_lock) already in
 * the task_struct routinely used for such matters.
 *
 * P.S.  One more locking exception.  RCU is used to guard the
 * update of a tasks cgroup pointer by cgroup_attach_task()
 */

/**
 * cgroup_lock - lock out any changes to cgroup structures
 *
 */
void cgroup_lock(void)
{
	mutex_lock(&cgroup_mutex);
}
EXPORT_SYMBOL_GPL(cgroup_lock);

/**
 * cgroup_unlock - release lock on cgroup changes
 *
 * Undo the lock taken in a previous cgroup_lock() call.
 */
void cgroup_unlock(void)
{
	mutex_unlock(&cgroup_mutex);
}
EXPORT_SYMBOL_GPL(cgroup_unlock);

/*
 * A couple of forward declarations required, due to cyclic reference loop:
 * cgroup_mkdir -> cgroup_create -> cgroup_populate_dir ->
 * cgroup_add_file -> cgroup_create_file -> cgroup_dir_inode_operations
 * -> cgroup_mkdir.
 */

static int cgroup_mkdir(struct inode *dir, struct dentry *dentry, umode_t mode);
static struct dentry *cgroup_lookup(struct inode *, struct dentry *, struct nameidata *);
static int cgroup_rmdir(struct inode *unused_dir, struct dentry *dentry);
static int cgroup_populate_dir(struct cgroup *cgrp);
static const struct inode_operations cgroup_dir_inode_operations;
static const struct file_operations proc_cgroupstats_operations;

static struct backing_dev_info cgroup_backing_dev_info = {
	.name		= "cgroup",
	.capabilities	= BDI_CAP_NO_ACCT_AND_WRITEBACK,
};

static int alloc_css_id(struct cgroup_subsys *ss,
			struct cgroup *parent, struct cgroup *child);

static struct inode *cgroup_new_inode(umode_t mode, struct super_block *sb)
{
	struct inode *inode = new_inode(sb);

	if (inode) {
		inode->i_ino = get_next_ino();
		inode->i_mode = mode;
		inode->i_uid = current_fsuid();
		inode->i_gid = current_fsgid();
		inode->i_atime = inode->i_mtime = inode->i_ctime = CURRENT_TIME;
		inode->i_mapping->backing_dev_info = &cgroup_backing_dev_info;
	}
	return inode;
}

/*
 * Call subsys's pre_destroy handler.
 * This is called before css refcnt check.
 */
static int cgroup_call_pre_destroy(struct cgroup *cgrp)
{
	struct cgroup_subsys *ss;
	int ret = 0;

	for_each_subsys(cgrp->root, ss)
		if (ss->pre_destroy) {
			ret = ss->pre_destroy(cgrp);
			if (ret)
				break;
		}

	return ret;
}

static void cgroup_diput(struct dentry *dentry, struct inode *inode)
{
	/* is dentry a directory ? if so, kfree() associated cgroup */
	if (S_ISDIR(inode->i_mode)) {
		struct cgroup *cgrp = dentry->d_fsdata;
		struct cgroup_subsys *ss;
		BUG_ON(!(cgroup_is_removed(cgrp)));
		/* It's possible for external users to be holding css
		 * reference counts on a cgroup; css_put() needs to
		 * be able to access the cgroup after decrementing
		 * the reference count in order to know if it needs to
		 * queue the cgroup to be handled by the release
		 * agent */
		synchronize_rcu();

		mutex_lock(&cgroup_mutex);
		/*
		 * Release the subsystem state objects.
		 */
		for_each_subsys(cgrp->root, ss)
			ss->destroy(cgrp);

		cgrp->root->number_of_cgroups--;
		mutex_unlock(&cgroup_mutex);

		/*
		 * Drop the active superblock reference that we took when we
		 * created the cgroup
		 */
		deactivate_super(cgrp->root->sb);

		/*
		 * if we're getting rid of the cgroup, refcount should ensure
		 * that there are no pidlists left.
		 */
		BUG_ON(!list_empty(&cgrp->pidlists));

		kfree_rcu(cgrp, rcu_head);
	}
	iput(inode);
}

static int cgroup_delete(const struct dentry *d)
{
	return 1;
}

static void remove_dir(struct dentry *d)
{
	struct dentry *parent = dget(d->d_parent);

	d_delete(d);
	simple_rmdir(parent->d_inode, d);
	dput(parent);
}

static void cgroup_clear_directory(struct dentry *dentry)
{
	struct list_head *node;

	BUG_ON(!mutex_is_locked(&dentry->d_inode->i_mutex));
	spin_lock(&dentry->d_lock);
	node = dentry->d_subdirs.next;
	while (node != &dentry->d_subdirs) {
		struct dentry *d = list_entry(node, struct dentry, d_u.d_child);

		spin_lock_nested(&d->d_lock, DENTRY_D_LOCK_NESTED);
		list_del_init(node);
		if (d->d_inode) {
			/* This should never be called on a cgroup
			 * directory with child cgroups */
			BUG_ON(d->d_inode->i_mode & S_IFDIR);
			dget_dlock(d);
			spin_unlock(&d->d_lock);
			spin_unlock(&dentry->d_lock);
			d_delete(d);
			simple_unlink(dentry->d_inode, d);
			dput(d);
			spin_lock(&dentry->d_lock);
		} else
			spin_unlock(&d->d_lock);
		node = dentry->d_subdirs.next;
	}
	spin_unlock(&dentry->d_lock);
}

/*
 * NOTE : the dentry must have been dget()'ed
 */
static void cgroup_d_remove_dir(struct dentry *dentry)
{
	struct dentry *parent;

	cgroup_clear_directory(dentry);

	parent = dentry->d_parent;
	spin_lock(&parent->d_lock);
	spin_lock_nested(&dentry->d_lock, DENTRY_D_LOCK_NESTED);
	list_del_init(&dentry->d_u.d_child);
	spin_unlock(&dentry->d_lock);
	spin_unlock(&parent->d_lock);
	remove_dir(dentry);
}

/*
 * Call with cgroup_mutex held. Drops reference counts on modules, including
 * any duplicate ones that parse_cgroupfs_options took. If this function
 * returns an error, no reference counts are touched.
 */
static int rebind_subsystems(struct cgroupfs_root *root,
			      unsigned long final_bits)
{
	unsigned long added_bits, removed_bits;
	struct cgroup *cgrp = &root->top_cgroup;
	int i;

	BUG_ON(!mutex_is_locked(&cgroup_mutex));
	BUG_ON(!mutex_is_locked(&cgroup_root_mutex));

	removed_bits = root->actual_subsys_bits & ~final_bits;
	added_bits = final_bits & ~root->actual_subsys_bits;
	/* Check that any added subsystems are currently free */
	for (i = 0; i < CGROUP_SUBSYS_COUNT; i++) {
		unsigned long bit = 1UL << i;
		struct cgroup_subsys *ss = subsys[i];
		if (!(bit & added_bits))
			continue;
		/*
		 * Nobody should tell us to do a subsys that doesn't exist:
		 * parse_cgroupfs_options should catch that case and refcounts
		 * ensure that subsystems won't disappear once selected.
		 */
		BUG_ON(ss == NULL);
		if (ss->root != &rootnode) {
			/* Subsystem isn't free */
			return -EBUSY;
		}
	}

	/* Currently we don't handle adding/removing subsystems when
	 * any child cgroups exist. This is theoretically supportable
	 * but involves complex error handling, so it's being left until
	 * later */
	if (root->number_of_cgroups > 1)
		return -EBUSY;

	/* Process each subsystem */
	for (i = 0; i < CGROUP_SUBSYS_COUNT; i++) {
		struct cgroup_subsys *ss = subsys[i];
		unsigned long bit = 1UL << i;
		if (bit & added_bits) {
			/* We're binding this subsystem to this hierarchy */
			BUG_ON(ss == NULL);
			BUG_ON(cgrp->subsys[i]);
			BUG_ON(!dummytop->subsys[i]);
			BUG_ON(dummytop->subsys[i]->cgroup != dummytop);
			mutex_lock(&ss->hierarchy_mutex);
			cgrp->subsys[i] = dummytop->subsys[i];
			cgrp->subsys[i]->cgroup = cgrp;
			list_move(&ss->sibling, &root->subsys_list);
			ss->root = root;
			if (ss->bind)
				ss->bind(cgrp);
			mutex_unlock(&ss->hierarchy_mutex);
			/* refcount was already taken, and we're keeping it */
		} else if (bit & removed_bits) {
			/* We're removing this subsystem */
			BUG_ON(ss == NULL);
			BUG_ON(cgrp->subsys[i] != dummytop->subsys[i]);
			BUG_ON(cgrp->subsys[i]->cgroup != cgrp);
			mutex_lock(&ss->hierarchy_mutex);
			if (ss->bind)
				ss->bind(dummytop);
			dummytop->subsys[i]->cgroup = dummytop;
			cgrp->subsys[i] = NULL;
			subsys[i]->root = &rootnode;
			list_move(&ss->sibling, &rootnode.subsys_list);
			mutex_unlock(&ss->hierarchy_mutex);
			/* subsystem is now free - drop reference on module */
			module_put(ss->module);
		} else if (bit & final_bits) {
			/* Subsystem state should already exist */
			BUG_ON(ss == NULL);
			BUG_ON(!cgrp->subsys[i]);
			/*
			 * a refcount was taken, but we already had one, so
			 * drop the extra reference.
			 */
			module_put(ss->module);
#ifdef CONFIG_MODULE_UNLOAD
			BUG_ON(ss->module && !module_refcount(ss->module));
#endif
		} else {
			/* Subsystem state shouldn't exist */
			BUG_ON(cgrp->subsys[i]);
		}
	}
	root->subsys_bits = root->actual_subsys_bits = final_bits;
	synchronize_rcu();

	return 0;
}

static int cgroup_show_options(struct seq_file *seq, struct dentry *dentry)
{
	struct cgroupfs_root *root = dentry->d_sb->s_fs_info;
	struct cgroup_subsys *ss;

	mutex_lock(&cgroup_root_mutex);
	for_each_subsys(root, ss)
		seq_printf(seq, ",%s", ss->name);
	if (test_bit(ROOT_NOPREFIX, &root->flags))
		seq_puts(seq, ",noprefix");
	if (strlen(root->release_agent_path))
		seq_printf(seq, ",release_agent=%s", root->release_agent_path);
	if (clone_children(&root->top_cgroup))
		seq_puts(seq, ",clone_children");
	if (strlen(root->name))
		seq_printf(seq, ",name=%s", root->name);
	mutex_unlock(&cgroup_root_mutex);
	return 0;
}

struct cgroup_sb_opts {
	unsigned long subsys_bits;
	unsigned long flags;
	char *release_agent;
	bool clone_children;
	char *name;
	/* User explicitly requested empty subsystem */
	bool none;

	struct cgroupfs_root *new_root;

};

/*
 * Convert a hierarchy specifier into a bitmask of subsystems and flags. Call
 * with cgroup_mutex held to protect the subsys[] array. This function takes
 * refcounts on subsystems to be used, unless it returns error, in which case
 * no refcounts are taken.
 */
static int parse_cgroupfs_options(char *data, struct cgroup_sb_opts *opts)
{
	char *token, *o = data;
	bool all_ss = false, one_ss = false;
	unsigned long mask = (unsigned long)-1;
	int i;
	bool module_pin_failed = false;

	BUG_ON(!mutex_is_locked(&cgroup_mutex));

#ifdef CONFIG_CPUSETS
	mask = ~(1UL << cpuset_subsys_id);
#endif

	memset(opts, 0, sizeof(*opts));

	while ((token = strsep(&o, ",")) != NULL) {
		if (!*token)
			return -EINVAL;
		if (!strcmp(token, "none")) {
			/* Explicitly have no subsystems */
			opts->none = true;
			continue;
		}
		if (!strcmp(token, "all")) {
			/* Mutually exclusive option 'all' + subsystem name */
			if (one_ss)
				return -EINVAL;
			all_ss = true;
			continue;
		}
		if (!strcmp(token, "noprefix")) {
			set_bit(ROOT_NOPREFIX, &opts->flags);
			continue;
		}
		if (!strcmp(token, "clone_children")) {
			opts->clone_children = true;
			continue;
		}
		if (!strncmp(token, "release_agent=", 14)) {
			/* Specifying two release agents is forbidden */
			if (opts->release_agent)
				return -EINVAL;
			opts->release_agent =
				kstrndup(token + 14, PATH_MAX - 1, GFP_KERNEL);
			if (!opts->release_agent)
				return -ENOMEM;
			continue;
		}
		if (!strncmp(token, "name=", 5)) {
			const char *name = token + 5;
			/* Can't specify an empty name */
			if (!strlen(name))
				return -EINVAL;
			/* Must match [\w.-]+ */
			for (i = 0; i < strlen(name); i++) {
				char c = name[i];
				if (isalnum(c))
					continue;
				if ((c == '.') || (c == '-') || (c == '_'))
					continue;
				return -EINVAL;
			}
			/* Specifying two names is forbidden */
			if (opts->name)
				return -EINVAL;
			opts->name = kstrndup(name,
					      MAX_CGROUP_ROOT_NAMELEN - 1,
					      GFP_KERNEL);
			if (!opts->name)
				return -ENOMEM;

			continue;
		}

		for (i = 0; i < CGROUP_SUBSYS_COUNT; i++) {
			struct cgroup_subsys *ss = subsys[i];
			if (ss == NULL)
				continue;
			if (strcmp(token, ss->name))
				continue;
			if (ss->disabled)
				continue;

			/* Mutually exclusive option 'all' + subsystem name */
			if (all_ss)
				return -EINVAL;
			set_bit(i, &opts->subsys_bits);
			one_ss = true;

			break;
		}
		if (i == CGROUP_SUBSYS_COUNT)
			return -ENOENT;
	}

	/*
	 * If the 'all' option was specified select all the subsystems,
	 * otherwise if 'none', 'name=' and a subsystem name options
	 * were not specified, let's default to 'all'
	 */
	if (all_ss || (!one_ss && !opts->none && !opts->name)) {
		for (i = 0; i < CGROUP_SUBSYS_COUNT; i++) {
			struct cgroup_subsys *ss = subsys[i];
			if (ss == NULL)
				continue;
			if (ss->disabled)
				continue;
			set_bit(i, &opts->subsys_bits);
		}
	}

	/* Consistency checks */

	/*
	 * Option noprefix was introduced just for backward compatibility
	 * with the old cpuset, so we allow noprefix only if mounting just
	 * the cpuset subsystem.
	 */
	if (test_bit(ROOT_NOPREFIX, &opts->flags) &&
	    (opts->subsys_bits & mask))
		return -EINVAL;


	/* Can't specify "none" and some subsystems */
	if (opts->subsys_bits && opts->none)
		return -EINVAL;

	/*
	 * We either have to specify by name or by subsystems. (So all
	 * empty hierarchies must have a name).
	 */
	if (!opts->subsys_bits && !opts->name)
		return -EINVAL;

	/*
	 * Grab references on all the modules we'll need, so the subsystems
	 * don't dance around before rebind_subsystems attaches them. This may
	 * take duplicate reference counts on a subsystem that's already used,
	 * but rebind_subsystems handles this case.
	 */
	for (i = CGROUP_BUILTIN_SUBSYS_COUNT; i < CGROUP_SUBSYS_COUNT; i++) {
		unsigned long bit = 1UL << i;

		if (!(bit & opts->subsys_bits))
			continue;
		if (!try_module_get(subsys[i]->module)) {
			module_pin_failed = true;
			break;
		}
	}
	if (module_pin_failed) {
		/*
		 * oops, one of the modules was going away. this means that we
		 * raced with a module_delete call, and to the user this is
		 * essentially a "subsystem doesn't exist" case.
		 */
		for (i--; i >= CGROUP_BUILTIN_SUBSYS_COUNT; i--) {
			/* drop refcounts only on the ones we took */
			unsigned long bit = 1UL << i;

			if (!(bit & opts->subsys_bits))
				continue;
			module_put(subsys[i]->module);
		}
		return -ENOENT;
	}

	return 0;
}

static void drop_parsed_module_refcounts(unsigned long subsys_bits)
{
	int i;
	for (i = CGROUP_BUILTIN_SUBSYS_COUNT; i < CGROUP_SUBSYS_COUNT; i++) {
		unsigned long bit = 1UL << i;

		if (!(bit & subsys_bits))
			continue;
		module_put(subsys[i]->module);
	}
}

static int cgroup_remount(struct super_block *sb, int *flags, char *data)
{
	int ret = 0;
	struct cgroupfs_root *root = sb->s_fs_info;
	struct cgroup *cgrp = &root->top_cgroup;
	struct cgroup_sb_opts opts;

	mutex_lock(&cgrp->dentry->d_inode->i_mutex);
	mutex_lock(&cgroup_mutex);
	mutex_lock(&cgroup_root_mutex);

	/* See what subsystems are wanted */
	ret = parse_cgroupfs_options(data, &opts);
	if (ret)
		goto out_unlock;

	/* Don't allow flags or name to change at remount */
	if (opts.flags != root->flags ||
	    (opts.name && strcmp(opts.name, root->name))) {
		ret = -EINVAL;
		drop_parsed_module_refcounts(opts.subsys_bits);
		goto out_unlock;
	}

	ret = rebind_subsystems(root, opts.subsys_bits);
	if (ret) {
		drop_parsed_module_refcounts(opts.subsys_bits);
		goto out_unlock;
	}

	/* (re)populate subsystem files */
	cgroup_populate_dir(cgrp);

	if (opts.release_agent)
		strcpy(root->release_agent_path, opts.release_agent);
 out_unlock:
	kfree(opts.release_agent);
	kfree(opts.name);
	mutex_unlock(&cgroup_root_mutex);
	mutex_unlock(&cgroup_mutex);
	mutex_unlock(&cgrp->dentry->d_inode->i_mutex);
	return ret;
}

static const struct super_operations cgroup_ops = {
	.statfs = simple_statfs,
	.drop_inode = generic_delete_inode,
	.show_options = cgroup_show_options,
	.remount_fs = cgroup_remount,
};

static void init_cgroup_housekeeping(struct cgroup *cgrp)
{
	INIT_LIST_HEAD(&cgrp->sibling);
	INIT_LIST_HEAD(&cgrp->children);
	INIT_LIST_HEAD(&cgrp->css_sets);
	INIT_LIST_HEAD(&cgrp->release_list);
	INIT_LIST_HEAD(&cgrp->pidlists);
	mutex_init(&cgrp->pidlist_mutex);
	INIT_LIST_HEAD(&cgrp->event_list);
	spin_lock_init(&cgrp->event_list_lock);
}

static void init_cgroup_root(struct cgroupfs_root *root)
{
	struct cgroup *cgrp = &root->top_cgroup;
	INIT_LIST_HEAD(&root->subsys_list);
	INIT_LIST_HEAD(&root->root_list);
	root->number_of_cgroups = 1;
	cgrp->root = root;
	cgrp->top_cgroup = cgrp;
	init_cgroup_housekeeping(cgrp);
}

static bool init_root_id(struct cgroupfs_root *root)
{
	int ret = 0;

	do {
		if (!ida_pre_get(&hierarchy_ida, GFP_KERNEL))
			return false;
		spin_lock(&hierarchy_id_lock);
		/* Try to allocate the next unused ID */
		ret = ida_get_new_above(&hierarchy_ida, next_hierarchy_id,
					&root->hierarchy_id);
		if (ret == -ENOSPC)
			/* Try again starting from 0 */
			ret = ida_get_new(&hierarchy_ida, &root->hierarchy_id);
		if (!ret) {
			next_hierarchy_id = root->hierarchy_id + 1;
		} else if (ret != -EAGAIN) {
			/* Can only get here if the 31-bit IDR is full ... */
			BUG_ON(ret);
		}
		spin_unlock(&hierarchy_id_lock);
	} while (ret);
	return true;
}

static int cgroup_test_super(struct super_block *sb, void *data)
{
	struct cgroup_sb_opts *opts = data;
	struct cgroupfs_root *root = sb->s_fs_info;

	/* If we asked for a name then it must match */
	if (opts->name && strcmp(opts->name, root->name))
		return 0;

	/*
	 * If we asked for subsystems (or explicitly for no
	 * subsystems) then they must match
	 */
	if ((opts->subsys_bits || opts->none)
	    && (opts->subsys_bits != root->subsys_bits))
		return 0;

	return 1;
}

static struct cgroupfs_root *cgroup_root_from_opts(struct cgroup_sb_opts *opts)
{
	struct cgroupfs_root *root;

	if (!opts->subsys_bits && !opts->none)
		return NULL;

	root = kzalloc(sizeof(*root), GFP_KERNEL);
	if (!root)
		return ERR_PTR(-ENOMEM);

	if (!init_root_id(root)) {
		kfree(root);
		return ERR_PTR(-ENOMEM);
	}
	init_cgroup_root(root);

	root->subsys_bits = opts->subsys_bits;
	root->flags = opts->flags;
	if (opts->release_agent)
		strcpy(root->release_agent_path, opts->release_agent);
	if (opts->name)
		strcpy(root->name, opts->name);
	if (opts->clone_children)
		set_bit(CGRP_CLONE_CHILDREN, &root->top_cgroup.flags);
	return root;
}

static void cgroup_drop_root(struct cgroupfs_root *root)
{
	if (!root)
		return;

	BUG_ON(!root->hierarchy_id);
	spin_lock(&hierarchy_id_lock);
	ida_remove(&hierarchy_ida, root->hierarchy_id);
	spin_unlock(&hierarchy_id_lock);
	kfree(root);
}

static int cgroup_set_super(struct super_block *sb, void *data)
{
	int ret;
	struct cgroup_sb_opts *opts = data;

	/* If we don't have a new root, we can't set up a new sb */
	if (!opts->new_root)
		return -EINVAL;

	BUG_ON(!opts->subsys_bits && !opts->none);

	ret = set_anon_super(sb, NULL);
	if (ret)
		return ret;

	sb->s_fs_info = opts->new_root;
	opts->new_root->sb = sb;

	sb->s_blocksize = PAGE_CACHE_SIZE;
	sb->s_blocksize_bits = PAGE_CACHE_SHIFT;
	sb->s_magic = CGROUP_SUPER_MAGIC;
	sb->s_op = &cgroup_ops;

	return 0;
}

static int cgroup_get_rootdir(struct super_block *sb)
{
	static const struct dentry_operations cgroup_dops = {
		.d_iput = cgroup_diput,
		.d_delete = cgroup_delete,
	};

	struct inode *inode =
		cgroup_new_inode(S_IFDIR | S_IRUGO | S_IXUGO | S_IWUSR, sb);

	if (!inode)
		return -ENOMEM;

	inode->i_fop = &simple_dir_operations;
	inode->i_op = &cgroup_dir_inode_operations;
	/* directories start off with i_nlink == 2 (for "." entry) */
	inc_nlink(inode);
	sb->s_root = d_make_root(inode);
	if (!sb->s_root)
		return -ENOMEM;
	/* for everything else we want ->d_op set */
	sb->s_d_op = &cgroup_dops;
	return 0;
}

static struct dentry *cgroup_mount(struct file_system_type *fs_type,
			 int flags, const char *unused_dev_name,
			 void *data)
{
	struct cgroup_sb_opts opts;
	struct cgroupfs_root *root;
	int ret = 0;
	struct super_block *sb;
	struct cgroupfs_root *new_root;
	struct inode *inode;

	/* First find the desired set of subsystems */
	mutex_lock(&cgroup_mutex);
	ret = parse_cgroupfs_options(data, &opts);
	mutex_unlock(&cgroup_mutex);
	if (ret)
		goto out_err;

	/*
	 * Allocate a new cgroup root. We may not need it if we're
	 * reusing an existing hierarchy.
	 */
	new_root = cgroup_root_from_opts(&opts);
	if (IS_ERR(new_root)) {
		ret = PTR_ERR(new_root);
		goto drop_modules;
	}
	opts.new_root = new_root;

	/* Locate an existing or new sb for this hierarchy */
	sb = sget(fs_type, cgroup_test_super, cgroup_set_super, &opts);
	if (IS_ERR(sb)) {
		ret = PTR_ERR(sb);
		cgroup_drop_root(opts.new_root);
		goto drop_modules;
	}

	root = sb->s_fs_info;
	BUG_ON(!root);
	if (root == opts.new_root) {
		/* We used the new root structure, so this is a new hierarchy */
		struct list_head tmp_cg_links;
		struct cgroup *root_cgrp = &root->top_cgroup;
		struct cgroupfs_root *existing_root;
		const struct cred *cred;
		int i;

		BUG_ON(sb->s_root != NULL);

		ret = cgroup_get_rootdir(sb);
		if (ret)
			goto drop_new_super;
		inode = sb->s_root->d_inode;

		mutex_lock(&inode->i_mutex);
		mutex_lock(&cgroup_mutex);
		mutex_lock(&cgroup_root_mutex);

		/* Check for name clashes with existing mounts */
		ret = -EBUSY;
		if (strlen(root->name))
			for_each_active_root(existing_root)
				if (!strcmp(existing_root->name, root->name))
					goto unlock_drop;

		/*
		 * We're accessing css_set_count without locking
		 * css_set_lock here, but that's OK - it can only be
		 * increased by someone holding cgroup_lock, and
		 * that's us. The worst that can happen is that we
		 * have some link structures left over
		 */
		ret = allocate_cg_links(css_set_count, &tmp_cg_links);
		if (ret)
			goto unlock_drop;

		ret = rebind_subsystems(root, root->subsys_bits);
		if (ret == -EBUSY) {
			free_cg_links(&tmp_cg_links);
			goto unlock_drop;
		}
		/*
		 * There must be no failure case after here, since rebinding
		 * takes care of subsystems' refcounts, which are explicitly
		 * dropped in the failure exit path.
		 */

		/* EBUSY should be the only error here */
		BUG_ON(ret);

		list_add(&root->root_list, &roots);
		root_count++;

		sb->s_root->d_fsdata = root_cgrp;
		root->top_cgroup.dentry = sb->s_root;

		/* Link the top cgroup in this hierarchy into all
		 * the css_set objects */
		write_lock(&css_set_lock);
		for (i = 0; i < CSS_SET_TABLE_SIZE; i++) {
			struct hlist_head *hhead = &css_set_table[i];
			struct hlist_node *node;
			struct css_set *cg;

			hlist_for_each_entry(cg, node, hhead, hlist)
				link_css_set(&tmp_cg_links, cg, root_cgrp);
		}
		write_unlock(&css_set_lock);

		free_cg_links(&tmp_cg_links);

		BUG_ON(!list_empty(&root_cgrp->sibling));
		BUG_ON(!list_empty(&root_cgrp->children));
		BUG_ON(root->number_of_cgroups != 1);

		cred = override_creds(&init_cred);
		cgroup_populate_dir(root_cgrp);
		revert_creds(cred);
		mutex_unlock(&cgroup_root_mutex);
		mutex_unlock(&cgroup_mutex);
		mutex_unlock(&inode->i_mutex);
	} else {
		/*
		 * We re-used an existing hierarchy - the new root (if
		 * any) is not needed
		 */
		cgroup_drop_root(opts.new_root);
		/* no subsys rebinding, so refcounts don't change */
		drop_parsed_module_refcounts(opts.subsys_bits);
	}

	kfree(opts.release_agent);
	kfree(opts.name);
	return dget(sb->s_root);

 unlock_drop:
	mutex_unlock(&cgroup_root_mutex);
	mutex_unlock(&cgroup_mutex);
	mutex_unlock(&inode->i_mutex);
 drop_new_super:
	deactivate_locked_super(sb);
 drop_modules:
	drop_parsed_module_refcounts(opts.subsys_bits);
 out_err:
	kfree(opts.release_agent);
	kfree(opts.name);
	return ERR_PTR(ret);
}

static void cgroup_kill_sb(struct super_block *sb) {
	struct cgroupfs_root *root = sb->s_fs_info;
	struct cgroup *cgrp = &root->top_cgroup;
	int ret;
	struct cg_cgroup_link *link;
	struct cg_cgroup_link *saved_link;

	BUG_ON(!root);

	BUG_ON(root->number_of_cgroups != 1);
	BUG_ON(!list_empty(&cgrp->children));
	BUG_ON(!list_empty(&cgrp->sibling));

	mutex_lock(&cgroup_mutex);
	mutex_lock(&cgroup_root_mutex);

	/* Rebind all subsystems back to the default hierarchy */
	ret = rebind_subsystems(root, 0);
	/* Shouldn't be able to fail ... */
	BUG_ON(ret);

	/*
	 * Release all the links from css_sets to this hierarchy's
	 * root cgroup
	 */
	write_lock(&css_set_lock);

	list_for_each_entry_safe(link, saved_link, &cgrp->css_sets,
				 cgrp_link_list) {
		list_del(&link->cg_link_list);
		list_del(&link->cgrp_link_list);
		kfree(link);
	}
	write_unlock(&css_set_lock);

	if (!list_empty(&root->root_list)) {
		list_del(&root->root_list);
		root_count--;
	}

	mutex_unlock(&cgroup_root_mutex);
	mutex_unlock(&cgroup_mutex);

	kill_litter_super(sb);
	cgroup_drop_root(root);
}

static struct file_system_type cgroup_fs_type = {
	.name = "cgroup",
	.mount = cgroup_mount,
	.kill_sb = cgroup_kill_sb,
};

static struct kobject *cgroup_kobj;

static inline struct cgroup *__d_cgrp(struct dentry *dentry)
{
	return dentry->d_fsdata;
}

static inline struct cftype *__d_cft(struct dentry *dentry)
{
	return dentry->d_fsdata;
}

/**
 * cgroup_path - generate the path of a cgroup
 * @cgrp: the cgroup in question
 * @buf: the buffer to write the path into
 * @buflen: the length of the buffer
 *
 * Called with cgroup_mutex held or else with an RCU-protected cgroup
 * reference.  Writes path of cgroup into buf.  Returns 0 on success,
 * -errno on error.
 */
int cgroup_path(const struct cgroup *cgrp, char *buf, int buflen)
{
	char *start;
	struct dentry *dentry = rcu_dereference_check(cgrp->dentry,
						      cgroup_lock_is_held());

	if (!dentry || cgrp == dummytop) {
		/*
		 * Inactive subsystems have no dentry for their root
		 * cgroup
		 */
		strcpy(buf, "/");
		return 0;
	}

	start = buf + buflen;

	*--start = '\0';
	for (;;) {
		int len = dentry->d_name.len;

		if ((start -= len) < buf)
			return -ENAMETOOLONG;
		memcpy(start, dentry->d_name.name, len);
		cgrp = cgrp->parent;
		if (!cgrp)
			break;

		dentry = rcu_dereference_check(cgrp->dentry,
					       cgroup_lock_is_held());
		if (!cgrp->parent)
			continue;
		if (--start < buf)
			return -ENAMETOOLONG;
		*start = '/';
	}
	memmove(buf, start, buf + buflen - start);
	return 0;
}
EXPORT_SYMBOL_GPL(cgroup_path);

/*
 * Control Group taskset
 */
struct task_and_cgroup {
	struct task_struct	*task;
	struct cgroup		*cgrp;
	struct css_set		*cg;
};

struct cgroup_taskset {
	struct task_and_cgroup	single;
	struct flex_array	*tc_array;
	int			tc_array_len;
	int			idx;
	struct cgroup		*cur_cgrp;
};

/**
 * cgroup_taskset_first - reset taskset and return the first task
 * @tset: taskset of interest
 *
 * @tset iteration is initialized and the first task is returned.
 */
struct task_struct *cgroup_taskset_first(struct cgroup_taskset *tset)
{
	if (tset->tc_array) {
		tset->idx = 0;
		return cgroup_taskset_next(tset);
	} else {
		tset->cur_cgrp = tset->single.cgrp;
		return tset->single.task;
	}
}
EXPORT_SYMBOL_GPL(cgroup_taskset_first);

/**
 * cgroup_taskset_next - iterate to the next task in taskset
 * @tset: taskset of interest
 *
 * Return the next task in @tset.  Iteration must have been initialized
 * with cgroup_taskset_first().
 */
struct task_struct *cgroup_taskset_next(struct cgroup_taskset *tset)
{
	struct task_and_cgroup *tc;

	if (!tset->tc_array || tset->idx >= tset->tc_array_len)
		return NULL;

	tc = flex_array_get(tset->tc_array, tset->idx++);
	tset->cur_cgrp = tc->cgrp;
	return tc->task;
}
EXPORT_SYMBOL_GPL(cgroup_taskset_next);

/**
 * cgroup_taskset_cur_cgroup - return the matching cgroup for the current task
 * @tset: taskset of interest
 *
 * Return the cgroup for the current (last returned) task of @tset.  This
 * function must be preceded by either cgroup_taskset_first() or
 * cgroup_taskset_next().
 */
struct cgroup *cgroup_taskset_cur_cgroup(struct cgroup_taskset *tset)
{
	return tset->cur_cgrp;
}
EXPORT_SYMBOL_GPL(cgroup_taskset_cur_cgroup);

/**
 * cgroup_taskset_size - return the number of tasks in taskset
 * @tset: taskset of interest
 */
int cgroup_taskset_size(struct cgroup_taskset *tset)
{
	return tset->tc_array ? tset->tc_array_len : 1;
}
EXPORT_SYMBOL_GPL(cgroup_taskset_size);


/*
 * cgroup_task_migrate - move a task from one cgroup to another.
 *
 * 'guarantee' is set if the caller promises that a new css_set for the task
 * will already exist. If not set, this function might sleep, and can fail with
 * -ENOMEM. Must be called with cgroup_mutex and threadgroup locked.
 */
static void cgroup_task_migrate(struct cgroup *cgrp, struct cgroup *oldcgrp,
				struct task_struct *tsk, struct css_set *newcg)
{
	struct css_set *oldcg;

	/*
	 * We are synchronized through threadgroup_lock() against PF_EXITING
	 * setting such that we can't race against cgroup_exit() changing the
	 * css_set to init_css_set and dropping the old one.
	 */
	WARN_ON_ONCE(tsk->flags & PF_EXITING);
	oldcg = tsk->cgroups;

	task_lock(tsk);
	rcu_assign_pointer(tsk->cgroups, newcg);
	task_unlock(tsk);

	/* Update the css_set linked lists if we're using them */
	write_lock(&css_set_lock);
	if (!list_empty(&tsk->cg_list))
		list_move(&tsk->cg_list, &newcg->tasks);
	write_unlock(&css_set_lock);

	/*
	 * We just gained a reference on oldcg by taking it from the task. As
	 * trading it for newcg is protected by cgroup_mutex, we're safe to drop
	 * it here; it will be freed under RCU.
	 */
	set_bit(CGRP_RELEASABLE, &oldcgrp->flags);
	put_css_set(oldcg);
}

/**
 * cgroup_attach_task - attach task 'tsk' to cgroup 'cgrp'
 * @cgrp: the cgroup the task is attaching to
 * @tsk: the task to be attached
 *
 * Call with cgroup_mutex and threadgroup locked. May take task_lock of
 * @tsk during call.
 */
int cgroup_attach_task(struct cgroup *cgrp, struct task_struct *tsk)
{
	int retval = 0;
	struct cgroup_subsys *ss, *failed_ss = NULL;
	struct cgroup *oldcgrp;
	struct cgroupfs_root *root = cgrp->root;
	struct cgroup_taskset tset = { };
	struct css_set *newcg;
	struct css_set *cg;

	/* @tsk either already exited or can't exit until the end */
	if (tsk->flags & PF_EXITING)
		return -ESRCH;

	/* Nothing to do if the task is already in that cgroup */
	oldcgrp = task_cgroup_from_root(tsk, root);
	if (cgrp == oldcgrp)
		return 0;

	tset.single.task = tsk;
	tset.single.cgrp = oldcgrp;

	for_each_subsys(root, ss) {
		if (ss->can_attach) {
			retval = ss->can_attach(cgrp, &tset);
			if (retval) {
				/*
				 * Remember on which subsystem the can_attach()
				 * failed, so that we only call cancel_attach()
				 * against the subsystems whose can_attach()
				 * succeeded. (See below)
				 */
				failed_ss = ss;
				goto out;
			}
		}
	}

	newcg = find_css_set(tsk->cgroups, cgrp);
	if (!newcg) {
		retval = -ENOMEM;
		goto out;
	}

	task_lock(tsk);
	cg = tsk->cgroups;
	get_css_set(cg);
	task_unlock(tsk);

	cgroup_task_migrate(cgrp, oldcgrp, tsk, newcg);

	for_each_subsys(root, ss) {
		if (ss->attach)
			ss->attach(cgrp, &tset);
	}
	set_bit(CGRP_RELEASABLE, &cgrp->flags);
	/* put_css_set will not destroy cg until after an RCU grace period */
	put_css_set(cg);

	/*
	 * wake up rmdir() waiter. the rmdir should fail since the cgroup
	 * is no longer empty.
	 */
	cgroup_wakeup_rmdir_waiter(cgrp);
out:
	if (retval) {
		for_each_subsys(root, ss) {
			if (ss == failed_ss)
				/*
				 * This subsystem was the one that failed the
				 * can_attach() check earlier, so we don't need
				 * to call cancel_attach() against it or any
				 * remaining subsystems.
				 */
				break;
			if (ss->cancel_attach)
				ss->cancel_attach(cgrp, &tset);
		}
	}
	return retval;
}

/**
 * cgroup_attach_task_all - attach task 'tsk' to all cgroups of task 'from'
 * @from: attach to all cgroups of a given task
 * @tsk: the task to be attached
 */
int cgroup_attach_task_all(struct task_struct *from, struct task_struct *tsk)
{
	struct cgroupfs_root *root;
	int retval = 0;

	cgroup_lock();
	for_each_active_root(root) {
		struct cgroup *from_cg = task_cgroup_from_root(from, root);

		retval = cgroup_attach_task(from_cg, tsk);
		if (retval)
			break;
	}
	cgroup_unlock();

	return retval;
}
EXPORT_SYMBOL_GPL(cgroup_attach_task_all);

/**
 * cgroup_attach_proc - attach all threads in a threadgroup to a cgroup
 * @cgrp: the cgroup to attach to
 * @leader: the threadgroup leader task_struct of the group to be attached
 *
 * Call holding cgroup_mutex and the group_rwsem of the leader. Will take
 * task_lock of each thread in leader's threadgroup individually in turn.
 */
static int cgroup_attach_proc(struct cgroup *cgrp, struct task_struct *leader)
{
	int retval, i, group_size;
	struct cgroup_subsys *ss, *failed_ss = NULL;
	/* guaranteed to be initialized later, but the compiler needs this */
	struct cgroupfs_root *root = cgrp->root;
	/* threadgroup list cursor and array */
	struct task_struct *tsk;
	struct task_and_cgroup *tc;
	struct flex_array *group;
	struct cgroup_taskset tset = { };

	/*
	 * step 0: in order to do expensive, possibly blocking operations for
	 * every thread, we cannot iterate the thread group list, since it needs
	 * rcu or tasklist locked. instead, build an array of all threads in the
	 * group - group_rwsem prevents new threads from appearing, and if
	 * threads exit, this will just be an over-estimate.
	 */
	group_size = get_nr_threads(leader);
	/* flex_array supports very large thread-groups better than kmalloc. */
	group = flex_array_alloc(sizeof(*tc), group_size, GFP_KERNEL);
	if (!group)
		return -ENOMEM;
	/* pre-allocate to guarantee space while iterating in rcu read-side. */
	retval = flex_array_prealloc(group, 0, group_size, GFP_KERNEL);
	if (retval)
		goto out_free_group_list;

	tsk = leader;
	i = 0;
	/*
	 * Prevent freeing of tasks while we take a snapshot. Tasks that are
	 * already PF_EXITING could be freed from underneath us unless we
	 * take an rcu_read_lock.
	 */
	rcu_read_lock();
	do {
		struct task_and_cgroup ent;

		/* @tsk either already exited or can't exit until the end */
		if (tsk->flags & PF_EXITING)
			continue;

		/* as per above, nr_threads may decrease, but not increase. */
		BUG_ON(i >= group_size);
		ent.task = tsk;
		ent.cgrp = task_cgroup_from_root(tsk, root);
		/* nothing to do if this task is already in the cgroup */
		if (ent.cgrp == cgrp)
			continue;
		/*
		 * saying GFP_ATOMIC has no effect here because we did prealloc
		 * earlier, but it's good form to communicate our expectations.
		 */
		retval = flex_array_put(group, i, &ent, GFP_ATOMIC);
		BUG_ON(retval != 0);
		i++;
	} while_each_thread(leader, tsk);
	rcu_read_unlock();
	/* remember the number of threads in the array for later. */
	group_size = i;
	tset.tc_array = group;
	tset.tc_array_len = group_size;

	/* methods shouldn't be called if no task is actually migrating */
	retval = 0;
	if (!group_size)
		goto out_free_group_list;

	/*
	 * step 1: check that we can legitimately attach to the cgroup.
	 */
	for_each_subsys(root, ss) {
		if (ss->can_attach) {
			retval = ss->can_attach(cgrp, &tset);
			if (retval) {
				failed_ss = ss;
				goto out_cancel_attach;
			}
		}
	}

	/*
	 * step 2: make sure css_sets exist for all threads to be migrated.
	 * we use find_css_set, which allocates a new one if necessary.
	 */
	for (i = 0; i < group_size; i++) {
		tc = flex_array_get(group, i);
		tc->cg = find_css_set(tc->task->cgroups, cgrp);
		if (!tc->cg) {
			retval = -ENOMEM;
			goto out_put_css_set_refs;
		}
	}

	/*
	 * step 3: now that we're guaranteed success wrt the css_sets,
	 * proceed to move all tasks to the new cgroup.  There are no
	 * failure cases after here, so this is the commit point.
	 */
	for (i = 0; i < group_size; i++) {
		tc = flex_array_get(group, i);
		cgroup_task_migrate(cgrp, tc->cgrp, tc->task, tc->cg);
	}
	/* nothing is sensitive to fork() after this point. */

	/*
	 * step 4: do subsystem attach callbacks.
	 */
	for_each_subsys(root, ss) {
		if (ss->attach)
			ss->attach(cgrp, &tset);
	}

	/*
	 * step 5: success! and cleanup
	 */
	synchronize_rcu();
	cgroup_wakeup_rmdir_waiter(cgrp);
	retval = 0;
out_put_css_set_refs:
	if (retval) {
		for (i = 0; i < group_size; i++) {
			tc = flex_array_get(group, i);
			if (!tc->cg)
				break;
			put_css_set(tc->cg);
		}
	}
out_cancel_attach:
	if (retval) {
		for_each_subsys(root, ss) {
			if (ss == failed_ss)
				break;
			if (ss->cancel_attach)
				ss->cancel_attach(cgrp, &tset);
		}
	}
out_free_group_list:
	flex_array_free(group);
	return retval;
}

static int cgroup_allow_attach(struct cgroup *cgrp, struct cgroup_taskset *tset)
{
	struct cgroup_subsys *ss;
	int ret;

	for_each_subsys(cgrp->root, ss) {
		if (ss->allow_attach) {
			ret = ss->allow_attach(cgrp, tset);
			if (ret)
				return ret;
		} else {
			return -EACCES;
		}
	}

	return 0;
}

/*
 * Find the task_struct of the task to attach by vpid and pass it along to the
 * function to attach either it or all tasks in its threadgroup. Will lock
 * cgroup_mutex and threadgroup; may take task_lock of task.
 */
static int attach_task_by_pid(struct cgroup *cgrp, u64 pid, bool threadgroup)
{
	struct task_struct *tsk;
	const struct cred *cred = current_cred(), *tcred;
	int ret;

	if (!cgroup_lock_live_group(cgrp))
		return -ENODEV;

retry_find_task:
	rcu_read_lock();
	if (pid) {
		tsk = find_task_by_vpid(pid);
		if (!tsk) {
			rcu_read_unlock();
			ret= -ESRCH;
			goto out_unlock_cgroup;
		}
		/*
		 * even if we're attaching all tasks in the thread group, we
		 * only need to check permissions on one of them.
		 */
		tcred = __task_cred(tsk);
		if (cred->euid &&
		    cred->euid != tcred->uid &&
		    cred->euid != tcred->suid) {
			/*
			 * if the default permission check fails, give each
			 * cgroup a chance to extend the permission check
			 */
			struct cgroup_taskset tset = { };
			tset.single.task = tsk;
			tset.single.cgrp = cgrp;
			ret = cgroup_allow_attach(cgrp, &tset);
			if (ret) {
				rcu_read_unlock();
				goto out_unlock_cgroup;
			}
		}
	} else
		tsk = current;

	if (threadgroup)
		tsk = tsk->group_leader;
	get_task_struct(tsk);
	rcu_read_unlock();

	threadgroup_lock(tsk);
	if (threadgroup) {
		if (!thread_group_leader(tsk)) {
			/*
			 * a race with de_thread from another thread's exec()
			 * may strip us of our leadership, if this happens,
			 * there is no choice but to throw this task away and
			 * try again; this is
			 * "double-double-toil-and-trouble-check locking".
			 */
			threadgroup_unlock(tsk);
			put_task_struct(tsk);
			goto retry_find_task;
		}
		ret = cgroup_attach_proc(cgrp, tsk);
	} else
		ret = cgroup_attach_task(cgrp, tsk);
	threadgroup_unlock(tsk);

	put_task_struct(tsk);
out_unlock_cgroup:
	cgroup_unlock();
	return ret;
}

static int cgroup_tasks_write(struct cgroup *cgrp, struct cftype *cft, u64 pid)
{
	return attach_task_by_pid(cgrp, pid, false);
}

static int cgroup_procs_write(struct cgroup *cgrp, struct cftype *cft, u64 tgid)
{
	return attach_task_by_pid(cgrp, tgid, true);
}

/**
 * cgroup_lock_live_group - take cgroup_mutex and check that cgrp is alive.
 * @cgrp: the cgroup to be checked for liveness
 *
 * On success, returns true; the lock should be later released with
 * cgroup_unlock(). On failure returns false with no lock held.
 */
bool cgroup_lock_live_group(struct cgroup *cgrp)
{
	mutex_lock(&cgroup_mutex);
	if (cgroup_is_removed(cgrp)) {
		mutex_unlock(&cgroup_mutex);
		return false;
	}
	return true;
}
EXPORT_SYMBOL_GPL(cgroup_lock_live_group);

static int cgroup_release_agent_write(struct cgroup *cgrp, struct cftype *cft,
				      const char *buffer)
{
	BUILD_BUG_ON(sizeof(cgrp->root->release_agent_path) < PATH_MAX);
	if (strlen(buffer) >= PATH_MAX)
		return -EINVAL;
	if (!cgroup_lock_live_group(cgrp))
		return -ENODEV;
	mutex_lock(&cgroup_root_mutex);
	strcpy(cgrp->root->release_agent_path, buffer);
	mutex_unlock(&cgroup_root_mutex);
	cgroup_unlock();
	return 0;
}

static int cgroup_release_agent_show(struct cgroup *cgrp, struct cftype *cft,
				     struct seq_file *seq)
{
	if (!cgroup_lock_live_group(cgrp))
		return -ENODEV;
	seq_puts(seq, cgrp->root->release_agent_path);
	seq_putc(seq, '\n');
	cgroup_unlock();
	return 0;
}

/* A buffer size big enough for numbers or short strings */
#define CGROUP_LOCAL_BUFFER_SIZE 64

static ssize_t cgroup_write_X64(struct cgroup *cgrp, struct cftype *cft,
				struct file *file,
				const char __user *userbuf,
				size_t nbytes, loff_t *unused_ppos)
{
	char buffer[CGROUP_LOCAL_BUFFER_SIZE];
	int retval = 0;
	char *end;

	if (!nbytes)
		return -EINVAL;
	if (nbytes >= sizeof(buffer))
		return -E2BIG;
	if (copy_from_user(buffer, userbuf, nbytes))
		return -EFAULT;

	buffer[nbytes] = 0;     /* nul-terminate */
	if (cft->write_u64) {
		u64 val = simple_strtoull(strstrip(buffer), &end, 0);
		if (*end)
			return -EINVAL;
		retval = cft->write_u64(cgrp, cft, val);
	} else {
		s64 val = simple_strtoll(strstrip(buffer), &end, 0);
		if (*end)
			return -EINVAL;
		retval = cft->write_s64(cgrp, cft, val);
	}
	if (!retval)
		retval = nbytes;
	return retval;
}

static ssize_t cgroup_write_string(struct cgroup *cgrp, struct cftype *cft,
				   struct file *file,
				   const char __user *userbuf,
				   size_t nbytes, loff_t *unused_ppos)
{
	char local_buffer[CGROUP_LOCAL_BUFFER_SIZE];
	int retval = 0;
	size_t max_bytes = cft->max_write_len;
	char *buffer = local_buffer;

	if (!max_bytes)
		max_bytes = sizeof(local_buffer) - 1;
	if (nbytes >= max_bytes)
		return -E2BIG;
	/* Allocate a dynamic buffer if we need one */
	if (nbytes >= sizeof(local_buffer)) {
		buffer = kmalloc(nbytes + 1, GFP_KERNEL);
		if (buffer == NULL)
			return -ENOMEM;
	}
	if (nbytes && copy_from_user(buffer, userbuf, nbytes)) {
		retval = -EFAULT;
		goto out;
	}

	buffer[nbytes] = 0;     /* nul-terminate */
	retval = cft->write_string(cgrp, cft, strstrip(buffer));
	if (!retval)
		retval = nbytes;
out:
	if (buffer != local_buffer)
		kfree(buffer);
	return retval;
}

static ssize_t cgroup_file_write(struct file *file, const char __user *buf,
						size_t nbytes, loff_t *ppos)
{
	struct cftype *cft = __d_cft(file->f_dentry);
	struct cgroup *cgrp = __d_cgrp(file->f_dentry->d_parent);

	if (cgroup_is_removed(cgrp))
		return -ENODEV;
	if (cft->write)
		return cft->write(cgrp, cft, file, buf, nbytes, ppos);
	if (cft->write_u64 || cft->write_s64)
		return cgroup_write_X64(cgrp, cft, file, buf, nbytes, ppos);
	if (cft->write_string)
		return cgroup_write_string(cgrp, cft, file, buf, nbytes, ppos);
	if (cft->trigger) {
		int ret = cft->trigger(cgrp, (unsigned int)cft->private);
		return ret ? ret : nbytes;
	}
	return -EINVAL;
}

static ssize_t cgroup_read_u64(struct cgroup *cgrp, struct cftype *cft,
			       struct file *file,
			       char __user *buf, size_t nbytes,
			       loff_t *ppos)
{
	char tmp[CGROUP_LOCAL_BUFFER_SIZE];
	u64 val = cft->read_u64(cgrp, cft);
	int len = sprintf(tmp, "%llu\n", (unsigned long long) val);

	return simple_read_from_buffer(buf, nbytes, ppos, tmp, len);
}

static ssize_t cgroup_read_s64(struct cgroup *cgrp, struct cftype *cft,
			       struct file *file,
			       char __user *buf, size_t nbytes,
			       loff_t *ppos)
{
	char tmp[CGROUP_LOCAL_BUFFER_SIZE];
	s64 val = cft->read_s64(cgrp, cft);
	int len = sprintf(tmp, "%lld\n", (long long) val);

	return simple_read_from_buffer(buf, nbytes, ppos, tmp, len);
}

static ssize_t cgroup_file_read(struct file *file, char __user *buf,
				   size_t nbytes, loff_t *ppos)
{
	struct cftype *cft = __d_cft(file->f_dentry);
	struct cgroup *cgrp = __d_cgrp(file->f_dentry->d_parent);

	if (cgroup_is_removed(cgrp))
		return -ENODEV;

	if (cft->read)
		return cft->read(cgrp, cft, file, buf, nbytes, ppos);
	if (cft->read_u64)
		return cgroup_read_u64(cgrp, cft, file, buf, nbytes, ppos);
	if (cft->read_s64)
		return cgroup_read_s64(cgrp, cft, file, buf, nbytes, ppos);
	return -EINVAL;
}

/*
 * seqfile ops/methods for returning structured data. Currently just
 * supports string->u64 maps, but can be extended in future.
 */

struct cgroup_seqfile_state {
	struct cftype *cft;
	struct cgroup *cgroup;
};

static int cgroup_map_add(struct cgroup_map_cb *cb, const char *key, u64 value)
{
	struct seq_file *sf = cb->state;
	return seq_printf(sf, "%s %llu\n", key, (unsigned long long)value);
}

static int cgroup_seqfile_show(struct seq_file *m, void *arg)
{
	struct cgroup_seqfile_state *state = m->private;
	struct cftype *cft = state->cft;
	if (cft->read_map) {
		struct cgroup_map_cb cb = {
			.fill = cgroup_map_add,
			.state = m,
		};
		return cft->read_map(state->cgroup, cft, &cb);
	}
	return cft->read_seq_string(state->cgroup, cft, m);
}

static int cgroup_seqfile_release(struct inode *inode, struct file *file)
{
	struct seq_file *seq = file->private_data;
	kfree(seq->private);
	return single_release(inode, file);
}

static const struct file_operations cgroup_seqfile_operations = {
	.read = seq_read,
	.write = cgroup_file_write,
	.llseek = seq_lseek,
	.release = cgroup_seqfile_release,
};

static int cgroup_file_open(struct inode *inode, struct file *file)
{
	int err;
	struct cftype *cft;

	err = generic_file_open(inode, file);
	if (err)
		return err;
	cft = __d_cft(file->f_dentry);

	if (cft->read_map || cft->read_seq_string) {
		struct cgroup_seqfile_state *state =
			kzalloc(sizeof(*state), GFP_USER);
		if (!state)
			return -ENOMEM;
		state->cft = cft;
		state->cgroup = __d_cgrp(file->f_dentry->d_parent);
		file->f_op = &cgroup_seqfile_operations;
		err = single_open(file, cgroup_seqfile_show, state);
		if (err < 0)
			kfree(state);
	} else if (cft->open)
		err = cft->open(inode, file);
	else
		err = 0;

	return err;
}

static int cgroup_file_release(struct inode *inode, struct file *file)
{
	struct cftype *cft = __d_cft(file->f_dentry);
	if (cft->release)
		return cft->release(inode, file);
	return 0;
}

/*
 * cgroup_rename - Only allow simple rename of directories in place.
 */
static int cgroup_rename(struct inode *old_dir, struct dentry *old_dentry,
			    struct inode *new_dir, struct dentry *new_dentry)
{
	if (!S_ISDIR(old_dentry->d_inode->i_mode))
		return -ENOTDIR;
	if (new_dentry->d_inode)
		return -EEXIST;
	if (old_dir != new_dir)
		return -EIO;
	return simple_rename(old_dir, old_dentry, new_dir, new_dentry);
}

static const struct file_operations cgroup_file_operations = {
	.read = cgroup_file_read,
	.write = cgroup_file_write,
	.llseek = generic_file_llseek,
	.open = cgroup_file_open,
	.release = cgroup_file_release,
};

static const struct inode_operations cgroup_dir_inode_operations = {
	.lookup = cgroup_lookup,
	.mkdir = cgroup_mkdir,
	.rmdir = cgroup_rmdir,
	.rename = cgroup_rename,
};

static struct dentry *cgroup_lookup(struct inode *dir, struct dentry *dentry, struct nameidata *nd)
{
	if (dentry->d_name.len > NAME_MAX)
		return ERR_PTR(-ENAMETOOLONG);
	d_add(dentry, NULL);
	return NULL;
}

/*
 * Check if a file is a control file
 */
static inline struct cftype *__file_cft(struct file *file)
{
	if (file->f_dentry->d_inode->i_fop != &cgroup_file_operations)
		return ERR_PTR(-EINVAL);
	return __d_cft(file->f_dentry);
}

static int cgroup_create_file(struct dentry *dentry, umode_t mode,
				struct super_block *sb)
{
	struct inode *inode;

	if (!dentry)
		return -ENOENT;
	if (dentry->d_inode)
		return -EEXIST;

	inode = cgroup_new_inode(mode, sb);
	if (!inode)
		return -ENOMEM;

	if (S_ISDIR(mode)) {
		inode->i_op = &cgroup_dir_inode_operations;
		inode->i_fop = &simple_dir_operations;

		/* start off with i_nlink == 2 (for "." entry) */
		inc_nlink(inode);

		/* start with the directory inode held, so that we can
		 * populate it without racing with another mkdir */
		mutex_lock_nested(&inode->i_mutex, I_MUTEX_CHILD);
	} else if (S_ISREG(mode)) {
		inode->i_size = 0;
		inode->i_fop = &cgroup_file_operations;
	}
	d_instantiate(dentry, inode);
	dget(dentry);	/* Extra count - pin the dentry in core */
	return 0;
}

/*
 * cgroup_create_dir - create a directory for an object.
 * @cgrp: the cgroup we create the directory for. It must have a valid
 *        ->parent field. And we are going to fill its ->dentry field.
 * @dentry: dentry of the new cgroup
 * @mode: mode to set on new directory.
 */
static int cgroup_create_dir(struct cgroup *cgrp, struct dentry *dentry,
				umode_t mode)
{
	struct dentry *parent;
	int error = 0;

	parent = cgrp->parent->dentry;
	error = cgroup_create_file(dentry, S_IFDIR | mode, cgrp->root->sb);
	if (!error) {
		dentry->d_fsdata = cgrp;
		inc_nlink(parent->d_inode);
		rcu_assign_pointer(cgrp->dentry, dentry);
	}

	return error;
}

/**
 * cgroup_file_mode - deduce file mode of a control file
 * @cft: the control file in question
 *
 * returns cft->mode if ->mode is not 0
 * returns S_IRUGO|S_IWUSR if it has both a read and a write handler
 * returns S_IRUGO if it has only a read handler
 * returns S_IWUSR if it has only a write hander
 */
static umode_t cgroup_file_mode(const struct cftype *cft)
{
	umode_t mode = 0;

	if (cft->mode)
		return cft->mode;

	if (cft->read || cft->read_u64 || cft->read_s64 ||
	    cft->read_map || cft->read_seq_string)
		mode |= S_IRUGO;

	if (cft->write || cft->write_u64 || cft->write_s64 ||
	    cft->write_string || cft->trigger)
		mode |= S_IWUSR;

	return mode;
}

int cgroup_add_file(struct cgroup *cgrp,
		       struct cgroup_subsys *subsys,
		       const struct cftype *cft)
{
	struct dentry *dir = cgrp->dentry;
	struct dentry *dentry;
	int error;
	umode_t mode;

	char name[MAX_CGROUP_TYPE_NAMELEN + MAX_CFTYPE_NAME + 2] = { 0 };
	if (subsys && !test_bit(ROOT_NOPREFIX, &cgrp->root->flags)) {
		strcpy(name, subsys->name);
		strcat(name, ".");
	}
	strcat(name, cft->name);
	BUG_ON(!mutex_is_locked(&dir->d_inode->i_mutex));
	dentry = lookup_one_len(name, dir, strlen(name));
	if (!IS_ERR(dentry)) {
		mode = cgroup_file_mode(cft);
		error = cgroup_create_file(dentry, mode | S_IFREG,
						cgrp->root->sb);
		if (!error)
			dentry->d_fsdata = (void *)cft;
		dput(dentry);
	} else
		error = PTR_ERR(dentry);
	return error;
}
EXPORT_SYMBOL_GPL(cgroup_add_file);

int cgroup_add_files(struct cgroup *cgrp,
			struct cgroup_subsys *subsys,
			const struct cftype cft[],
			int count)
{
	int i, err;
	for (i = 0; i < count; i++) {
		err = cgroup_add_file(cgrp, subsys, &cft[i]);
		if (err)
			return err;
	}
	return 0;
}
EXPORT_SYMBOL_GPL(cgroup_add_files);

/**
 * cgroup_task_count - count the number of tasks in a cgroup.
 * @cgrp: the cgroup in question
 *
 * Return the number of tasks in the cgroup.
 */
int cgroup_task_count(const struct cgroup *cgrp)
{
	int count = 0;
	struct cg_cgroup_link *link;

	read_lock(&css_set_lock);
	list_for_each_entry(link, &cgrp->css_sets, cgrp_link_list) {
		count += atomic_read(&link->cg->refcount);
	}
	read_unlock(&css_set_lock);
	return count;
}

/*
 * Advance a list_head iterator.  The iterator should be positioned at
 * the start of a css_set
 */
static void cgroup_advance_iter(struct cgroup *cgrp,
				struct cgroup_iter *it)
{
	struct list_head *l = it->cg_link;
	struct cg_cgroup_link *link;
	struct css_set *cg;

	/* Advance to the next non-empty css_set */
	do {
		l = l->next;
		if (l == &cgrp->css_sets) {
			it->cg_link = NULL;
			return;
		}
		link = list_entry(l, struct cg_cgroup_link, cgrp_link_list);
		cg = link->cg;
	} while (list_empty(&cg->tasks));
	it->cg_link = l;
	it->task = cg->tasks.next;
}

/*
 * To reduce the fork() overhead for systems that are not actually
 * using their cgroups capability, we don't maintain the lists running
 * through each css_set to its tasks until we see the list actually
 * used - in other words after the first call to cgroup_iter_start().
 */
static void cgroup_enable_task_cg_lists(void)
{
	struct task_struct *p, *g;
	write_lock(&css_set_lock);
	use_task_css_set_links = 1;
	/*
	 * We need tasklist_lock because RCU is not safe against
	 * while_each_thread(). Besides, a forking task that has passed
	 * cgroup_post_fork() without seeing use_task_css_set_links = 1
	 * is not guaranteed to have its child immediately visible in the
	 * tasklist if we walk through it with RCU.
	 */
	read_lock(&tasklist_lock);
	do_each_thread(g, p) {
		task_lock(p);
		/*
		 * We should check if the process is exiting, otherwise
		 * it will race with cgroup_exit() in that the list
		 * entry won't be deleted though the process has exited.
		 */
		if (!(p->flags & PF_EXITING) && list_empty(&p->cg_list))
			list_add(&p->cg_list, &p->cgroups->tasks);
		task_unlock(p);
	} while_each_thread(g, p);
	read_unlock(&tasklist_lock);
	write_unlock(&css_set_lock);
}

void cgroup_iter_start(struct cgroup *cgrp, struct cgroup_iter *it)
	__acquires(css_set_lock)
{
	/*
	 * The first time anyone tries to iterate across a cgroup,
	 * we need to enable the list linking each css_set to its
	 * tasks, and fix up all existing tasks.
	 */
	if (!use_task_css_set_links)
		cgroup_enable_task_cg_lists();

	read_lock(&css_set_lock);
	it->cg_link = &cgrp->css_sets;
	cgroup_advance_iter(cgrp, it);
}

struct task_struct *cgroup_iter_next(struct cgroup *cgrp,
					struct cgroup_iter *it)
{
	struct task_struct *res;
	struct list_head *l = it->task;
	struct cg_cgroup_link *link;

	/* If the iterator cg is NULL, we have no tasks */
	if (!it->cg_link)
		return NULL;
	res = list_entry(l, struct task_struct, cg_list);
	/* Advance iterator to find next entry */
	l = l->next;
	link = list_entry(it->cg_link, struct cg_cgroup_link, cgrp_link_list);
	if (l == &link->cg->tasks) {
		/* We reached the end of this task list - move on to
		 * the next cg_cgroup_link */
		cgroup_advance_iter(cgrp, it);
	} else {
		it->task = l;
	}
	return res;
}

void cgroup_iter_end(struct cgroup *cgrp, struct cgroup_iter *it)
	__releases(css_set_lock)
{
	read_unlock(&css_set_lock);
}

static inline int started_after_time(struct task_struct *t1,
				     struct timespec *time,
				     struct task_struct *t2)
{
	int start_diff = timespec_compare(&t1->start_time, time);
	if (start_diff > 0) {
		return 1;
	} else if (start_diff < 0) {
		return 0;
	} else {
		/*
		 * Arbitrarily, if two processes started at the same
		 * time, we'll say that the lower pointer value
		 * started first. Note that t2 may have exited by now
		 * so this may not be a valid pointer any longer, but
		 * that's fine - it still serves to distinguish
		 * between two tasks started (effectively) simultaneously.
		 */
		return t1 > t2;
	}
}

/*
 * This function is a callback from heap_insert() and is used to order
 * the heap.
 * In this case we order the heap in descending task start time.
 */
static inline int started_after(void *p1, void *p2)
{
	struct task_struct *t1 = p1;
	struct task_struct *t2 = p2;
	return started_after_time(t1, &t2->start_time, t2);
}

/**
 * cgroup_scan_tasks - iterate though all the tasks in a cgroup
 * @scan: struct cgroup_scanner containing arguments for the scan
 *
 * Arguments include pointers to callback functions test_task() and
 * process_task().
 * Iterate through all the tasks in a cgroup, calling test_task() for each,
 * and if it returns true, call process_task() for it also.
 * The test_task pointer may be NULL, meaning always true (select all tasks).
 * Effectively duplicates cgroup_iter_{start,next,end}()
 * but does not lock css_set_lock for the call to process_task().
 * The struct cgroup_scanner may be embedded in any structure of the caller's
 * creation.
 * It is guaranteed that process_task() will act on every task that
 * is a member of the cgroup for the duration of this call. This
 * function may or may not call process_task() for tasks that exit
 * or move to a different cgroup during the call, or are forked or
 * move into the cgroup during the call.
 *
 * Note that test_task() may be called with locks held, and may in some
 * situations be called multiple times for the same task, so it should
 * be cheap.
 * If the heap pointer in the struct cgroup_scanner is non-NULL, a heap has been
 * pre-allocated and will be used for heap operations (and its "gt" member will
 * be overwritten), else a temporary heap will be used (allocation of which
 * may cause this function to fail).
 */
int cgroup_scan_tasks(struct cgroup_scanner *scan)
{
	int retval, i;
	struct cgroup_iter it = {0, 0};
	struct task_struct *p, *dropped;
	/* Never dereference latest_task, since it's not refcounted */
	struct task_struct *latest_task = NULL;
	struct ptr_heap tmp_heap;
	struct ptr_heap *heap;
	struct timespec latest_time = { 0, 0 };

	if (scan->heap) {
		/* The caller supplied our heap and pre-allocated its memory */
		heap = scan->heap;
		heap->gt = &started_after;
	} else {
		/* We need to allocate our own heap memory */
		heap = &tmp_heap;
		retval = heap_init(heap, PAGE_SIZE, GFP_KERNEL, &started_after);
		if (retval)
			/* cannot allocate the heap */
			return retval;
	}

 again:
	/*
	 * Scan tasks in the cgroup, using the scanner's "test_task" callback
	 * to determine which are of interest, and using the scanner's
	 * "process_task" callback to process any of them that need an update.
	 * Since we don't want to hold any locks during the task updates,
	 * gather tasks to be processed in a heap structure.
	 * The heap is sorted by descending task start time.
	 * If the statically-sized heap fills up, we overflow tasks that
	 * started later, and in future iterations only consider tasks that
	 * started after the latest task in the previous pass. This
	 * guarantees forward progress and that we don't miss any tasks.
	 */
	heap->size = 0;
	cgroup_iter_start(scan->cg, &it);
	while ((p = cgroup_iter_next(scan->cg, &it))) {
		/*
		 * Only affect tasks that qualify per the caller's callback,
		 * if he provided one
		 */
		if (scan->test_task && !scan->test_task(p, scan))
			continue;
		/*
		 * Only process tasks that started after the last task
		 * we processed
		 */
		if (!started_after_time(p, &latest_time, latest_task))
			continue;
		dropped = heap_insert(heap, p);
		if (dropped == NULL) {
			/*
			 * The new task was inserted; the heap wasn't
			 * previously full
			 */
			get_task_struct(p);
		} else if (dropped != p) {
			/*
			 * The new task was inserted, and pushed out a
			 * different task
			 */
			get_task_struct(p);
			put_task_struct(dropped);
		}
		/*
		 * Else the new task was newer than anything already in
		 * the heap and wasn't inserted
		 */
	}
	cgroup_iter_end(scan->cg, &it);

	if (heap->size) {
		for (i = 0; i < heap->size; i++) {
			struct task_struct *q = heap->ptrs[i];
			if (i == 0) {
				latest_time = q->start_time;
				latest_task = q;
			}
			/* Process the task per the caller's callback */
			scan->process_task(q, scan);
			put_task_struct(q);
		}
		/*
		 * If we had to process any tasks at all, scan again
		 * in case some of them were in the middle of forking
		 * children that didn't get processed.
		 * Not the most efficient way to do it, but it avoids
		 * having to take callback_mutex in the fork path
		 */
		goto again;
	}
	if (heap == &tmp_heap)
		heap_free(&tmp_heap);
	return 0;
}

/*
 * Stuff for reading the 'tasks'/'procs' files.
 *
 * Reading this file can return large amounts of data if a cgroup has
 * *lots* of attached tasks. So it may need several calls to read(),
 * but we cannot guarantee that the information we produce is correct
 * unless we produce it entirely atomically.
 *
 */

/* which pidlist file are we talking about? */
enum cgroup_filetype {
	CGROUP_FILE_PROCS,
	CGROUP_FILE_TASKS,
};

/*
 * A pidlist is a list of pids that virtually represents the contents of one
 * of the cgroup files ("procs" or "tasks"). We keep a list of such pidlists,
 * a pair (one each for procs, tasks) for each pid namespace that's relevant
 * to the cgroup.
 */
struct cgroup_pidlist {
	/*
	 * used to find which pidlist is wanted. doesn't change as long as
	 * this particular list stays in the list.
	*/
	struct { enum cgroup_filetype type; struct pid_namespace *ns; } key;
	/* array of xids */
	pid_t *list;
	/* how many elements the above list has */
	int length;
	/* how many files are using the current array */
	int use_count;
	/* each of these stored in a list by its cgroup */
	struct list_head links;
	/* pointer to the cgroup we belong to, for list removal purposes */
	struct cgroup *owner;
	/* protects the other fields */
	struct rw_semaphore mutex;
};

/*
 * The following two functions "fix" the issue where there are more pids
 * than kmalloc will give memory for; in such cases, we use vmalloc/vfree.
 * TODO: replace with a kernel-wide solution to this problem
 */
#define PIDLIST_TOO_LARGE(c) ((c) * sizeof(pid_t) > (PAGE_SIZE * 2))
static void *pidlist_allocate(int count)
{
	if (PIDLIST_TOO_LARGE(count))
		return vmalloc(count * sizeof(pid_t));
	else
		return kmalloc(count * sizeof(pid_t), GFP_KERNEL);
}
static void pidlist_free(void *p)
{
	if (is_vmalloc_addr(p))
		vfree(p);
	else
		kfree(p);
}
static void *pidlist_resize(void *p, int newcount)
{
	void *newlist;
	/* note: if new alloc fails, old p will still be valid either way */
	if (is_vmalloc_addr(p)) {
		newlist = vmalloc(newcount * sizeof(pid_t));
		if (!newlist)
			return NULL;
		memcpy(newlist, p, newcount * sizeof(pid_t));
		vfree(p);
	} else {
		newlist = krealloc(p, newcount * sizeof(pid_t), GFP_KERNEL);
	}
	return newlist;
}

/*
 * pidlist_uniq - given a kmalloc()ed list, strip out all duplicate entries
 * If the new stripped list is sufficiently smaller and there's enough memory
 * to allocate a new buffer, will let go of the unneeded memory. Returns the
 * number of unique elements.
 */
/* is the size difference enough that we should re-allocate the array? */
#define PIDLIST_REALLOC_DIFFERENCE(old, new) ((old) - PAGE_SIZE >= (new))
static int pidlist_uniq(pid_t **p, int length)
{
	int src, dest = 1;
	pid_t *list = *p;
	pid_t *newlist;

	/*
	 * we presume the 0th element is unique, so i starts at 1. trivial
	 * edge cases first; no work needs to be done for either
	 */
	if (length == 0 || length == 1)
		return length;
	/* src and dest walk down the list; dest counts unique elements */
	for (src = 1; src < length; src++) {
		/* find next unique element */
		while (list[src] == list[src-1]) {
			src++;
			if (src == length)
				goto after;
		}
		/* dest always points to where the next unique element goes */
		list[dest] = list[src];
		dest++;
	}
after:
	/*
	 * if the length difference is large enough, we want to allocate a
	 * smaller buffer to save memory. if this fails due to out of memory,
	 * we'll just stay with what we've got.
	 */
	if (PIDLIST_REALLOC_DIFFERENCE(length, dest)) {
		newlist = pidlist_resize(list, dest);
		if (newlist)
			*p = newlist;
	}
	return dest;
}

static int cmppid(const void *a, const void *b)
{
	return *(pid_t *)a - *(pid_t *)b;
}

/*
 * find the appropriate pidlist for our purpose (given procs vs tasks)
 * returns with the lock on that pidlist already held, and takes care
 * of the use count, or returns NULL with no locks held if we're out of
 * memory.
 */
static struct cgroup_pidlist *cgroup_pidlist_find(struct cgroup *cgrp,
						  enum cgroup_filetype type)
{
	struct cgroup_pidlist *l;
	/* don't need task_nsproxy() if we're looking at ourself */
	struct pid_namespace *ns = current->nsproxy->pid_ns;

	/*
	 * We can't drop the pidlist_mutex before taking the l->mutex in case
	 * the last ref-holder is trying to remove l from the list at the same
	 * time. Holding the pidlist_mutex precludes somebody taking whichever
	 * list we find out from under us - compare release_pid_array().
	 */
	mutex_lock(&cgrp->pidlist_mutex);
	list_for_each_entry(l, &cgrp->pidlists, links) {
		if (l->key.type == type && l->key.ns == ns) {
			/* make sure l doesn't vanish out from under us */
			down_write(&l->mutex);
			mutex_unlock(&cgrp->pidlist_mutex);
			return l;
		}
	}
	/* entry not found; create a new one */
	l = kmalloc(sizeof(struct cgroup_pidlist), GFP_KERNEL);
	if (!l) {
		mutex_unlock(&cgrp->pidlist_mutex);
		return l;
	}
	init_rwsem(&l->mutex);
	down_write(&l->mutex);
	l->key.type = type;
	l->key.ns = get_pid_ns(ns);
	l->use_count = 0; /* don't increment here */
	l->list = NULL;
	l->owner = cgrp;
	list_add(&l->links, &cgrp->pidlists);
	mutex_unlock(&cgrp->pidlist_mutex);
	return l;
}

/*
 * Load a cgroup's pidarray with either procs' tgids or tasks' pids
 */
static int pidlist_array_load(struct cgroup *cgrp, enum cgroup_filetype type,
			      struct cgroup_pidlist **lp)
{
	pid_t *array;
	int length;
	int pid, n = 0; /* used for populating the array */
	struct cgroup_iter it;
	struct task_struct *tsk;
	struct cgroup_pidlist *l;

	/*
	 * If cgroup gets more users after we read count, we won't have
	 * enough space - tough.  This race is indistinguishable to the
	 * caller from the case that the additional cgroup users didn't
	 * show up until sometime later on.
	 */
	length = cgroup_task_count(cgrp);
	array = pidlist_allocate(length);
	if (!array)
		return -ENOMEM;
	/* now, populate the array */
	cgroup_iter_start(cgrp, &it);
	while ((tsk = cgroup_iter_next(cgrp, &it))) {
		if (unlikely(n == length))
			break;
		/* get tgid or pid for procs or tasks file respectively */
		if (type == CGROUP_FILE_PROCS)
			pid = task_tgid_vnr(tsk);
		else
			pid = task_pid_vnr(tsk);
		if (pid > 0) /* make sure to only use valid results */
			array[n++] = pid;
	}
	cgroup_iter_end(cgrp, &it);
	length = n;
	/* now sort & (if procs) strip out duplicates */
	sort(array, length, sizeof(pid_t), cmppid, NULL);
	if (type == CGROUP_FILE_PROCS)
		length = pidlist_uniq(&array, length);
	l = cgroup_pidlist_find(cgrp, type);
	if (!l) {
		pidlist_free(array);
		return -ENOMEM;
	}
	/* store array, freeing old if necessary - lock already held */
	pidlist_free(l->list);
	l->list = array;
	l->length = length;
	l->use_count++;
	up_write(&l->mutex);
	*lp = l;
	return 0;
}

/**
 * cgroupstats_build - build and fill cgroupstats
 * @stats: cgroupstats to fill information into
 * @dentry: A dentry entry belonging to the cgroup for which stats have
 * been requested.
 *
 * Build and fill cgroupstats so that taskstats can export it to user
 * space.
 */
int cgroupstats_build(struct cgroupstats *stats, struct dentry *dentry)
{
	int ret = -EINVAL;
	struct cgroup *cgrp;
	struct cgroup_iter it;
	struct task_struct *tsk;

	/*
	 * Validate dentry by checking the superblock operations,
	 * and make sure it's a directory.
	 */
	if (dentry->d_sb->s_op != &cgroup_ops ||
	    !S_ISDIR(dentry->d_inode->i_mode))
		 goto err;

	ret = 0;
	cgrp = dentry->d_fsdata;

	cgroup_iter_start(cgrp, &it);
	while ((tsk = cgroup_iter_next(cgrp, &it))) {
		switch (tsk->state) {
		case TASK_RUNNING:
			stats->nr_running++;
			break;
		case TASK_INTERRUPTIBLE:
			stats->nr_sleeping++;
			break;
		case TASK_UNINTERRUPTIBLE:
			stats->nr_uninterruptible++;
			break;
		case TASK_STOPPED:
			stats->nr_stopped++;
			break;
		default:
			if (delayacct_is_task_waiting_on_io(tsk))
				stats->nr_io_wait++;
			break;
		}
	}
	cgroup_iter_end(cgrp, &it);

err:
	return ret;
}


/*
 * seq_file methods for the tasks/procs files. The seq_file position is the
 * next pid to display; the seq_file iterator is a pointer to the pid
 * in the cgroup->l->list array.
 */

static void *cgroup_pidlist_start(struct seq_file *s, loff_t *pos)
{
	/*
	 * Initially we receive a position value that corresponds to
	 * one more than the last pid shown (or 0 on the first call or
	 * after a seek to the start). Use a binary-search to find the
	 * next pid to display, if any
	 */
	struct cgroup_pidlist *l = s->private;
	int index = 0, pid = *pos;
	int *iter;

	down_read(&l->mutex);
	if (pid) {
		int end = l->length;

		while (index < end) {
			int mid = (index + end) / 2;
			if (l->list[mid] == pid) {
				index = mid;
				break;
			} else if (l->list[mid] <= pid)
				index = mid + 1;
			else
				end = mid;
		}
	}
	/* If we're off the end of the array, we're done */
	if (index >= l->length)
		return NULL;
	/* Update the abstract position to be the actual pid that we found */
	iter = l->list + index;
	*pos = *iter;
	return iter;
}

static void cgroup_pidlist_stop(struct seq_file *s, void *v)
{
	struct cgroup_pidlist *l = s->private;
	up_read(&l->mutex);
}

static void *cgroup_pidlist_next(struct seq_file *s, void *v, loff_t *pos)
{
	struct cgroup_pidlist *l = s->private;
	pid_t *p = v;
	pid_t *end = l->list + l->length;
	/*
	 * Advance to the next pid in the array. If this goes off the
	 * end, we're done
	 */
	p++;
	if (p >= end) {
		return NULL;
	} else {
		*pos = *p;
		return p;
	}
}

static int cgroup_pidlist_show(struct seq_file *s, void *v)
{
	return seq_printf(s, "%d\n", *(int *)v);
}

/*
 * seq_operations functions for iterating on pidlists through seq_file -
 * independent of whether it's tasks or procs
 */
static const struct seq_operations cgroup_pidlist_seq_operations = {
	.start = cgroup_pidlist_start,
	.stop = cgroup_pidlist_stop,
	.next = cgroup_pidlist_next,
	.show = cgroup_pidlist_show,
};

static void cgroup_release_pid_array(struct cgroup_pidlist *l)
{
	/*
	 * the case where we're the last user of this particular pidlist will
	 * have us remove it from the cgroup's list, which entails taking the
	 * mutex. since in pidlist_find the pidlist->lock depends on cgroup->
	 * pidlist_mutex, we have to take pidlist_mutex first.
	 */
	mutex_lock(&l->owner->pidlist_mutex);
	down_write(&l->mutex);
	BUG_ON(!l->use_count);
	if (!--l->use_count) {
		/* we're the last user if refcount is 0; remove and free */
		list_del(&l->links);
		mutex_unlock(&l->owner->pidlist_mutex);
		pidlist_free(l->list);
		put_pid_ns(l->key.ns);
		up_write(&l->mutex);
		kfree(l);
		return;
	}
	mutex_unlock(&l->owner->pidlist_mutex);
	up_write(&l->mutex);
}

static int cgroup_pidlist_release(struct inode *inode, struct file *file)
{
	struct cgroup_pidlist *l;
	if (!(file->f_mode & FMODE_READ))
		return 0;
	/*
	 * the seq_file will only be initialized if the file was opened for
	 * reading; hence we check if it's not null only in that case.
	 */
	l = ((struct seq_file *)file->private_data)->private;
	cgroup_release_pid_array(l);
	return seq_release(inode, file);
}

static const struct file_operations cgroup_pidlist_operations = {
	.read = seq_read,
	.llseek = seq_lseek,
	.write = cgroup_file_write,
	.release = cgroup_pidlist_release,
};

/*
 * The following functions handle opens on a file that displays a pidlist
 * (tasks or procs). Prepare an array of the process/thread IDs of whoever's
 * in the cgroup.
 */
/* helper function for the two below it */
static int cgroup_pidlist_open(struct file *file, enum cgroup_filetype type)
{
	struct cgroup *cgrp = __d_cgrp(file->f_dentry->d_parent);
	struct cgroup_pidlist *l;
	int retval;

	/* Nothing to do for write-only files */
	if (!(file->f_mode & FMODE_READ))
		return 0;

	/* have the array populated */
	retval = pidlist_array_load(cgrp, type, &l);
	if (retval)
		return retval;
	/* configure file information */
	file->f_op = &cgroup_pidlist_operations;

	retval = seq_open(file, &cgroup_pidlist_seq_operations);
	if (retval) {
		cgroup_release_pid_array(l);
		return retval;
	}
	((struct seq_file *)file->private_data)->private = l;
	return 0;
}
static int cgroup_tasks_open(struct inode *unused, struct file *file)
{
	return cgroup_pidlist_open(file, CGROUP_FILE_TASKS);
}
static int cgroup_procs_open(struct inode *unused, struct file *file)
{
	return cgroup_pidlist_open(file, CGROUP_FILE_PROCS);
}

static u64 cgroup_read_notify_on_release(struct cgroup *cgrp,
					    struct cftype *cft)
{
	return notify_on_release(cgrp);
}

static int cgroup_write_notify_on_release(struct cgroup *cgrp,
					  struct cftype *cft,
					  u64 val)
{
	clear_bit(CGRP_RELEASABLE, &cgrp->flags);
	if (val)
		set_bit(CGRP_NOTIFY_ON_RELEASE, &cgrp->flags);
	else
		clear_bit(CGRP_NOTIFY_ON_RELEASE, &cgrp->flags);
	return 0;
}

/*
 * Unregister event and free resources.
 *
 * Gets called from workqueue.
 */
static void cgroup_event_remove(struct work_struct *work)
{
	struct cgroup_event *event = container_of(work, struct cgroup_event,
			remove);
	struct cgroup *cgrp = event->cgrp;

	event->cft->unregister_event(cgrp, event->cft, event->eventfd);

	eventfd_ctx_put(event->eventfd);
	kfree(event);
	dput(cgrp->dentry);
}

/*
 * Gets called on POLLHUP on eventfd when user closes it.
 *
 * Called with wqh->lock held and interrupts disabled.
 */
static int cgroup_event_wake(wait_queue_t *wait, unsigned mode,
		int sync, void *key)
{
	struct cgroup_event *event = container_of(wait,
			struct cgroup_event, wait);
	struct cgroup *cgrp = event->cgrp;
	unsigned long flags = (unsigned long)key;

	if (flags & POLLHUP) {
		__remove_wait_queue(event->wqh, &event->wait);
		spin_lock(&cgrp->event_list_lock);
		list_del(&event->list);
		spin_unlock(&cgrp->event_list_lock);
		/*
		 * We are in atomic context, but cgroup_event_remove() may
		 * sleep, so we have to call it in workqueue.
		 */
		schedule_work(&event->remove);
	}

	return 0;
}

static void cgroup_event_ptable_queue_proc(struct file *file,
		wait_queue_head_t *wqh, poll_table *pt)
{
	struct cgroup_event *event = container_of(pt,
			struct cgroup_event, pt);

	event->wqh = wqh;
	add_wait_queue(wqh, &event->wait);
}

/*
 * Parse input and register new cgroup event handler.
 *
 * Input must be in format '<event_fd> <control_fd> <args>'.
 * Interpretation of args is defined by control file implementation.
 */
static int cgroup_write_event_control(struct cgroup *cgrp, struct cftype *cft,
				      const char *buffer)
{
	struct cgroup_event *event = NULL;
	unsigned int efd, cfd;
	struct file *efile = NULL;
	struct file *cfile = NULL;
	char *endp;
	int ret;

	efd = simple_strtoul(buffer, &endp, 10);
	if (*endp != ' ')
		return -EINVAL;
	buffer = endp + 1;

	cfd = simple_strtoul(buffer, &endp, 10);
	if ((*endp != ' ') && (*endp != '\0'))
		return -EINVAL;
	buffer = endp + 1;

	event = kzalloc(sizeof(*event), GFP_KERNEL);
	if (!event)
		return -ENOMEM;
	event->cgrp = cgrp;
	INIT_LIST_HEAD(&event->list);
	init_poll_funcptr(&event->pt, cgroup_event_ptable_queue_proc);
	init_waitqueue_func_entry(&event->wait, cgroup_event_wake);
	INIT_WORK(&event->remove, cgroup_event_remove);

	efile = eventfd_fget(efd);
	if (IS_ERR(efile)) {
		ret = PTR_ERR(efile);
		goto fail;
	}

	event->eventfd = eventfd_ctx_fileget(efile);
	if (IS_ERR(event->eventfd)) {
		ret = PTR_ERR(event->eventfd);
		goto fail;
	}

	cfile = fget(cfd);
	if (!cfile) {
		ret = -EBADF;
		goto fail;
	}

	/* the process need read permission on control file */
	/* AV: shouldn't we check that it's been opened for read instead? */
	ret = inode_permission(cfile->f_path.dentry->d_inode, MAY_READ);
	if (ret < 0)
		goto fail;

	event->cft = __file_cft(cfile);
	if (IS_ERR(event->cft)) {
		ret = PTR_ERR(event->cft);
		goto fail;
	}

	if (!event->cft->register_event || !event->cft->unregister_event) {
		ret = -EINVAL;
		goto fail;
	}

	ret = event->cft->register_event(cgrp, event->cft,
			event->eventfd, buffer);
	if (ret)
		goto fail;

	if (efile->f_op->poll(efile, &event->pt) & POLLHUP) {
		event->cft->unregister_event(cgrp, event->cft, event->eventfd);
		ret = 0;
		goto fail;
	}

	/*
	 * Events should be removed after rmdir of cgroup directory, but before
	 * destroying subsystem state objects. Let's take reference to cgroup
	 * directory dentry to do that.
	 */
	dget(cgrp->dentry);

	spin_lock(&cgrp->event_list_lock);
	list_add(&event->list, &cgrp->event_list);
	spin_unlock(&cgrp->event_list_lock);

	fput(cfile);
	fput(efile);

	return 0;

fail:
	if (cfile)
		fput(cfile);

	if (event && event->eventfd && !IS_ERR(event->eventfd))
		eventfd_ctx_put(event->eventfd);

	if (!IS_ERR_OR_NULL(efile))
		fput(efile);

	kfree(event);

	return ret;
}

static u64 cgroup_clone_children_read(struct cgroup *cgrp,
				    struct cftype *cft)
{
	return clone_children(cgrp);
}

static int cgroup_clone_children_write(struct cgroup *cgrp,
				     struct cftype *cft,
				     u64 val)
{
	if (val)
		set_bit(CGRP_CLONE_CHILDREN, &cgrp->flags);
	else
		clear_bit(CGRP_CLONE_CHILDREN, &cgrp->flags);
	return 0;
}

/*
 * for the common functions, 'private' gives the type of file
 */
/* for hysterical raisins, we can't put this on the older files */
#define CGROUP_FILE_GENERIC_PREFIX "cgroup."
static struct cftype files[] = {
	{
		.name = "tasks",
		.open = cgroup_tasks_open,
		.write_u64 = cgroup_tasks_write,
		.release = cgroup_pidlist_release,
		.mode = S_IRUGO | S_IWUSR,
	},
	{
		.name = CGROUP_FILE_GENERIC_PREFIX "procs",
		.open = cgroup_procs_open,
		.write_u64 = cgroup_procs_write,
		.release = cgroup_pidlist_release,
		.mode = S_IRUGO | S_IWUSR,
	},
	{
		.name = "notify_on_release",
		.read_u64 = cgroup_read_notify_on_release,
		.write_u64 = cgroup_write_notify_on_release,
	},
	{
		.name = CGROUP_FILE_GENERIC_PREFIX "event_control",
		.write_string = cgroup_write_event_control,
		.mode = S_IWUGO,
	},
	{
		.name = "cgroup.clone_children",
		.read_u64 = cgroup_clone_children_read,
		.write_u64 = cgroup_clone_children_write,
	},
};

static struct cftype cft_release_agent = {
	.name = "release_agent",
	.read_seq_string = cgroup_release_agent_show,
	.write_string = cgroup_release_agent_write,
	.max_write_len = PATH_MAX,
};

static int cgroup_populate_dir(struct cgroup *cgrp)
{
	int err;
	struct cgroup_subsys *ss;

	/* First clear out any existing files */
	cgroup_clear_directory(cgrp->dentry);

	err = cgroup_add_files(cgrp, NULL, files, ARRAY_SIZE(files));
	if (err < 0)
		return err;

	if (cgrp == cgrp->top_cgroup) {
		if ((err = cgroup_add_file(cgrp, NULL, &cft_release_agent)) < 0)
			return err;
	}

	for_each_subsys(cgrp->root, ss) {
		if (ss->populate && (err = ss->populate(ss, cgrp)) < 0)
			return err;
	}
	/* This cgroup is ready now */
	for_each_subsys(cgrp->root, ss) {
		struct cgroup_subsys_state *css = cgrp->subsys[ss->subsys_id];
		/*
		 * Update id->css pointer and make this css visible from
		 * CSS ID functions. This pointer will be dereferened
		 * from RCU-read-side without locks.
		 */
		if (css->id)
			rcu_assign_pointer(css->id->css, css);
	}

	return 0;
}

static void init_cgroup_css(struct cgroup_subsys_state *css,
			       struct cgroup_subsys *ss,
			       struct cgroup *cgrp)
{
	css->cgroup = cgrp;
	atomic_set(&css->refcnt, 1);
	css->flags = 0;
	css->id = NULL;
	if (cgrp == dummytop)
		set_bit(CSS_ROOT, &css->flags);
	BUG_ON(cgrp->subsys[ss->subsys_id]);
	cgrp->subsys[ss->subsys_id] = css;
}

static void cgroup_lock_hierarchy(struct cgroupfs_root *root)
{
	/* We need to take each hierarchy_mutex in a consistent order */
	int i;

	/*
	 * No worry about a race with rebind_subsystems that might mess up the
	 * locking order, since both parties are under cgroup_mutex.
	 */
	for (i = 0; i < CGROUP_SUBSYS_COUNT; i++) {
		struct cgroup_subsys *ss = subsys[i];
		if (ss == NULL)
			continue;
		if (ss->root == root)
			mutex_lock(&ss->hierarchy_mutex);
	}
}

static void cgroup_unlock_hierarchy(struct cgroupfs_root *root)
{
	int i;

	for (i = 0; i < CGROUP_SUBSYS_COUNT; i++) {
		struct cgroup_subsys *ss = subsys[i];
		if (ss == NULL)
			continue;
		if (ss->root == root)
			mutex_unlock(&ss->hierarchy_mutex);
	}
}

/*
 * cgroup_create - create a cgroup
 * @parent: cgroup that will be parent of the new cgroup
 * @dentry: dentry of the new cgroup
 * @mode: mode to set on new inode
 *
 * Must be called with the mutex on the parent inode held
 */
static long cgroup_create(struct cgroup *parent, struct dentry *dentry,
			     umode_t mode)
{
	struct cgroup *cgrp;
	struct cgroupfs_root *root = parent->root;
	int err = 0;
	struct cgroup_subsys *ss;
	struct super_block *sb = root->sb;

	cgrp = kzalloc(sizeof(*cgrp), GFP_KERNEL);
	if (!cgrp)
		return -ENOMEM;

	/* Grab a reference on the superblock so the hierarchy doesn't
	 * get deleted on unmount if there are child cgroups.  This
	 * can be done outside cgroup_mutex, since the sb can't
	 * disappear while someone has an open control file on the
	 * fs */
	atomic_inc(&sb->s_active);

	mutex_lock(&cgroup_mutex);

	init_cgroup_housekeeping(cgrp);

	cgrp->parent = parent;
	cgrp->root = parent->root;
	cgrp->top_cgroup = parent->top_cgroup;

	if (notify_on_release(parent))
		set_bit(CGRP_NOTIFY_ON_RELEASE, &cgrp->flags);

	if (clone_children(parent))
		set_bit(CGRP_CLONE_CHILDREN, &cgrp->flags);

	for_each_subsys(root, ss) {
		struct cgroup_subsys_state *css = ss->create(cgrp);

		if (IS_ERR(css)) {
			err = PTR_ERR(css);
			goto err_destroy;
		}
		init_cgroup_css(css, ss, cgrp);
		if (ss->use_id) {
			err = alloc_css_id(ss, parent, cgrp);
			if (err)
				goto err_destroy;
		}
		/* At error, ->destroy() callback has to free assigned ID. */
		if (clone_children(parent) && ss->post_clone)
			ss->post_clone(cgrp);
	}

	cgroup_lock_hierarchy(root);
	list_add(&cgrp->sibling, &cgrp->parent->children);
	cgroup_unlock_hierarchy(root);
	root->number_of_cgroups++;

	err = cgroup_create_dir(cgrp, dentry, mode);
	if (err < 0)
		goto err_remove;

	set_bit(CGRP_RELEASABLE, &parent->flags);

	/* The cgroup directory was pre-locked for us */
	BUG_ON(!mutex_is_locked(&cgrp->dentry->d_inode->i_mutex));

	err = cgroup_populate_dir(cgrp);
	/* If err < 0, we have a half-filled directory - oh well ;) */

	mutex_unlock(&cgroup_mutex);
	mutex_unlock(&cgrp->dentry->d_inode->i_mutex);

	return 0;

 err_remove:

	cgroup_lock_hierarchy(root);
	list_del(&cgrp->sibling);
	cgroup_unlock_hierarchy(root);
	root->number_of_cgroups--;

 err_destroy:

	for_each_subsys(root, ss) {
		if (cgrp->subsys[ss->subsys_id])
			ss->destroy(cgrp);
	}

	mutex_unlock(&cgroup_mutex);

	/* Release the reference count that we took on the superblock */
	deactivate_super(sb);

	kfree(cgrp);
	return err;
}

static int cgroup_mkdir(struct inode *dir, struct dentry *dentry, umode_t mode)
{
	struct cgroup *c_parent = dentry->d_parent->d_fsdata;

	/* the vfs holds inode->i_mutex already */
	return cgroup_create(c_parent, dentry, mode | S_IFDIR);
}

static int cgroup_has_css_refs(struct cgroup *cgrp)
{
	/* Check the reference count on each subsystem. Since we
	 * already established that there are no tasks in the
	 * cgroup, if the css refcount is also 1, then there should
	 * be no outstanding references, so the subsystem is safe to
	 * destroy. We scan across all subsystems rather than using
	 * the per-hierarchy linked list of mounted subsystems since
	 * we can be called via check_for_release() with no
	 * synchronization other than RCU, and the subsystem linked
	 * list isn't RCU-safe */
	int i;
	/*
	 * We won't need to lock the subsys array, because the subsystems
	 * we're concerned about aren't going anywhere since our cgroup root
	 * has a reference on them.
	 */
	for (i = 0; i < CGROUP_SUBSYS_COUNT; i++) {
		struct cgroup_subsys *ss = subsys[i];
		struct cgroup_subsys_state *css;
		/* Skip subsystems not present or not in this hierarchy */
		if (ss == NULL || ss->root != cgrp->root)
			continue;
		css = cgrp->subsys[ss->subsys_id];
		/* When called from check_for_release() it's possible
		 * that by this point the cgroup has been removed
		 * and the css deleted. But a false-positive doesn't
		 * matter, since it can only happen if the cgroup
		 * has been deleted and hence no longer needs the
		 * release agent to be called anyway. */
		if (css && (atomic_read(&css->refcnt) > 1))
			return 1;
	}
	return 0;
}

/*
 * Atomically mark all (or else none) of the cgroup's CSS objects as
 * CSS_REMOVED. Return true on success, or false if the cgroup has
 * busy subsystems. Call with cgroup_mutex held
 */

static int cgroup_clear_css_refs(struct cgroup *cgrp)
{
	struct cgroup_subsys *ss;
	unsigned long flags;
	bool failed = false;

	if (atomic_read(&cgrp->count) != 0)
		return false;

	local_irq_save(flags);
	for_each_subsys(cgrp->root, ss) {
		struct cgroup_subsys_state *css = cgrp->subsys[ss->subsys_id];
		int refcnt;
		while (1) {
			/* We can only remove a CSS with a refcnt==1 */
			refcnt = atomic_read(&css->refcnt);
			if (refcnt > 1) {
				failed = true;
				goto done;
			}
			BUG_ON(!refcnt);
			/*
			 * Drop the refcnt to 0 while we check other
			 * subsystems. This will cause any racing
			 * css_tryget() to spin until we set the
			 * CSS_REMOVED bits or abort
			 */
			if (atomic_cmpxchg(&css->refcnt, refcnt, 0) == refcnt)
				break;
			cpu_relax();
		}
	}
 done:
	for_each_subsys(cgrp->root, ss) {
		struct cgroup_subsys_state *css = cgrp->subsys[ss->subsys_id];
		if (failed) {
			/*
			 * Restore old refcnt if we previously managed
			 * to clear it from 1 to 0
			 */
			if (!atomic_read(&css->refcnt))
				atomic_set(&css->refcnt, 1);
		} else {
			/* Commit the fact that the CSS is removed */
			set_bit(CSS_REMOVED, &css->flags);
		}
	}
	local_irq_restore(flags);
	return !failed;
}

/* Checks if all of the css_sets attached to a cgroup have a refcount of 0. */
static int cgroup_css_sets_empty(struct cgroup *cgrp)
{
	struct cg_cgroup_link *link;
	int retval = 1;

	read_lock(&css_set_lock);
	list_for_each_entry(link, &cgrp->css_sets, cgrp_link_list) {
		struct css_set *cg = link->cg;
		if (atomic_read(&cg->refcount) > 0) {
			retval = 0;
			break;
		}
	}
	read_unlock(&css_set_lock);

	return retval;
}

static int cgroup_rmdir(struct inode *unused_dir, struct dentry *dentry)
{
	struct cgroup *cgrp = dentry->d_fsdata;
	struct dentry *d;
	struct cgroup *parent;
	DEFINE_WAIT(wait);
	struct cgroup_event *event, *tmp;
	int ret;

	/* the vfs holds both inode->i_mutex already */
again:
	mutex_lock(&cgroup_mutex);
	if (!cgroup_css_sets_empty(cgrp)) {
		mutex_unlock(&cgroup_mutex);
		return -EBUSY;
	}
	if (!list_empty(&cgrp->children)) {
		mutex_unlock(&cgroup_mutex);
		return -EBUSY;
	}
	mutex_unlock(&cgroup_mutex);

	/*
	 * In general, subsystem has no css->refcnt after pre_destroy(). But
	 * in racy cases, subsystem may have to get css->refcnt after
	 * pre_destroy() and it makes rmdir return with -EBUSY. This sometimes
	 * make rmdir return -EBUSY too often. To avoid that, we use waitqueue
	 * for cgroup's rmdir. CGRP_WAIT_ON_RMDIR is for synchronizing rmdir
	 * and subsystem's reference count handling. Please see css_get/put
	 * and css_tryget() and cgroup_wakeup_rmdir_waiter() implementation.
	 */
	set_bit(CGRP_WAIT_ON_RMDIR, &cgrp->flags);

	/*
	 * Call pre_destroy handlers of subsys. Notify subsystems
	 * that rmdir() request comes.
	 */
	ret = cgroup_call_pre_destroy(cgrp);
	if (ret) {
		clear_bit(CGRP_WAIT_ON_RMDIR, &cgrp->flags);
		return ret;
	}

	mutex_lock(&cgroup_mutex);
	parent = cgrp->parent;
	if (!cgroup_css_sets_empty(cgrp) || !list_empty(&cgrp->children)) {
		clear_bit(CGRP_WAIT_ON_RMDIR, &cgrp->flags);
		mutex_unlock(&cgroup_mutex);
		return -EBUSY;
	}
	prepare_to_wait(&cgroup_rmdir_waitq, &wait, TASK_INTERRUPTIBLE);
	if (!cgroup_clear_css_refs(cgrp)) {
		mutex_unlock(&cgroup_mutex);
		/*
		 * Because someone may call cgroup_wakeup_rmdir_waiter() before
		 * prepare_to_wait(), we need to check this flag.
		 */
		if (test_bit(CGRP_WAIT_ON_RMDIR, &cgrp->flags))
			schedule();
		finish_wait(&cgroup_rmdir_waitq, &wait);
		clear_bit(CGRP_WAIT_ON_RMDIR, &cgrp->flags);
		if (signal_pending(current))
			return -EINTR;
		goto again;
	}
	/* NO css_tryget() can success after here. */
	finish_wait(&cgroup_rmdir_waitq, &wait);
	clear_bit(CGRP_WAIT_ON_RMDIR, &cgrp->flags);

	raw_spin_lock(&release_list_lock);
	set_bit(CGRP_REMOVED, &cgrp->flags);
	if (!list_empty(&cgrp->release_list))
		list_del_init(&cgrp->release_list);
	raw_spin_unlock(&release_list_lock);

	cgroup_lock_hierarchy(cgrp->root);
	/* delete this cgroup from parent->children */
	list_del_init(&cgrp->sibling);
	cgroup_unlock_hierarchy(cgrp->root);

	d = dget(cgrp->dentry);

	cgroup_d_remove_dir(d);
	dput(d);

	check_for_release(parent);

	/*
	 * Unregister events and notify userspace.
	 * Notify userspace about cgroup removing only after rmdir of cgroup
	 * directory to avoid race between userspace and kernelspace
	 */
	spin_lock(&cgrp->event_list_lock);
	list_for_each_entry_safe(event, tmp, &cgrp->event_list, list) {
		list_del(&event->list);
		remove_wait_queue(event->wqh, &event->wait);
		eventfd_signal(event->eventfd, 1);
		schedule_work(&event->remove);
	}
	spin_unlock(&cgrp->event_list_lock);

	mutex_unlock(&cgroup_mutex);
	return 0;
}

static void __init cgroup_init_subsys(struct cgroup_subsys *ss)
{
	struct cgroup_subsys_state *css;

	printk(KERN_INFO "Initializing cgroup subsys %s\n", ss->name);

	/* Create the top cgroup state for this subsystem */
	list_add(&ss->sibling, &rootnode.subsys_list);
	ss->root = &rootnode;
	css = ss->create(dummytop);
	/* We don't handle early failures gracefully */
	BUG_ON(IS_ERR(css));
	init_cgroup_css(css, ss, dummytop);

	/* Update the init_css_set to contain a subsys
	 * pointer to this state - since the subsystem is
	 * newly registered, all tasks and hence the
	 * init_css_set is in the subsystem's top cgroup. */
	init_css_set.subsys[ss->subsys_id] = dummytop->subsys[ss->subsys_id];

	need_forkexit_callback |= ss->fork || ss->exit;

	/* At system boot, before all subsystems have been
	 * registered, no tasks have been forked, so we don't
	 * need to invoke fork callbacks here. */
	BUG_ON(!list_empty(&init_task.tasks));

	mutex_init(&ss->hierarchy_mutex);
	lockdep_set_class(&ss->hierarchy_mutex, &ss->subsys_key);
	ss->active = 1;

	/* this function shouldn't be used with modular subsystems, since they
	 * need to register a subsys_id, among other things */
	BUG_ON(ss->module);
}

/**
 * cgroup_load_subsys: load and register a modular subsystem at runtime
 * @ss: the subsystem to load
 *
 * This function should be called in a modular subsystem's initcall. If the
 * subsystem is built as a module, it will be assigned a new subsys_id and set
 * up for use. If the subsystem is built-in anyway, work is delegated to the
 * simpler cgroup_init_subsys.
 */
int __init_or_module cgroup_load_subsys(struct cgroup_subsys *ss)
{
	int i;
	struct cgroup_subsys_state *css;

	/* check name and function validity */
	if (ss->name == NULL || strlen(ss->name) > MAX_CGROUP_TYPE_NAMELEN ||
	    ss->create == NULL || ss->destroy == NULL)
		return -EINVAL;

	/*
	 * we don't support callbacks in modular subsystems. this check is
	 * before the ss->module check for consistency; a subsystem that could
	 * be a module should still have no callbacks even if the user isn't
	 * compiling it as one.
	 */
	if (ss->fork || ss->exit)
		return -EINVAL;

	/*
	 * an optionally modular subsystem is built-in: we want to do nothing,
	 * since cgroup_init_subsys will have already taken care of it.
	 */
	if (ss->module == NULL) {
		/* a few sanity checks */
		BUG_ON(ss->subsys_id >= CGROUP_BUILTIN_SUBSYS_COUNT);
		BUG_ON(subsys[ss->subsys_id] != ss);
		return 0;
	}

	/*
	 * need to register a subsys id before anything else - for example,
	 * init_cgroup_css needs it.
	 */
	mutex_lock(&cgroup_mutex);
	/* find the first empty slot in the array */
	for (i = CGROUP_BUILTIN_SUBSYS_COUNT; i < CGROUP_SUBSYS_COUNT; i++) {
		if (subsys[i] == NULL)
			break;
	}
	if (i == CGROUP_SUBSYS_COUNT) {
		/* maximum number of subsystems already registered! */
		mutex_unlock(&cgroup_mutex);
		return -EBUSY;
	}
	/* assign ourselves the subsys_id */
	ss->subsys_id = i;
	subsys[i] = ss;

	/*
	 * no ss->create seems to need anything important in the ss struct, so
	 * this can happen first (i.e. before the rootnode attachment).
	 */
	css = ss->create(dummytop);
	if (IS_ERR(css)) {
		/* failure case - need to deassign the subsys[] slot. */
		subsys[i] = NULL;
		mutex_unlock(&cgroup_mutex);
		return PTR_ERR(css);
	}

	list_add(&ss->sibling, &rootnode.subsys_list);
	ss->root = &rootnode;

	/* our new subsystem will be attached to the dummy hierarchy. */
	init_cgroup_css(css, ss, dummytop);
	/* init_idr must be after init_cgroup_css because it sets css->id. */
	if (ss->use_id) {
		int ret = cgroup_init_idr(ss, css);
		if (ret) {
			dummytop->subsys[ss->subsys_id] = NULL;
			ss->destroy(dummytop);
			subsys[i] = NULL;
			mutex_unlock(&cgroup_mutex);
			return ret;
		}
	}

	/*
	 * Now we need to entangle the css into the existing css_sets. unlike
	 * in cgroup_init_subsys, there are now multiple css_sets, so each one
	 * will need a new pointer to it; done by iterating the css_set_table.
	 * furthermore, modifying the existing css_sets will corrupt the hash
	 * table state, so each changed css_set will need its hash recomputed.
	 * this is all done under the css_set_lock.
	 */
	write_lock(&css_set_lock);
	for (i = 0; i < CSS_SET_TABLE_SIZE; i++) {
		struct css_set *cg;
		struct hlist_node *node, *tmp;
		struct hlist_head *bucket = &css_set_table[i], *new_bucket;

		hlist_for_each_entry_safe(cg, node, tmp, bucket, hlist) {
			/* skip entries that we already rehashed */
			if (cg->subsys[ss->subsys_id])
				continue;
			/* remove existing entry */
			hlist_del(&cg->hlist);
			/* set new value */
			cg->subsys[ss->subsys_id] = css;
			/* recompute hash and restore entry */
			new_bucket = css_set_hash(cg->subsys);
			hlist_add_head(&cg->hlist, new_bucket);
		}
	}
	write_unlock(&css_set_lock);

	mutex_init(&ss->hierarchy_mutex);
	lockdep_set_class(&ss->hierarchy_mutex, &ss->subsys_key);
	ss->active = 1;

	/* success! */
	mutex_unlock(&cgroup_mutex);
	return 0;
}
EXPORT_SYMBOL_GPL(cgroup_load_subsys);

/**
 * cgroup_unload_subsys: unload a modular subsystem
 * @ss: the subsystem to unload
 *
 * This function should be called in a modular subsystem's exitcall. When this
 * function is invoked, the refcount on the subsystem's module will be 0, so
 * the subsystem will not be attached to any hierarchy.
 */
void cgroup_unload_subsys(struct cgroup_subsys *ss)
{
	struct cg_cgroup_link *link;
	struct hlist_head *hhead;

	BUG_ON(ss->module == NULL);

	/*
	 * we shouldn't be called if the subsystem is in use, and the use of
	 * try_module_get in parse_cgroupfs_options should ensure that it
	 * doesn't start being used while we're killing it off.
	 */
	BUG_ON(ss->root != &rootnode);

	mutex_lock(&cgroup_mutex);
	/* deassign the subsys_id */
	BUG_ON(ss->subsys_id < CGROUP_BUILTIN_SUBSYS_COUNT);
	subsys[ss->subsys_id] = NULL;

	/* remove subsystem from rootnode's list of subsystems */
	list_del_init(&ss->sibling);

	/*
	 * disentangle the css from all css_sets attached to the dummytop. as
	 * in loading, we need to pay our respects to the hashtable gods.
	 */
	write_lock(&css_set_lock);
	list_for_each_entry(link, &dummytop->css_sets, cgrp_link_list) {
		struct css_set *cg = link->cg;

		hlist_del(&cg->hlist);
		BUG_ON(!cg->subsys[ss->subsys_id]);
		cg->subsys[ss->subsys_id] = NULL;
		hhead = css_set_hash(cg->subsys);
		hlist_add_head(&cg->hlist, hhead);
	}
	write_unlock(&css_set_lock);

	/*
	 * remove subsystem's css from the dummytop and free it - need to free
	 * before marking as null because ss->destroy needs the cgrp->subsys
	 * pointer to find their state. note that this also takes care of
	 * freeing the css_id.
	 */
	ss->destroy(dummytop);
	dummytop->subsys[ss->subsys_id] = NULL;

	mutex_unlock(&cgroup_mutex);
}
EXPORT_SYMBOL_GPL(cgroup_unload_subsys);

/**
 * cgroup_init_early - cgroup initialization at system boot
 *
 * Initialize cgroups at system boot, and initialize any
 * subsystems that request early init.
 */
int __init cgroup_init_early(void)
{
	int i;
	atomic_set(&init_css_set.refcount, 1);
	INIT_LIST_HEAD(&init_css_set.cg_links);
	INIT_LIST_HEAD(&init_css_set.tasks);
	INIT_HLIST_NODE(&init_css_set.hlist);
	css_set_count = 1;
	init_cgroup_root(&rootnode);
	root_count = 1;
	init_task.cgroups = &init_css_set;

	init_css_set_link.cg = &init_css_set;
	init_css_set_link.cgrp = dummytop;
	list_add(&init_css_set_link.cgrp_link_list,
		 &rootnode.top_cgroup.css_sets);
	list_add(&init_css_set_link.cg_link_list,
		 &init_css_set.cg_links);

	for (i = 0; i < CSS_SET_TABLE_SIZE; i++)
		INIT_HLIST_HEAD(&css_set_table[i]);

	/* at bootup time, we don't worry about modular subsystems */
	for (i = 0; i < CGROUP_BUILTIN_SUBSYS_COUNT; i++) {
		struct cgroup_subsys *ss = subsys[i];

		BUG_ON(!ss->name);
		BUG_ON(strlen(ss->name) > MAX_CGROUP_TYPE_NAMELEN);
		BUG_ON(!ss->create);
		BUG_ON(!ss->destroy);
		if (ss->subsys_id != i) {
			printk(KERN_ERR "cgroup: Subsys %s id == %d\n",
			       ss->name, ss->subsys_id);
			BUG();
		}

		if (ss->early_init)
			cgroup_init_subsys(ss);
	}
	return 0;
}

/**
 * cgroup_init - cgroup initialization
 *
 * Register cgroup filesystem and /proc file, and initialize
 * any subsystems that didn't request early init.
 */
int __init cgroup_init(void)
{
	int err;
	int i;
	struct hlist_head *hhead;

	err = bdi_init(&cgroup_backing_dev_info);
	if (err)
		return err;

	/* at bootup time, we don't worry about modular subsystems */
	for (i = 0; i < CGROUP_BUILTIN_SUBSYS_COUNT; i++) {
		struct cgroup_subsys *ss = subsys[i];
		if (!ss->early_init)
			cgroup_init_subsys(ss);
		if (ss->use_id)
			cgroup_init_idr(ss, init_css_set.subsys[ss->subsys_id]);
	}

	/* Add init_css_set to the hash table */
	hhead = css_set_hash(init_css_set.subsys);
	hlist_add_head(&init_css_set.hlist, hhead);
	BUG_ON(!init_root_id(&rootnode));

	cgroup_kobj = kobject_create_and_add("cgroup", fs_kobj);
	if (!cgroup_kobj) {
		err = -ENOMEM;
		goto out;
	}

	err = register_filesystem(&cgroup_fs_type);
	if (err < 0) {
		kobject_put(cgroup_kobj);
		goto out;
	}

	proc_create("cgroups", 0, NULL, &proc_cgroupstats_operations);

out:
	if (err)
		bdi_destroy(&cgroup_backing_dev_info);

	return err;
}

/*
 * proc_cgroup_show()
 *  - Print task's cgroup paths into seq_file, one line for each hierarchy
 *  - Used for /proc/<pid>/cgroup.
 *  - No need to task_lock(tsk) on this tsk->cgroup reference, as it
 *    doesn't really matter if tsk->cgroup changes after we read it,
 *    and we take cgroup_mutex, keeping cgroup_attach_task() from changing it
 *    anyway.  No need to check that tsk->cgroup != NULL, thanks to
 *    the_top_cgroup_hack in cgroup_exit(), which sets an exiting tasks
 *    cgroup to top_cgroup.
 */

/* TODO: Use a proper seq_file iterator */
static int proc_cgroup_show(struct seq_file *m, void *v)
{
	struct pid *pid;
	struct task_struct *tsk;
	char *buf;
	int retval;
	struct cgroupfs_root *root;

	retval = -ENOMEM;
	buf = kmalloc(PAGE_SIZE, GFP_KERNEL);
	if (!buf)
		goto out;

	retval = -ESRCH;
	pid = m->private;
	tsk = get_pid_task(pid, PIDTYPE_PID);
	if (!tsk)
		goto out_free;

	retval = 0;

	mutex_lock(&cgroup_mutex);

	for_each_active_root(root) {
		struct cgroup_subsys *ss;
		struct cgroup *cgrp;
		int count = 0;

		seq_printf(m, "%d:", root->hierarchy_id);
		for_each_subsys(root, ss)
			seq_printf(m, "%s%s", count++ ? "," : "", ss->name);
		if (strlen(root->name))
			seq_printf(m, "%sname=%s", count ? "," : "",
				   root->name);
		seq_putc(m, ':');
		cgrp = task_cgroup_from_root(tsk, root);
		retval = cgroup_path(cgrp, buf, PAGE_SIZE);
		if (retval < 0)
			goto out_unlock;
		seq_puts(m, buf);
		seq_putc(m, '\n');
	}

out_unlock:
	mutex_unlock(&cgroup_mutex);
	put_task_struct(tsk);
out_free:
	kfree(buf);
out:
	return retval;
}

static int cgroup_open(struct inode *inode, struct file *file)
{
	struct pid *pid = PROC_I(inode)->pid;
	return single_open(file, proc_cgroup_show, pid);
}

const struct file_operations proc_cgroup_operations = {
	.open		= cgroup_open,
	.read		= seq_read,
	.llseek		= seq_lseek,
	.release	= single_release,
};

/* Display information about each subsystem and each hierarchy */
static int proc_cgroupstats_show(struct seq_file *m, void *v)
{
	int i;

	seq_puts(m, "#subsys_name\thierarchy\tnum_cgroups\tenabled\n");
	/*
	 * ideally we don't want subsystems moving around while we do this.
	 * cgroup_mutex is also necessary to guarantee an atomic snapshot of
	 * subsys/hierarchy state.
	 */
	mutex_lock(&cgroup_mutex);
	for (i = 0; i < CGROUP_SUBSYS_COUNT; i++) {
		struct cgroup_subsys *ss = subsys[i];
		if (ss == NULL)
			continue;
		seq_printf(m, "%s\t%d\t%d\t%d\n",
			   ss->name, ss->root->hierarchy_id,
			   ss->root->number_of_cgroups, !ss->disabled);
	}
	mutex_unlock(&cgroup_mutex);
	return 0;
}

static int cgroupstats_open(struct inode *inode, struct file *file)
{
	return single_open(file, proc_cgroupstats_show, NULL);
}

static const struct file_operations proc_cgroupstats_operations = {
	.open = cgroupstats_open,
	.read = seq_read,
	.llseek = seq_lseek,
	.release = single_release,
};

/**
 * cgroup_fork - attach newly forked task to its parents cgroup.
 * @child: pointer to task_struct of forking parent process.
 *
 * Description: A task inherits its parent's cgroup at fork().
 *
 * A pointer to the shared css_set was automatically copied in
 * fork.c by dup_task_struct().  However, we ignore that copy, since
 * it was not made under the protection of RCU or cgroup_mutex, so
 * might no longer be a valid cgroup pointer.  cgroup_attach_task() might
 * have already changed current->cgroups, allowing the previously
 * referenced cgroup group to be removed and freed.
 *
 * At the point that cgroup_fork() is called, 'current' is the parent
 * task, and the passed argument 'child' points to the child task.
 */
void cgroup_fork(struct task_struct *child)
{
	task_lock(current);
	child->cgroups = current->cgroups;
	get_css_set(child->cgroups);
	task_unlock(current);
	INIT_LIST_HEAD(&child->cg_list);
}

/**
 * cgroup_fork_callbacks - run fork callbacks
 * @child: the new task
 *
 * Called on a new task very soon before adding it to the
 * tasklist. No need to take any locks since no-one can
 * be operating on this task.
 */
void cgroup_fork_callbacks(struct task_struct *child)
{
	if (need_forkexit_callback) {
		int i;
		/*
		 * forkexit callbacks are only supported for builtin
		 * subsystems, and the builtin section of the subsys array is
		 * immutable, so we don't need to lock the subsys array here.
		 */
		for (i = 0; i < CGROUP_BUILTIN_SUBSYS_COUNT; i++) {
			struct cgroup_subsys *ss = subsys[i];
			if (ss->fork)
				ss->fork(child);
		}
	}
}

/**
 * cgroup_post_fork - called on a new task after adding it to the task list
 * @child: the task in question
 *
 * Adds the task to the list running through its css_set if necessary.
 * Has to be after the task is visible on the task list in case we race
 * with the first call to cgroup_iter_start() - to guarantee that the
 * new task ends up on its list.
 */
void cgroup_post_fork(struct task_struct *child)
{
	/*
	 * use_task_css_set_links is set to 1 before we walk the tasklist
	 * under the tasklist_lock and we read it here after we added the child
	 * to the tasklist under the tasklist_lock as well. If the child wasn't
	 * yet in the tasklist when we walked through it from
	 * cgroup_enable_task_cg_lists(), then use_task_css_set_links value
	 * should be visible now due to the paired locking and barriers implied
	 * by LOCK/UNLOCK: it is written before the tasklist_lock unlock
	 * in cgroup_enable_task_cg_lists() and read here after the tasklist_lock
	 * lock on fork.
	 */
	if (use_task_css_set_links) {
		write_lock(&css_set_lock);
		task_lock(child);
		if (list_empty(&child->cg_list))
			list_add(&child->cg_list, &child->cgroups->tasks);
		task_unlock(child);
		write_unlock(&css_set_lock);
	}
}
/**
 * cgroup_exit - detach cgroup from exiting task
 * @tsk: pointer to task_struct of exiting process
 * @run_callback: run exit callbacks?
 *
 * Description: Detach cgroup from @tsk and release it.
 *
 * Note that cgroups marked notify_on_release force every task in
 * them to take the global cgroup_mutex mutex when exiting.
 * This could impact scaling on very large systems.  Be reluctant to
 * use notify_on_release cgroups where very high task exit scaling
 * is required on large systems.
 *
 * the_top_cgroup_hack:
 *
 *    Set the exiting tasks cgroup to the root cgroup (top_cgroup).
 *
 *    We call cgroup_exit() while the task is still competent to
 *    handle notify_on_release(), then leave the task attached to the
 *    root cgroup in each hierarchy for the remainder of its exit.
 *
 *    To do this properly, we would increment the reference count on
 *    top_cgroup, and near the very end of the kernel/exit.c do_exit()
 *    code we would add a second cgroup function call, to drop that
 *    reference.  This would just create an unnecessary hot spot on
 *    the top_cgroup reference count, to no avail.
 *
 *    Normally, holding a reference to a cgroup without bumping its
 *    count is unsafe.   The cgroup could go away, or someone could
 *    attach us to a different cgroup, decrementing the count on
 *    the first cgroup that we never incremented.  But in this case,
 *    top_cgroup isn't going away, and either task has PF_EXITING set,
 *    which wards off any cgroup_attach_task() attempts, or task is a failed
 *    fork, never visible to cgroup_attach_task.
 */
void cgroup_exit(struct task_struct *tsk, int run_callbacks)
{
	struct css_set *cg;
	int i;

	/*
	 * Unlink from the css_set task list if necessary.
	 * Optimistically check cg_list before taking
	 * css_set_lock
	 */
	if (!list_empty(&tsk->cg_list)) {
		write_lock(&css_set_lock);
		if (!list_empty(&tsk->cg_list))
			list_del_init(&tsk->cg_list);
		write_unlock(&css_set_lock);
	}

	/* Reassign the task to the init_css_set. */
	task_lock(tsk);
	cg = tsk->cgroups;
	tsk->cgroups = &init_css_set;

	if (run_callbacks && need_forkexit_callback) {
		/*
		 * modular subsystems can't use callbacks, so no need to lock
		 * the subsys array
		 */
		for (i = 0; i < CGROUP_BUILTIN_SUBSYS_COUNT; i++) {
			struct cgroup_subsys *ss = subsys[i];
			if (ss->exit) {
				struct cgroup *old_cgrp =
					rcu_dereference_raw(cg->subsys[i])->cgroup;
				struct cgroup *cgrp = task_cgroup(tsk, i);
				ss->exit(cgrp, old_cgrp, tsk);
			}
		}
	}
	task_unlock(tsk);

	if (cg)
		put_css_set(cg);
}

/**
 * cgroup_is_descendant - see if @cgrp is a descendant of @task's cgrp
 * @cgrp: the cgroup in question
 * @task: the task in question
 *
 * See if @cgrp is a descendant of @task's cgroup in the appropriate
 * hierarchy.
 *
 * If we are sending in dummytop, then presumably we are creating
 * the top cgroup in the subsystem.
 *
 * Called only by the ns (nsproxy) cgroup.
 */
int cgroup_is_descendant(const struct cgroup *cgrp, struct task_struct *task)
{
	int ret;
	struct cgroup *target;

	if (cgrp == dummytop)
		return 1;

	target = task_cgroup_from_root(task, cgrp->root);
	while (cgrp != target && cgrp!= cgrp->top_cgroup)
		cgrp = cgrp->parent;
	ret = (cgrp == target);
	return ret;
}

static void check_for_release(struct cgroup *cgrp)
{
	/* All of these checks rely on RCU to keep the cgroup
	 * structure alive */
	if (cgroup_is_releasable(cgrp) && !atomic_read(&cgrp->count)
	    && list_empty(&cgrp->children) && !cgroup_has_css_refs(cgrp)) {
		/* Control Group is currently removeable. If it's not
		 * already queued for a userspace notification, queue
		 * it now */
		int need_schedule_work = 0;
		raw_spin_lock(&release_list_lock);
		if (!cgroup_is_removed(cgrp) &&
		    list_empty(&cgrp->release_list)) {
			list_add(&cgrp->release_list, &release_list);
			need_schedule_work = 1;
		}
		raw_spin_unlock(&release_list_lock);
		if (need_schedule_work)
			schedule_work(&release_agent_work);
	}
}

/* Caller must verify that the css is not for root cgroup */
void __css_get(struct cgroup_subsys_state *css, int count)
{
	atomic_add(count, &css->refcnt);
	set_bit(CGRP_RELEASABLE, &css->cgroup->flags);
}
EXPORT_SYMBOL_GPL(__css_get);

/* Caller must verify that the css is not for root cgroup */
void __css_put(struct cgroup_subsys_state *css, int count)
{
	struct cgroup *cgrp = css->cgroup;
	int val;
	rcu_read_lock();
	val = atomic_sub_return(count, &css->refcnt);
	if (val == 1) {
		check_for_release(cgrp);
		cgroup_wakeup_rmdir_waiter(cgrp);
	}
	rcu_read_unlock();
	WARN_ON_ONCE(val < 1);
}
EXPORT_SYMBOL_GPL(__css_put);

/*
 * Notify userspace when a cgroup is released, by running the
 * configured release agent with the name of the cgroup (path
 * relative to the root of cgroup file system) as the argument.
 *
 * Most likely, this user command will try to rmdir this cgroup.
 *
 * This races with the possibility that some other task will be
 * attached to this cgroup before it is removed, or that some other
 * user task will 'mkdir' a child cgroup of this cgroup.  That's ok.
 * The presumed 'rmdir' will fail quietly if this cgroup is no longer
 * unused, and this cgroup will be reprieved from its death sentence,
 * to continue to serve a useful existence.  Next time it's released,
 * we will get notified again, if it still has 'notify_on_release' set.
 *
 * The final arg to call_usermodehelper() is UMH_WAIT_EXEC, which
 * means only wait until the task is successfully execve()'d.  The
 * separate release agent task is forked by call_usermodehelper(),
 * then control in this thread returns here, without waiting for the
 * release agent task.  We don't bother to wait because the caller of
 * this routine has no use for the exit status of the release agent
 * task, so no sense holding our caller up for that.
 */
static void cgroup_release_agent(struct work_struct *work)
{
	BUG_ON(work != &release_agent_work);
	mutex_lock(&cgroup_mutex);
	raw_spin_lock(&release_list_lock);
	while (!list_empty(&release_list)) {
		char *argv[3], *envp[3];
		int i;
		char *pathbuf = NULL, *agentbuf = NULL;
		struct cgroup *cgrp = list_entry(release_list.next,
						    struct cgroup,
						    release_list);
		list_del_init(&cgrp->release_list);
		raw_spin_unlock(&release_list_lock);
		pathbuf = kmalloc(PAGE_SIZE, GFP_KERNEL);
		if (!pathbuf)
			goto continue_free;
		if (cgroup_path(cgrp, pathbuf, PAGE_SIZE) < 0)
			goto continue_free;
		agentbuf = kstrdup(cgrp->root->release_agent_path, GFP_KERNEL);
		if (!agentbuf)
			goto continue_free;

		i = 0;
		argv[i++] = agentbuf;
		argv[i++] = pathbuf;
		argv[i] = NULL;

		i = 0;
		/* minimal command environment */
		envp[i++] = "HOME=/";
		envp[i++] = "PATH=/sbin:/bin:/usr/sbin:/usr/bin";
		envp[i] = NULL;

		/* Drop the lock while we invoke the usermode helper,
		 * since the exec could involve hitting disk and hence
		 * be a slow process */
		mutex_unlock(&cgroup_mutex);
		call_usermodehelper(argv[0], argv, envp, UMH_WAIT_EXEC);
		mutex_lock(&cgroup_mutex);
 continue_free:
		kfree(pathbuf);
		kfree(agentbuf);
		raw_spin_lock(&release_list_lock);
	}
	raw_spin_unlock(&release_list_lock);
	mutex_unlock(&cgroup_mutex);
}

static int __init cgroup_disable(char *str)
{
	int i;
	char *token;

	while ((token = strsep(&str, ",")) != NULL) {
		if (!*token)
			continue;
		/*
		 * cgroup_disable, being at boot time, can't know about module
		 * subsystems, so we don't worry about them.
		 */
		for (i = 0; i < CGROUP_BUILTIN_SUBSYS_COUNT; i++) {
			struct cgroup_subsys *ss = subsys[i];

			if (!strcmp(token, ss->name)) {
				ss->disabled = 1;
				printk(KERN_INFO "Disabling %s control group"
					" subsystem\n", ss->name);
				break;
			}
		}
	}
	return 1;
}
__setup("cgroup_disable=", cgroup_disable);

/*
 * Functons for CSS ID.
 */

/*
 *To get ID other than 0, this should be called when !cgroup_is_removed().
 */
unsigned short css_id(struct cgroup_subsys_state *css)
{
	struct css_id *cssid;

	/*
	 * This css_id() can return correct value when somone has refcnt
	 * on this or this is under rcu_read_lock(). Once css->id is allocated,
	 * it's unchanged until freed.
	 */
	cssid = rcu_dereference_check(css->id, atomic_read(&css->refcnt));

	if (cssid)
		return cssid->id;
	return 0;
}
EXPORT_SYMBOL_GPL(css_id);

unsigned short css_depth(struct cgroup_subsys_state *css)
{
	struct css_id *cssid;

	cssid = rcu_dereference_check(css->id, atomic_read(&css->refcnt));

	if (cssid)
		return cssid->depth;
	return 0;
}
EXPORT_SYMBOL_GPL(css_depth);

/**
 *  css_is_ancestor - test "root" css is an ancestor of "child"
 * @child: the css to be tested.
 * @root: the css supporsed to be an ancestor of the child.
 *
 * Returns true if "root" is an ancestor of "child" in its hierarchy. Because
 * this function reads css->id, the caller must hold rcu_read_lock().
 * But, considering usual usage, the csses should be valid objects after test.
 * Assuming that the caller will do some action to the child if this returns
 * returns true, the caller must take "child";s reference count.
 * If "child" is valid object and this returns true, "root" is valid, too.
 */

bool css_is_ancestor(struct cgroup_subsys_state *child,
		    const struct cgroup_subsys_state *root)
{
	struct css_id *child_id;
	struct css_id *root_id;

	child_id  = rcu_dereference(child->id);
	if (!child_id)
		return false;
	root_id = rcu_dereference(root->id);
	if (!root_id)
		return false;
	if (child_id->depth < root_id->depth)
		return false;
	if (child_id->stack[root_id->depth] != root_id->id)
		return false;
	return true;
}

void free_css_id(struct cgroup_subsys *ss, struct cgroup_subsys_state *css)
{
	struct css_id *id = css->id;
	/* When this is called before css_id initialization, id can be NULL */
	if (!id)
		return;

	BUG_ON(!ss->use_id);

	rcu_assign_pointer(id->css, NULL);
	rcu_assign_pointer(css->id, NULL);
	spin_lock(&ss->id_lock);
	idr_remove(&ss->idr, id->id);
	spin_unlock(&ss->id_lock);
	kfree_rcu(id, rcu_head);
}
EXPORT_SYMBOL_GPL(free_css_id);

/*
 * This is called by init or create(). Then, calls to this function are
 * always serialized (By cgroup_mutex() at create()).
 */

static struct css_id *get_new_cssid(struct cgroup_subsys *ss, int depth)
{
	struct css_id *newid;
	int myid, error, size;

	BUG_ON(!ss->use_id);

	size = sizeof(*newid) + sizeof(unsigned short) * (depth + 1);
	newid = kzalloc(size, GFP_KERNEL);
	if (!newid)
		return ERR_PTR(-ENOMEM);
	/* get id */
	if (unlikely(!idr_pre_get(&ss->idr, GFP_KERNEL))) {
		error = -ENOMEM;
		goto err_out;
	}
	spin_lock(&ss->id_lock);
	/* Don't use 0. allocates an ID of 1-65535 */
	error = idr_get_new_above(&ss->idr, newid, 1, &myid);
	spin_unlock(&ss->id_lock);

	/* Returns error when there are no free spaces for new ID.*/
	if (error) {
		error = -ENOSPC;
		goto err_out;
	}
	if (myid > CSS_ID_MAX)
		goto remove_idr;

	newid->id = myid;
	newid->depth = depth;
	return newid;
remove_idr:
	error = -ENOSPC;
	spin_lock(&ss->id_lock);
	idr_remove(&ss->idr, myid);
	spin_unlock(&ss->id_lock);
err_out:
	kfree(newid);
	return ERR_PTR(error);

}

static int __init_or_module cgroup_init_idr(struct cgroup_subsys *ss,
					    struct cgroup_subsys_state *rootcss)
{
	struct css_id *newid;

	spin_lock_init(&ss->id_lock);
	idr_init(&ss->idr);

	newid = get_new_cssid(ss, 0);
	if (IS_ERR(newid))
		return PTR_ERR(newid);

	newid->stack[0] = newid->id;
	newid->css = rootcss;
	rootcss->id = newid;
	return 0;
}

static int alloc_css_id(struct cgroup_subsys *ss, struct cgroup *parent,
			struct cgroup *child)
{
	int subsys_id, i, depth = 0;
	struct cgroup_subsys_state *parent_css, *child_css;
	struct css_id *child_id, *parent_id;

	subsys_id = ss->subsys_id;
	parent_css = parent->subsys[subsys_id];
	child_css = child->subsys[subsys_id];
	parent_id = parent_css->id;
	depth = parent_id->depth + 1;

	child_id = get_new_cssid(ss, depth);
	if (IS_ERR(child_id))
		return PTR_ERR(child_id);

	for (i = 0; i < depth; i++)
		child_id->stack[i] = parent_id->stack[i];
	child_id->stack[depth] = child_id->id;
	/*
	 * child_id->css pointer will be set after this cgroup is available
	 * see cgroup_populate_dir()
	 */
	rcu_assign_pointer(child_css->id, child_id);

	return 0;
}

/**
 * css_lookup - lookup css by id
 * @ss: cgroup subsys to be looked into.
 * @id: the id
 *
 * Returns pointer to cgroup_subsys_state if there is valid one with id.
 * NULL if not. Should be called under rcu_read_lock()
 */
struct cgroup_subsys_state *css_lookup(struct cgroup_subsys *ss, int id)
{
	struct css_id *cssid = NULL;

	BUG_ON(!ss->use_id);
	cssid = idr_find(&ss->idr, id);

	if (unlikely(!cssid))
		return NULL;

	return rcu_dereference(cssid->css);
}
EXPORT_SYMBOL_GPL(css_lookup);

/**
 * css_get_next - lookup next cgroup under specified hierarchy.
 * @ss: pointer to subsystem
 * @id: current position of iteration.
 * @root: pointer to css. search tree under this.
 * @foundid: position of found object.
 *
 * Search next css under the specified hierarchy of rootid. Calling under
 * rcu_read_lock() is necessary. Returns NULL if it reaches the end.
 */
struct cgroup_subsys_state *
css_get_next(struct cgroup_subsys *ss, int id,
	     struct cgroup_subsys_state *root, int *foundid)
{
	struct cgroup_subsys_state *ret = NULL;
	struct css_id *tmp;
	int tmpid;
	int rootid = css_id(root);
	int depth = css_depth(root);

	if (!rootid)
		return NULL;

	BUG_ON(!ss->use_id);
	WARN_ON_ONCE(!rcu_read_lock_held());

	/* fill start point for scan */
	tmpid = id;
	while (1) {
		/*
		 * scan next entry from bitmap(tree), tmpid is updated after
		 * idr_get_next().
		 */
		tmp = idr_get_next(&ss->idr, &tmpid);
		if (!tmp)
			break;
		if (tmp->depth >= depth && tmp->stack[depth] == rootid) {
			ret = rcu_dereference(tmp->css);
			if (ret) {
				*foundid = tmpid;
				break;
			}
		}
		/* continue to scan from next id */
		tmpid = tmpid + 1;
	}
	return ret;
}

/*
 * get corresponding css from file open on cgroupfs directory
 */
struct cgroup_subsys_state *cgroup_css_from_dir(struct file *f, int id)
{
	struct cgroup *cgrp;
	struct inode *inode;
	struct cgroup_subsys_state *css;

	inode = f->f_dentry->d_inode;
	/* check in cgroup filesystem dir */
	if (inode->i_op != &cgroup_dir_inode_operations)
		return ERR_PTR(-EBADF);

	if (id < 0 || id >= CGROUP_SUBSYS_COUNT)
		return ERR_PTR(-EINVAL);

	/* get cgroup */
	cgrp = __d_cgrp(f->f_dentry);
	css = cgrp->subsys[id];
	return css ? css : ERR_PTR(-ENOENT);
}

#ifdef CONFIG_CGROUP_DEBUG
static struct cgroup_subsys_state *debug_create(struct cgroup *cont)
{
	struct cgroup_subsys_state *css = kzalloc(sizeof(*css), GFP_KERNEL);

	if (!css)
		return ERR_PTR(-ENOMEM);

	return css;
}

static void debug_destroy(struct cgroup *cont)
{
	kfree(cont->subsys[debug_subsys_id]);
}

static u64 cgroup_refcount_read(struct cgroup *cont, struct cftype *cft)
{
	return atomic_read(&cont->count);
}

static u64 debug_taskcount_read(struct cgroup *cont, struct cftype *cft)
{
	return cgroup_task_count(cont);
}

static u64 current_css_set_read(struct cgroup *cont, struct cftype *cft)
{
	return (u64)(unsigned long)current->cgroups;
}

static u64 current_css_set_refcount_read(struct cgroup *cont,
					   struct cftype *cft)
{
	u64 count;

	rcu_read_lock();
	count = atomic_read(&current->cgroups->refcount);
	rcu_read_unlock();
	return count;
}

static int current_css_set_cg_links_read(struct cgroup *cont,
					 struct cftype *cft,
					 struct seq_file *seq)
{
	struct cg_cgroup_link *link;
	struct css_set *cg;

	read_lock(&css_set_lock);
	rcu_read_lock();
	cg = rcu_dereference(current->cgroups);
	list_for_each_entry(link, &cg->cg_links, cg_link_list) {
		struct cgroup *c = link->cgrp;
		const char *name;

		if (c->dentry)
			name = c->dentry->d_name.name;
		else
			name = "?";
		seq_printf(seq, "Root %d group %s\n",
			   c->root->hierarchy_id, name);
	}
	rcu_read_unlock();
	read_unlock(&css_set_lock);
	return 0;
}

#define MAX_TASKS_SHOWN_PER_CSS 25
static int cgroup_css_links_read(struct cgroup *cont,
				 struct cftype *cft,
				 struct seq_file *seq)
{
	struct cg_cgroup_link *link;

	read_lock(&css_set_lock);
	list_for_each_entry(link, &cont->css_sets, cgrp_link_list) {
		struct css_set *cg = link->cg;
		struct task_struct *task;
		int count = 0;
		seq_printf(seq, "css_set %p\n", cg);
		list_for_each_entry(task, &cg->tasks, cg_list) {
			if (count++ > MAX_TASKS_SHOWN_PER_CSS) {
				seq_puts(seq, "  ...\n");
				break;
			} else {
				seq_printf(seq, "  task %d\n",
					   task_pid_vnr(task));
			}
		}
	}
	read_unlock(&css_set_lock);
	return 0;
}

static u64 releasable_read(struct cgroup *cgrp, struct cftype *cft)
{
	return test_bit(CGRP_RELEASABLE, &cgrp->flags);
}

static struct cftype debug_files[] =  {
	{
		.name = "cgroup_refcount",
		.read_u64 = cgroup_refcount_read,
	},
	{
		.name = "taskcount",
		.read_u64 = debug_taskcount_read,
	},

	{
		.name = "current_css_set",
		.read_u64 = current_css_set_read,
	},

	{
		.name = "current_css_set_refcount",
		.read_u64 = current_css_set_refcount_read,
	},

	{
		.name = "current_css_set_cg_links",
		.read_seq_string = current_css_set_cg_links_read,
	},

	{
		.name = "cgroup_css_links",
		.read_seq_string = cgroup_css_links_read,
	},

	{
		.name = "releasable",
		.read_u64 = releasable_read,
	},
};

static int debug_populate(struct cgroup_subsys *ss, struct cgroup *cont)
{
	return cgroup_add_files(cont, ss, debug_files,
				ARRAY_SIZE(debug_files));
}

struct cgroup_subsys debug_subsys = {
	.name = "debug",
	.create = debug_create,
	.destroy = debug_destroy,
	.populate = debug_populate,
	.subsys_id = debug_subsys_id,
};
#endif /* CONFIG_CGROUP_DEBUG */<|MERGE_RESOLUTION|>--- conflicted
+++ resolved
@@ -287,33 +287,6 @@
 static DECLARE_WORK(release_agent_work, cgroup_release_agent);
 static void check_for_release(struct cgroup *cgrp);
 
-/*
- * A queue for waiters to do rmdir() cgroup. A tasks will sleep when
- * list_empty(&cgroup->children) && subsys has some
- * reference to css->refcnt. In general, this refcnt is expected to goes down
- * to zero, soon.
- *
- * CGRP_WAIT_ON_RMDIR flag is set under cgroup's inode->i_mutex;
- */
-static DECLARE_WAIT_QUEUE_HEAD(cgroup_rmdir_waitq);
-
-static void cgroup_wakeup_rmdir_waiter(struct cgroup *cgrp)
-{
-	if (unlikely(test_and_clear_bit(CGRP_WAIT_ON_RMDIR, &cgrp->flags)))
-		wake_up_all(&cgroup_rmdir_waitq);
-}
-
-void cgroup_exclude_rmdir(struct cgroup_subsys_state *css)
-{
-	css_get(css);
-}
-
-void cgroup_release_and_wakeup_rmdir(struct cgroup_subsys_state *css)
-{
-	cgroup_wakeup_rmdir_waiter(css->cgroup);
-	css_put(css);
-}
-
 /* Link structure for associating css_set objects with cgroups */
 struct cg_cgroup_link {
 	/*
@@ -373,13 +346,33 @@
 	return &css_set_table[index];
 }
 
-static void free_css_set_work(struct work_struct *work)
-{
-	struct css_set *cg = container_of(work, struct css_set, work);
+/* We don't maintain the lists running through each css_set to its
+ * task until after the first call to cgroup_iter_start(). This
+ * reduces the fork()/exit() overhead for people who have cgroups
+ * compiled into their kernel but not actually in use */
+static int use_task_css_set_links __read_mostly;
+
+static void __put_css_set(struct css_set *cg, int taskexit)
+{
 	struct cg_cgroup_link *link;
 	struct cg_cgroup_link *saved_link;
-
+	/*
+	 * Ensure that the refcount doesn't hit zero while any readers
+	 * can see it. Similar to atomic_dec_and_lock(), but for an
+	 * rwlock
+	 */
+	if (atomic_add_unless(&cg->refcount, -1, 1))
+		return;
 	write_lock(&css_set_lock);
+	if (!atomic_dec_and_test(&cg->refcount)) {
+		write_unlock(&css_set_lock);
+		return;
+	}
+
+	/* This css_set is dead. unlink it and release cgroup refcounts */
+	hlist_del(&cg->hlist);
+	css_set_count--;
+
 	list_for_each_entry_safe(link, saved_link, &cg->cg_links,
 				 cg_link_list) {
 		struct cgroup *cgrp = link->cgrp;
@@ -392,39 +385,20 @@
 		 * rcu_read_lock is used to keep it alive.
 		 */
 		rcu_read_lock();
-<<<<<<< HEAD
-		if (atomic_dec_and_test(&cgrp->count)) {
-=======
 		if (atomic_dec_and_test(&cgrp->count) &&
 		    notify_on_release(cgrp)) {
 			if (taskexit)
 				set_bit(CGRP_RELEASABLE, &cgrp->flags);
->>>>>>> 8861fd33
 			check_for_release(cgrp);
-			cgroup_wakeup_rmdir_waiter(cgrp);
 		}
 		rcu_read_unlock();
 
 		kfree(link);
 	}
+
 	write_unlock(&css_set_lock);
-
-	kfree(cg);
-}
-
-static void free_css_set_rcu(struct rcu_head *obj)
-{
-	struct css_set *cg = container_of(obj, struct css_set, rcu_head);
-
-	INIT_WORK(&cg->work, free_css_set_work);
-	schedule_work(&cg->work);
-}
-
-/* We don't maintain the lists running through each css_set to its
- * task until after the first call to cgroup_iter_start(). This
- * reduces the fork()/exit() overhead for people who have cgroups
- * compiled into their kernel but not actually in use */
-static int use_task_css_set_links __read_mostly;
+	kfree_rcu(cg, rcu_head);
+}
 
 /*
  * refcounted get/put for css_set objects
@@ -434,26 +408,14 @@
 	atomic_inc(&cg->refcount);
 }
 
-static void put_css_set(struct css_set *cg)
-{
-	/*
-	 * Ensure that the refcount doesn't hit zero while any readers
-	 * can see it. Similar to atomic_dec_and_lock(), but for an
-	 * rwlock
-	 */
-	if (atomic_add_unless(&cg->refcount, -1, 1))
-		return;
-	write_lock(&css_set_lock);
-	if (!atomic_dec_and_test(&cg->refcount)) {
-		write_unlock(&css_set_lock);
-		return;
-	}
-
-	hlist_del(&cg->hlist);
-	css_set_count--;
-
-	write_unlock(&css_set_lock);
-	call_rcu(&cg->rcu_head, free_css_set_rcu);
+static inline void put_css_set(struct css_set *cg)
+{
+	__put_css_set(cg, 0);
+}
+
+static inline void put_css_set_taskexit(struct css_set *cg)
+{
+	__put_css_set(cg, 1);
 }
 
 /*
@@ -785,9 +747,9 @@
  * cgroup_attach_task(), which overwrites one tasks cgroup pointer with
  * another.  It does so using cgroup_mutex, however there are
  * several performance critical places that need to reference
- * task->cgroups without the expense of grabbing a system global
+ * task->cgroup without the expense of grabbing a system global
  * mutex.  Therefore except as noted below, when dereferencing or, as
- * in cgroup_attach_task(), modifying a task's cgroups pointer we use
+ * in cgroup_attach_task(), modifying a task'ss cgroup pointer we use
  * task_lock(), which acts on a spinlock (task->alloc_lock) already in
  * the task_struct routinely used for such matters.
  *
@@ -974,6 +936,33 @@
 	spin_unlock(&dentry->d_lock);
 	spin_unlock(&parent->d_lock);
 	remove_dir(dentry);
+}
+
+/*
+ * A queue for waiters to do rmdir() cgroup. A tasks will sleep when
+ * cgroup->count == 0 && list_empty(&cgroup->children) && subsys has some
+ * reference to css->refcnt. In general, this refcnt is expected to goes down
+ * to zero, soon.
+ *
+ * CGRP_WAIT_ON_RMDIR flag is set under cgroup's inode->i_mutex;
+ */
+static DECLARE_WAIT_QUEUE_HEAD(cgroup_rmdir_waitq);
+
+static void cgroup_wakeup_rmdir_waiter(struct cgroup *cgrp)
+{
+	if (unlikely(test_and_clear_bit(CGRP_WAIT_ON_RMDIR, &cgrp->flags)))
+		wake_up_all(&cgroup_rmdir_waitq);
+}
+
+void cgroup_exclude_rmdir(struct cgroup_subsys_state *css)
+{
+	css_get(css);
+}
+
+void cgroup_release_and_wakeup_rmdir(struct cgroup_subsys_state *css)
+{
+	cgroup_wakeup_rmdir_waiter(css->cgroup);
+	css_put(css);
 }
 
 /*
@@ -1907,7 +1896,6 @@
 	struct cgroupfs_root *root = cgrp->root;
 	struct cgroup_taskset tset = { };
 	struct css_set *newcg;
-	struct css_set *cg;
 
 	/* @tsk either already exited or can't exit until the end */
 	if (tsk->flags & PF_EXITING)
@@ -1943,20 +1931,14 @@
 		goto out;
 	}
 
-	task_lock(tsk);
-	cg = tsk->cgroups;
-	get_css_set(cg);
-	task_unlock(tsk);
-
 	cgroup_task_migrate(cgrp, oldcgrp, tsk, newcg);
 
 	for_each_subsys(root, ss) {
 		if (ss->attach)
 			ss->attach(cgrp, &tset);
 	}
-	set_bit(CGRP_RELEASABLE, &cgrp->flags);
-	/* put_css_set will not destroy cg until after an RCU grace period */
-	put_css_set(cg);
+
+	synchronize_rcu();
 
 	/*
 	 * wake up rmdir() waiter. the rmdir should fail since the cgroup
@@ -2157,24 +2139,6 @@
 	return retval;
 }
 
-static int cgroup_allow_attach(struct cgroup *cgrp, struct cgroup_taskset *tset)
-{
-	struct cgroup_subsys *ss;
-	int ret;
-
-	for_each_subsys(cgrp->root, ss) {
-		if (ss->allow_attach) {
-			ret = ss->allow_attach(cgrp, tset);
-			if (ret)
-				return ret;
-		} else {
-			return -EACCES;
-		}
-	}
-
-	return 0;
-}
-
 /*
  * Find the task_struct of the task to attach by vpid and pass it along to the
  * function to attach either it or all tasks in its threadgroup. Will lock
@@ -2206,18 +2170,9 @@
 		if (cred->euid &&
 		    cred->euid != tcred->uid &&
 		    cred->euid != tcred->suid) {
-			/*
-			 * if the default permission check fails, give each
-			 * cgroup a chance to extend the permission check
-			 */
-			struct cgroup_taskset tset = { };
-			tset.single.task = tsk;
-			tset.single.cgrp = cgrp;
-			ret = cgroup_allow_attach(cgrp, &tset);
-			if (ret) {
-				rcu_read_unlock();
-				goto out_unlock_cgroup;
-			}
+			rcu_read_unlock();
+			ret = -EACCES;
+			goto out_unlock_cgroup;
 		}
 	} else
 		tsk = current;
@@ -2886,7 +2841,7 @@
 int cgroup_scan_tasks(struct cgroup_scanner *scan)
 {
 	int retval, i;
-	struct cgroup_iter it = {0, 0};
+	struct cgroup_iter it;
 	struct task_struct *p, *dropped;
 	/* Never dereference latest_task, since it's not refcounted */
 	struct task_struct *latest_task = NULL;
@@ -3834,8 +3789,6 @@
 	if (err < 0)
 		goto err_remove;
 
-	set_bit(CGRP_RELEASABLE, &parent->flags);
-
 	/* The cgroup directory was pre-locked for us */
 	BUG_ON(!mutex_is_locked(&cgrp->dentry->d_inode->i_mutex));
 
@@ -3925,10 +3878,6 @@
 	struct cgroup_subsys *ss;
 	unsigned long flags;
 	bool failed = false;
-
-	if (atomic_read(&cgrp->count) != 0)
-		return false;
-
 	local_irq_save(flags);
 	for_each_subsys(cgrp->root, ss) {
 		struct cgroup_subsys_state *css = cgrp->subsys[ss->subsys_id];
@@ -3971,25 +3920,6 @@
 	return !failed;
 }
 
-/* Checks if all of the css_sets attached to a cgroup have a refcount of 0. */
-static int cgroup_css_sets_empty(struct cgroup *cgrp)
-{
-	struct cg_cgroup_link *link;
-	int retval = 1;
-
-	read_lock(&css_set_lock);
-	list_for_each_entry(link, &cgrp->css_sets, cgrp_link_list) {
-		struct css_set *cg = link->cg;
-		if (atomic_read(&cg->refcount) > 0) {
-			retval = 0;
-			break;
-		}
-	}
-	read_unlock(&css_set_lock);
-
-	return retval;
-}
-
 static int cgroup_rmdir(struct inode *unused_dir, struct dentry *dentry)
 {
 	struct cgroup *cgrp = dentry->d_fsdata;
@@ -4002,7 +3932,7 @@
 	/* the vfs holds both inode->i_mutex already */
 again:
 	mutex_lock(&cgroup_mutex);
-	if (!cgroup_css_sets_empty(cgrp)) {
+	if (atomic_read(&cgrp->count) != 0) {
 		mutex_unlock(&cgroup_mutex);
 		return -EBUSY;
 	}
@@ -4035,7 +3965,7 @@
 
 	mutex_lock(&cgroup_mutex);
 	parent = cgrp->parent;
-	if (!cgroup_css_sets_empty(cgrp) || !list_empty(&cgrp->children)) {
+	if (atomic_read(&cgrp->count) || !list_empty(&cgrp->children)) {
 		clear_bit(CGRP_WAIT_ON_RMDIR, &cgrp->flags);
 		mutex_unlock(&cgroup_mutex);
 		return -EBUSY;
@@ -4075,6 +4005,7 @@
 	cgroup_d_remove_dir(d);
 	dput(d);
 
+	set_bit(CGRP_RELEASABLE, &parent->flags);
 	check_for_release(parent);
 
 	/*
@@ -4685,7 +4616,7 @@
 	task_unlock(tsk);
 
 	if (cg)
-		put_css_set(cg);
+		put_css_set_taskexit(cg);
 }
 
 /**
@@ -4739,14 +4670,6 @@
 }
 
 /* Caller must verify that the css is not for root cgroup */
-void __css_get(struct cgroup_subsys_state *css, int count)
-{
-	atomic_add(count, &css->refcnt);
-	set_bit(CGRP_RELEASABLE, &css->cgroup->flags);
-}
-EXPORT_SYMBOL_GPL(__css_get);
-
-/* Caller must verify that the css is not for root cgroup */
 void __css_put(struct cgroup_subsys_state *css, int count)
 {
 	struct cgroup *cgrp = css->cgroup;
@@ -4754,7 +4677,10 @@
 	rcu_read_lock();
 	val = atomic_sub_return(count, &css->refcnt);
 	if (val == 1) {
-		check_for_release(cgrp);
+		if (notify_on_release(cgrp)) {
+			set_bit(CGRP_RELEASABLE, &cgrp->flags);
+			check_for_release(cgrp);
+		}
 		cgroup_wakeup_rmdir_waiter(cgrp);
 	}
 	rcu_read_unlock();
@@ -4903,7 +4829,7 @@
  * @root: the css supporsed to be an ancestor of the child.
  *
  * Returns true if "root" is an ancestor of "child" in its hierarchy. Because
- * this function reads css->id, the caller must hold rcu_read_lock().
+ * this function reads css->id, this use rcu_dereference() and rcu_read_lock().
  * But, considering usual usage, the csses should be valid objects after test.
  * Assuming that the caller will do some action to the child if this returns
  * returns true, the caller must take "child";s reference count.
@@ -4915,18 +4841,18 @@
 {
 	struct css_id *child_id;
 	struct css_id *root_id;
-
+	bool ret = true;
+
+	rcu_read_lock();
 	child_id  = rcu_dereference(child->id);
-	if (!child_id)
-		return false;
 	root_id = rcu_dereference(root->id);
-	if (!root_id)
-		return false;
-	if (child_id->depth < root_id->depth)
-		return false;
-	if (child_id->stack[root_id->depth] != root_id->id)
-		return false;
-	return true;
+	if (!child_id
+	    || !root_id
+	    || (child_id->depth < root_id->depth)
+	    || (child_id->stack[root_id->depth] != root_id->id))
+		ret = false;
+	rcu_read_unlock();
+	return ret;
 }
 
 void free_css_id(struct cgroup_subsys *ss, struct cgroup_subsys_state *css)
