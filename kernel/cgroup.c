/*
 *  Generic process-grouping system.
 *
 *  Based originally on the cpuset system, extracted by Paul Menage
 *  Copyright (C) 2006 Google, Inc
 *
 *  Notifications support
 *  Copyright (C) 2009 Nokia Corporation
 *  Author: Kirill A. Shutemov
 *
 *  Copyright notices from the original cpuset code:
 *  --------------------------------------------------
 *  Copyright (C) 2003 BULL SA.
 *  Copyright (C) 2004-2006 Silicon Graphics, Inc.
 *
 *  Portions derived from Patrick Mochel's sysfs code.
 *  sysfs is Copyright (c) 2001-3 Patrick Mochel
 *
 *  2003-10-10 Written by Simon Derr.
 *  2003-10-22 Updates by Stephen Hemminger.
 *  2004 May-July Rework by Paul Jackson.
 *  ---------------------------------------------------
 *
 *  This file is subject to the terms and conditions of the GNU General Public
 *  License.  See the file COPYING in the main directory of the Linux
 *  distribution for more details.
 */

#include <linux/cgroup.h>
#include <linux/cred.h>
#include <linux/ctype.h>
#include <linux/errno.h>
#include <linux/fs.h>
#include <linux/init_task.h>
#include <linux/kernel.h>
#include <linux/list.h>
#include <linux/mm.h>
#include <linux/mutex.h>
#include <linux/mount.h>
#include <linux/pagemap.h>
#include <linux/proc_fs.h>
#include <linux/rcupdate.h>
#include <linux/sched.h>
#include <linux/backing-dev.h>
#include <linux/seq_file.h>
#include <linux/slab.h>
#include <linux/magic.h>
#include <linux/spinlock.h>
#include <linux/string.h>
#include <linux/sort.h>
#include <linux/kmod.h>
#include <linux/module.h>
#include <linux/delayacct.h>
#include <linux/cgroupstats.h>
#include <linux/hash.h>
#include <linux/namei.h>
#include <linux/pid_namespace.h>
#include <linux/idr.h>
#include <linux/vmalloc.h> /* TODO: replace with more sophisticated array */
#include <linux/eventfd.h>
#include <linux/poll.h>
#include <linux/flex_array.h> /* used in cgroup_attach_proc */

#include <linux/atomic.h>

/*
 * cgroup_mutex is the master lock.  Any modification to cgroup or its
 * hierarchy must be performed while holding it.
 *
 * cgroup_root_mutex nests inside cgroup_mutex and should be held to modify
 * cgroupfs_root of any cgroup hierarchy - subsys list, flags,
 * release_agent_path and so on.  Modifying requires both cgroup_mutex and
 * cgroup_root_mutex.  Readers can acquire either of the two.  This is to
 * break the following locking order cycle.
 *
 *  A. cgroup_mutex -> cred_guard_mutex -> s_type->i_mutex_key -> namespace_sem
 *  B. namespace_sem -> cgroup_mutex
 *
 * B happens only through cgroup_show_options() and using cgroup_root_mutex
 * breaks it.
 */
static DEFINE_MUTEX(cgroup_mutex);
static DEFINE_MUTEX(cgroup_root_mutex);

/*
 * Generate an array of cgroup subsystem pointers. At boot time, this is
 * populated up to CGROUP_BUILTIN_SUBSYS_COUNT, and modular subsystems are
 * registered after that. The mutable section of this array is protected by
 * cgroup_mutex.
 */
#define SUBSYS(_x) &_x ## _subsys,
static struct cgroup_subsys *subsys[CGROUP_SUBSYS_COUNT] = {
#include <linux/cgroup_subsys.h>
};

#define MAX_CGROUP_ROOT_NAMELEN 64

/*
 * A cgroupfs_root represents the root of a cgroup hierarchy,
 * and may be associated with a superblock to form an active
 * hierarchy
 */
struct cgroupfs_root {
	struct super_block *sb;

	/*
	 * The bitmask of subsystems intended to be attached to this
	 * hierarchy
	 */
	unsigned long subsys_bits;

	/* Unique id for this hierarchy. */
	int hierarchy_id;

	/* The bitmask of subsystems currently attached to this hierarchy */
	unsigned long actual_subsys_bits;

	/* A list running through the attached subsystems */
	struct list_head subsys_list;

	/* The root cgroup for this hierarchy */
	struct cgroup top_cgroup;

	/* Tracks how many cgroups are currently defined in hierarchy.*/
	int number_of_cgroups;

	/* A list running through the active hierarchies */
	struct list_head root_list;

	/* Hierarchy-specific flags */
	unsigned long flags;

	/* The path to use for release notifications. */
	char release_agent_path[PATH_MAX];

	/* The name for this hierarchy - may be empty */
	char name[MAX_CGROUP_ROOT_NAMELEN];
};

/*
 * The "rootnode" hierarchy is the "dummy hierarchy", reserved for the
 * subsystems that are otherwise unattached - it never has more than a
 * single cgroup, and all tasks are part of that cgroup.
 */
static struct cgroupfs_root rootnode;

/*
 * CSS ID -- ID per subsys's Cgroup Subsys State(CSS). used only when
 * cgroup_subsys->use_id != 0.
 */
#define CSS_ID_MAX	(65535)
struct css_id {
	/*
	 * The css to which this ID points. This pointer is set to valid value
	 * after cgroup is populated. If cgroup is removed, this will be NULL.
	 * This pointer is expected to be RCU-safe because destroy()
	 * is called after synchronize_rcu(). But for safe use, css_is_removed()
	 * css_tryget() should be used for avoiding race.
	 */
	struct cgroup_subsys_state __rcu *css;
	/*
	 * ID of this css.
	 */
	unsigned short id;
	/*
	 * Depth in hierarchy which this ID belongs to.
	 */
	unsigned short depth;
	/*
	 * ID is freed by RCU. (and lookup routine is RCU safe.)
	 */
	struct rcu_head rcu_head;
	/*
	 * Hierarchy of CSS ID belongs to.
	 */
	unsigned short stack[0]; /* Array of Length (depth+1) */
};

/*
 * cgroup_event represents events which userspace want to receive.
 */
struct cgroup_event {
	/*
	 * Cgroup which the event belongs to.
	 */
	struct cgroup *cgrp;
	/*
	 * Control file which the event associated.
	 */
	struct cftype *cft;
	/*
	 * eventfd to signal userspace about the event.
	 */
	struct eventfd_ctx *eventfd;
	/*
	 * Each of these stored in a list by the cgroup.
	 */
	struct list_head list;
	/*
	 * All fields below needed to unregister event when
	 * userspace closes eventfd.
	 */
	poll_table pt;
	wait_queue_head_t *wqh;
	wait_queue_t wait;
	struct work_struct remove;
};

/* The list of hierarchy roots */

static LIST_HEAD(roots);
static int root_count;

static DEFINE_IDA(hierarchy_ida);
static int next_hierarchy_id;
static DEFINE_SPINLOCK(hierarchy_id_lock);

/* dummytop is a shorthand for the dummy hierarchy's top cgroup */
#define dummytop (&rootnode.top_cgroup)

/* This flag indicates whether tasks in the fork and exit paths should
 * check for fork/exit handlers to call. This avoids us having to do
 * extra work in the fork/exit path if none of the subsystems need to
 * be called.
 */
static int need_forkexit_callback __read_mostly;

#ifdef CONFIG_PROVE_LOCKING
int cgroup_lock_is_held(void)
{
	return lockdep_is_held(&cgroup_mutex);
}
#else /* #ifdef CONFIG_PROVE_LOCKING */
int cgroup_lock_is_held(void)
{
	return mutex_is_locked(&cgroup_mutex);
}
#endif /* #else #ifdef CONFIG_PROVE_LOCKING */

EXPORT_SYMBOL_GPL(cgroup_lock_is_held);

/* convenient tests for these bits */
inline int cgroup_is_removed(const struct cgroup *cgrp)
{
	return test_bit(CGRP_REMOVED, &cgrp->flags);
}

/* bits in struct cgroupfs_root flags field */
enum {
	ROOT_NOPREFIX, /* mounted subsystems have no named prefix */
};

static int cgroup_is_releasable(const struct cgroup *cgrp)
{
	const int bits =
		(1 << CGRP_RELEASABLE) |
		(1 << CGRP_NOTIFY_ON_RELEASE);
	return (cgrp->flags & bits) == bits;
}

static int notify_on_release(const struct cgroup *cgrp)
{
	return test_bit(CGRP_NOTIFY_ON_RELEASE, &cgrp->flags);
}

static int clone_children(const struct cgroup *cgrp)
{
	return test_bit(CGRP_CLONE_CHILDREN, &cgrp->flags);
}

/*
 * for_each_subsys() allows you to iterate on each subsystem attached to
 * an active hierarchy
 */
#define for_each_subsys(_root, _ss) \
list_for_each_entry(_ss, &_root->subsys_list, sibling)

/* for_each_active_root() allows you to iterate across the active hierarchies */
#define for_each_active_root(_root) \
list_for_each_entry(_root, &roots, root_list)

/* the list of cgroups eligible for automatic release. Protected by
 * release_list_lock */
static LIST_HEAD(release_list);
static DEFINE_RAW_SPINLOCK(release_list_lock);
static void cgroup_release_agent(struct work_struct *work);
static DECLARE_WORK(release_agent_work, cgroup_release_agent);
static void check_for_release(struct cgroup *cgrp);

/*
 * A queue for waiters to do rmdir() cgroup. A tasks will sleep when
 * cgroup->count == 0 && list_empty(&cgroup->children) && subsys has some
 * reference to css->refcnt. In general, this refcnt is expected to goes down
 * to zero, soon.
 *
 * CGRP_WAIT_ON_RMDIR flag is set under cgroup's inode->i_mutex;
 */
static DECLARE_WAIT_QUEUE_HEAD(cgroup_rmdir_waitq);

static void cgroup_wakeup_rmdir_waiter(struct cgroup *cgrp)
{
	if (unlikely(test_and_clear_bit(CGRP_WAIT_ON_RMDIR, &cgrp->flags)))
		wake_up_all(&cgroup_rmdir_waitq);
}

void cgroup_exclude_rmdir(struct cgroup_subsys_state *css)
{
	css_get(css);
}

void cgroup_release_and_wakeup_rmdir(struct cgroup_subsys_state *css)
{
	cgroup_wakeup_rmdir_waiter(css->cgroup);
	css_put(css);
}

/* Link structure for associating css_set objects with cgroups */
struct cg_cgroup_link {
	/*
	 * List running through cg_cgroup_links associated with a
	 * cgroup, anchored on cgroup->css_sets
	 */
	struct list_head cgrp_link_list;
	struct cgroup *cgrp;
	/*
	 * List running through cg_cgroup_links pointing at a
	 * single css_set object, anchored on css_set->cg_links
	 */
	struct list_head cg_link_list;
	struct css_set *cg;
};

/* The default css_set - used by init and its children prior to any
 * hierarchies being mounted. It contains a pointer to the root state
 * for each subsystem. Also used to anchor the list of css_sets. Not
 * reference-counted, to improve performance when child cgroups
 * haven't been created.
 */

static struct css_set init_css_set;
static struct cg_cgroup_link init_css_set_link;

static int cgroup_init_idr(struct cgroup_subsys *ss,
			   struct cgroup_subsys_state *css);

/* css_set_lock protects the list of css_set objects, and the
 * chain of tasks off each css_set.  Nests outside task->alloc_lock
 * due to cgroup_iter_start() */
static DEFINE_RWLOCK(css_set_lock);
static int css_set_count;

/*
 * hash table for cgroup groups. This improves the performance to find
 * an existing css_set. This hash doesn't (currently) take into
 * account cgroups in empty hierarchies.
 */
#define CSS_SET_HASH_BITS	7
#define CSS_SET_TABLE_SIZE	(1 << CSS_SET_HASH_BITS)
static struct hlist_head css_set_table[CSS_SET_TABLE_SIZE];

static struct hlist_head *css_set_hash(struct cgroup_subsys_state *css[])
{
	int i;
	int index;
	unsigned long tmp = 0UL;

	for (i = 0; i < CGROUP_SUBSYS_COUNT; i++)
		tmp += (unsigned long)css[i];
	tmp = (tmp >> 16) ^ tmp;

	index = hash_long(tmp, CSS_SET_HASH_BITS);

	return &css_set_table[index];
}

static void free_css_set_work(struct work_struct *work)
{
	struct css_set *cg = container_of(work, struct css_set, work);
	struct cg_cgroup_link *link;
	struct cg_cgroup_link *saved_link;

	write_lock(&css_set_lock);
	list_for_each_entry_safe(link, saved_link, &cg->cg_links,
				 cg_link_list) {
		struct cgroup *cgrp = link->cgrp;
		list_del(&link->cg_link_list);
		list_del(&link->cgrp_link_list);
<<<<<<< HEAD
		if (atomic_dec_and_test(&cgrp->count)) {
=======

		/*
		 * We may not be holding cgroup_mutex, and if cgrp->count is
		 * dropped to 0 the cgroup can be destroyed at any time, hence
		 * rcu_read_lock is used to keep it alive.
		 */
		rcu_read_lock();
		if (atomic_dec_and_test(&cgrp->count) &&
		    notify_on_release(cgrp)) {
			if (taskexit)
				set_bit(CGRP_RELEASABLE, &cgrp->flags);
>>>>>>> 85f38030
			check_for_release(cgrp);
			cgroup_wakeup_rmdir_waiter(cgrp);
		}
<<<<<<< HEAD
=======
		rcu_read_unlock();

>>>>>>> 85f38030
		kfree(link);
	}
	write_unlock(&css_set_lock);

	kfree(cg);
}

static void free_css_set_rcu(struct rcu_head *obj)
{
	struct css_set *cg = container_of(obj, struct css_set, rcu_head);

	INIT_WORK(&cg->work, free_css_set_work);
	schedule_work(&cg->work);
}

/* We don't maintain the lists running through each css_set to its
 * task until after the first call to cgroup_iter_start(). This
 * reduces the fork()/exit() overhead for people who have cgroups
 * compiled into their kernel but not actually in use */
static int use_task_css_set_links __read_mostly;

/*
 * refcounted get/put for css_set objects
 */
static inline void get_css_set(struct css_set *cg)
{
	atomic_inc(&cg->refcount);
}

static void put_css_set(struct css_set *cg)
{
	/*
	 * Ensure that the refcount doesn't hit zero while any readers
	 * can see it. Similar to atomic_dec_and_lock(), but for an
	 * rwlock
	 */
	if (atomic_add_unless(&cg->refcount, -1, 1))
		return;
	write_lock(&css_set_lock);
	if (!atomic_dec_and_test(&cg->refcount)) {
		write_unlock(&css_set_lock);
		return;
	}

	hlist_del(&cg->hlist);
	css_set_count--;

	write_unlock(&css_set_lock);
	call_rcu(&cg->rcu_head, free_css_set_rcu);
}

/*
 * compare_css_sets - helper function for find_existing_css_set().
 * @cg: candidate css_set being tested
 * @old_cg: existing css_set for a task
 * @new_cgrp: cgroup that's being entered by the task
 * @template: desired set of css pointers in css_set (pre-calculated)
 *
 * Returns true if "cg" matches "old_cg" except for the hierarchy
 * which "new_cgrp" belongs to, for which it should match "new_cgrp".
 */
static bool compare_css_sets(struct css_set *cg,
			     struct css_set *old_cg,
			     struct cgroup *new_cgrp,
			     struct cgroup_subsys_state *template[])
{
	struct list_head *l1, *l2;

	if (memcmp(template, cg->subsys, sizeof(cg->subsys))) {
		/* Not all subsystems matched */
		return false;
	}

	/*
	 * Compare cgroup pointers in order to distinguish between
	 * different cgroups in heirarchies with no subsystems. We
	 * could get by with just this check alone (and skip the
	 * memcmp above) but on most setups the memcmp check will
	 * avoid the need for this more expensive check on almost all
	 * candidates.
	 */

	l1 = &cg->cg_links;
	l2 = &old_cg->cg_links;
	while (1) {
		struct cg_cgroup_link *cgl1, *cgl2;
		struct cgroup *cg1, *cg2;

		l1 = l1->next;
		l2 = l2->next;
		/* See if we reached the end - both lists are equal length. */
		if (l1 == &cg->cg_links) {
			BUG_ON(l2 != &old_cg->cg_links);
			break;
		} else {
			BUG_ON(l2 == &old_cg->cg_links);
		}
		/* Locate the cgroups associated with these links. */
		cgl1 = list_entry(l1, struct cg_cgroup_link, cg_link_list);
		cgl2 = list_entry(l2, struct cg_cgroup_link, cg_link_list);
		cg1 = cgl1->cgrp;
		cg2 = cgl2->cgrp;
		/* Hierarchies should be linked in the same order. */
		BUG_ON(cg1->root != cg2->root);

		/*
		 * If this hierarchy is the hierarchy of the cgroup
		 * that's changing, then we need to check that this
		 * css_set points to the new cgroup; if it's any other
		 * hierarchy, then this css_set should point to the
		 * same cgroup as the old css_set.
		 */
		if (cg1->root == new_cgrp->root) {
			if (cg1 != new_cgrp)
				return false;
		} else {
			if (cg1 != cg2)
				return false;
		}
	}
	return true;
}

/*
 * find_existing_css_set() is a helper for
 * find_css_set(), and checks to see whether an existing
 * css_set is suitable.
 *
 * oldcg: the cgroup group that we're using before the cgroup
 * transition
 *
 * cgrp: the cgroup that we're moving into
 *
 * template: location in which to build the desired set of subsystem
 * state objects for the new cgroup group
 */
static struct css_set *find_existing_css_set(
	struct css_set *oldcg,
	struct cgroup *cgrp,
	struct cgroup_subsys_state *template[])
{
	int i;
	struct cgroupfs_root *root = cgrp->root;
	struct hlist_head *hhead;
	struct hlist_node *node;
	struct css_set *cg;

	/*
	 * Build the set of subsystem state objects that we want to see in the
	 * new css_set. while subsystems can change globally, the entries here
	 * won't change, so no need for locking.
	 */
	for (i = 0; i < CGROUP_SUBSYS_COUNT; i++) {
		if (root->subsys_bits & (1UL << i)) {
			/* Subsystem is in this hierarchy. So we want
			 * the subsystem state from the new
			 * cgroup */
			template[i] = cgrp->subsys[i];
		} else {
			/* Subsystem is not in this hierarchy, so we
			 * don't want to change the subsystem state */
			template[i] = oldcg->subsys[i];
		}
	}

	hhead = css_set_hash(template);
	hlist_for_each_entry(cg, node, hhead, hlist) {
		if (!compare_css_sets(cg, oldcg, cgrp, template))
			continue;

		/* This css_set matches what we need */
		return cg;
	}

	/* No existing cgroup group matched */
	return NULL;
}

static void free_cg_links(struct list_head *tmp)
{
	struct cg_cgroup_link *link;
	struct cg_cgroup_link *saved_link;

	list_for_each_entry_safe(link, saved_link, tmp, cgrp_link_list) {
		list_del(&link->cgrp_link_list);
		kfree(link);
	}
}

/*
 * allocate_cg_links() allocates "count" cg_cgroup_link structures
 * and chains them on tmp through their cgrp_link_list fields. Returns 0 on
 * success or a negative error
 */
static int allocate_cg_links(int count, struct list_head *tmp)
{
	struct cg_cgroup_link *link;
	int i;
	INIT_LIST_HEAD(tmp);
	for (i = 0; i < count; i++) {
		link = kmalloc(sizeof(*link), GFP_KERNEL);
		if (!link) {
			free_cg_links(tmp);
			return -ENOMEM;
		}
		list_add(&link->cgrp_link_list, tmp);
	}
	return 0;
}

/**
 * link_css_set - a helper function to link a css_set to a cgroup
 * @tmp_cg_links: cg_cgroup_link objects allocated by allocate_cg_links()
 * @cg: the css_set to be linked
 * @cgrp: the destination cgroup
 */
static void link_css_set(struct list_head *tmp_cg_links,
			 struct css_set *cg, struct cgroup *cgrp)
{
	struct cg_cgroup_link *link;

	BUG_ON(list_empty(tmp_cg_links));
	link = list_first_entry(tmp_cg_links, struct cg_cgroup_link,
				cgrp_link_list);
	link->cg = cg;
	link->cgrp = cgrp;
	atomic_inc(&cgrp->count);
	list_move(&link->cgrp_link_list, &cgrp->css_sets);
	/*
	 * Always add links to the tail of the list so that the list
	 * is sorted by order of hierarchy creation
	 */
	list_add_tail(&link->cg_link_list, &cg->cg_links);
}

/*
 * find_css_set() takes an existing cgroup group and a
 * cgroup object, and returns a css_set object that's
 * equivalent to the old group, but with the given cgroup
 * substituted into the appropriate hierarchy. Must be called with
 * cgroup_mutex held
 */
static struct css_set *find_css_set(
	struct css_set *oldcg, struct cgroup *cgrp)
{
	struct css_set *res;
	struct cgroup_subsys_state *template[CGROUP_SUBSYS_COUNT];

	struct list_head tmp_cg_links;

	struct hlist_head *hhead;
	struct cg_cgroup_link *link;

	/* First see if we already have a cgroup group that matches
	 * the desired set */
	read_lock(&css_set_lock);
	res = find_existing_css_set(oldcg, cgrp, template);
	if (res)
		get_css_set(res);
	read_unlock(&css_set_lock);

	if (res)
		return res;

	res = kmalloc(sizeof(*res), GFP_KERNEL);
	if (!res)
		return NULL;

	/* Allocate all the cg_cgroup_link objects that we'll need */
	if (allocate_cg_links(root_count, &tmp_cg_links) < 0) {
		kfree(res);
		return NULL;
	}

	atomic_set(&res->refcount, 1);
	INIT_LIST_HEAD(&res->cg_links);
	INIT_LIST_HEAD(&res->tasks);
	INIT_HLIST_NODE(&res->hlist);

	/* Copy the set of subsystem state objects generated in
	 * find_existing_css_set() */
	memcpy(res->subsys, template, sizeof(res->subsys));

	write_lock(&css_set_lock);
	/* Add reference counts and links from the new css_set. */
	list_for_each_entry(link, &oldcg->cg_links, cg_link_list) {
		struct cgroup *c = link->cgrp;
		if (c->root == cgrp->root)
			c = cgrp;
		link_css_set(&tmp_cg_links, res, c);
	}

	BUG_ON(!list_empty(&tmp_cg_links));

	css_set_count++;

	/* Add this cgroup group to the hash table */
	hhead = css_set_hash(res->subsys);
	hlist_add_head(&res->hlist, hhead);

	write_unlock(&css_set_lock);

	return res;
}

/*
 * Return the cgroup for "task" from the given hierarchy. Must be
 * called with cgroup_mutex held.
 */
static struct cgroup *task_cgroup_from_root(struct task_struct *task,
					    struct cgroupfs_root *root)
{
	struct css_set *css;
	struct cgroup *res = NULL;

	BUG_ON(!mutex_is_locked(&cgroup_mutex));
	read_lock(&css_set_lock);
	/*
	 * No need to lock the task - since we hold cgroup_mutex the
	 * task can't change groups, so the only thing that can happen
	 * is that it exits and its css is set back to init_css_set.
	 */
	css = task->cgroups;
	if (css == &init_css_set) {
		res = &root->top_cgroup;
	} else {
		struct cg_cgroup_link *link;
		list_for_each_entry(link, &css->cg_links, cg_link_list) {
			struct cgroup *c = link->cgrp;
			if (c->root == root) {
				res = c;
				break;
			}
		}
	}
	read_unlock(&css_set_lock);
	BUG_ON(!res);
	return res;
}

/*
 * There is one global cgroup mutex. We also require taking
 * task_lock() when dereferencing a task's cgroup subsys pointers.
 * See "The task_lock() exception", at the end of this comment.
 *
 * A task must hold cgroup_mutex to modify cgroups.
 *
 * Any task can increment and decrement the count field without lock.
 * So in general, code holding cgroup_mutex can't rely on the count
 * field not changing.  However, if the count goes to zero, then only
 * cgroup_attach_task() can increment it again.  Because a count of zero
 * means that no tasks are currently attached, therefore there is no
 * way a task attached to that cgroup can fork (the other way to
 * increment the count).  So code holding cgroup_mutex can safely
 * assume that if the count is zero, it will stay zero. Similarly, if
 * a task holds cgroup_mutex on a cgroup with zero count, it
 * knows that the cgroup won't be removed, as cgroup_rmdir()
 * needs that mutex.
 *
 * The fork and exit callbacks cgroup_fork() and cgroup_exit(), don't
 * (usually) take cgroup_mutex.  These are the two most performance
 * critical pieces of code here.  The exception occurs on cgroup_exit(),
 * when a task in a notify_on_release cgroup exits.  Then cgroup_mutex
 * is taken, and if the cgroup count is zero, a usermode call made
 * to the release agent with the name of the cgroup (path relative to
 * the root of cgroup file system) as the argument.
 *
 * A cgroup can only be deleted if both its 'count' of using tasks
 * is zero, and its list of 'children' cgroups is empty.  Since all
 * tasks in the system use _some_ cgroup, and since there is always at
 * least one task in the system (init, pid == 1), therefore, top_cgroup
 * always has either children cgroups and/or using tasks.  So we don't
 * need a special hack to ensure that top_cgroup cannot be deleted.
 *
 *	The task_lock() exception
 *
 * The need for this exception arises from the action of
 * cgroup_attach_task(), which overwrites one tasks cgroup pointer with
 * another.  It does so using cgroup_mutex, however there are
 * several performance critical places that need to reference
 * task->cgroups without the expense of grabbing a system global
 * mutex.  Therefore except as noted below, when dereferencing or, as
 * in cgroup_attach_task(), modifying a task's cgroups pointer we use
 * task_lock(), which acts on a spinlock (task->alloc_lock) already in
 * the task_struct routinely used for such matters.
 *
 * P.S.  One more locking exception.  RCU is used to guard the
 * update of a tasks cgroup pointer by cgroup_attach_task()
 */

/**
 * cgroup_lock - lock out any changes to cgroup structures
 *
 */
void cgroup_lock(void)
{
	mutex_lock(&cgroup_mutex);
}
EXPORT_SYMBOL_GPL(cgroup_lock);

/**
 * cgroup_unlock - release lock on cgroup changes
 *
 * Undo the lock taken in a previous cgroup_lock() call.
 */
void cgroup_unlock(void)
{
	mutex_unlock(&cgroup_mutex);
}
EXPORT_SYMBOL_GPL(cgroup_unlock);

/*
 * A couple of forward declarations required, due to cyclic reference loop:
 * cgroup_mkdir -> cgroup_create -> cgroup_populate_dir ->
 * cgroup_add_file -> cgroup_create_file -> cgroup_dir_inode_operations
 * -> cgroup_mkdir.
 */

static int cgroup_mkdir(struct inode *dir, struct dentry *dentry, umode_t mode);
static struct dentry *cgroup_lookup(struct inode *, struct dentry *, struct nameidata *);
static int cgroup_rmdir(struct inode *unused_dir, struct dentry *dentry);
static int cgroup_populate_dir(struct cgroup *cgrp);
static const struct inode_operations cgroup_dir_inode_operations;
static const struct file_operations proc_cgroupstats_operations;

static struct backing_dev_info cgroup_backing_dev_info = {
	.name		= "cgroup",
	.capabilities	= BDI_CAP_NO_ACCT_AND_WRITEBACK,
};

static int alloc_css_id(struct cgroup_subsys *ss,
			struct cgroup *parent, struct cgroup *child);

static struct inode *cgroup_new_inode(umode_t mode, struct super_block *sb)
{
	struct inode *inode = new_inode(sb);

	if (inode) {
		inode->i_ino = get_next_ino();
		inode->i_mode = mode;
		inode->i_uid = current_fsuid();
		inode->i_gid = current_fsgid();
		inode->i_atime = inode->i_mtime = inode->i_ctime = CURRENT_TIME;
		inode->i_mapping->backing_dev_info = &cgroup_backing_dev_info;
	}
	return inode;
}

/*
 * Call subsys's pre_destroy handler.
 * This is called before css refcnt check.
 */
static int cgroup_call_pre_destroy(struct cgroup *cgrp)
{
	struct cgroup_subsys *ss;
	int ret = 0;

	for_each_subsys(cgrp->root, ss)
		if (ss->pre_destroy) {
			ret = ss->pre_destroy(cgrp);
			if (ret)
				break;
		}

	return ret;
}

static void cgroup_diput(struct dentry *dentry, struct inode *inode)
{
	/* is dentry a directory ? if so, kfree() associated cgroup */
	if (S_ISDIR(inode->i_mode)) {
		struct cgroup *cgrp = dentry->d_fsdata;
		struct cgroup_subsys *ss;
		BUG_ON(!(cgroup_is_removed(cgrp)));
		/* It's possible for external users to be holding css
		 * reference counts on a cgroup; css_put() needs to
		 * be able to access the cgroup after decrementing
		 * the reference count in order to know if it needs to
		 * queue the cgroup to be handled by the release
		 * agent */
		synchronize_rcu();

		mutex_lock(&cgroup_mutex);
		/*
		 * Release the subsystem state objects.
		 */
		for_each_subsys(cgrp->root, ss)
			ss->destroy(cgrp);

		cgrp->root->number_of_cgroups--;
		mutex_unlock(&cgroup_mutex);

		/*
		 * Drop the active superblock reference that we took when we
		 * created the cgroup
		 */
		deactivate_super(cgrp->root->sb);

		/*
		 * if we're getting rid of the cgroup, refcount should ensure
		 * that there are no pidlists left.
		 */
		BUG_ON(!list_empty(&cgrp->pidlists));

		kfree_rcu(cgrp, rcu_head);
	}
	iput(inode);
}

static int cgroup_delete(const struct dentry *d)
{
	return 1;
}

static void remove_dir(struct dentry *d)
{
	struct dentry *parent = dget(d->d_parent);

	d_delete(d);
	simple_rmdir(parent->d_inode, d);
	dput(parent);
}

static void cgroup_clear_directory(struct dentry *dentry)
{
	struct list_head *node;

	BUG_ON(!mutex_is_locked(&dentry->d_inode->i_mutex));
	spin_lock(&dentry->d_lock);
	node = dentry->d_subdirs.next;
	while (node != &dentry->d_subdirs) {
		struct dentry *d = list_entry(node, struct dentry, d_u.d_child);

		spin_lock_nested(&d->d_lock, DENTRY_D_LOCK_NESTED);
		list_del_init(node);
		if (d->d_inode) {
			/* This should never be called on a cgroup
			 * directory with child cgroups */
			BUG_ON(d->d_inode->i_mode & S_IFDIR);
			dget_dlock(d);
			spin_unlock(&d->d_lock);
			spin_unlock(&dentry->d_lock);
			d_delete(d);
			simple_unlink(dentry->d_inode, d);
			dput(d);
			spin_lock(&dentry->d_lock);
		} else
			spin_unlock(&d->d_lock);
		node = dentry->d_subdirs.next;
	}
	spin_unlock(&dentry->d_lock);
}

/*
 * NOTE : the dentry must have been dget()'ed
 */
static void cgroup_d_remove_dir(struct dentry *dentry)
{
	struct dentry *parent;

	cgroup_clear_directory(dentry);

	parent = dentry->d_parent;
	spin_lock(&parent->d_lock);
	spin_lock_nested(&dentry->d_lock, DENTRY_D_LOCK_NESTED);
	list_del_init(&dentry->d_u.d_child);
	spin_unlock(&dentry->d_lock);
	spin_unlock(&parent->d_lock);
	remove_dir(dentry);
}

/*
 * Call with cgroup_mutex held. Drops reference counts on modules, including
 * any duplicate ones that parse_cgroupfs_options took. If this function
 * returns an error, no reference counts are touched.
 */
static int rebind_subsystems(struct cgroupfs_root *root,
			      unsigned long final_bits)
{
	unsigned long added_bits, removed_bits;
	struct cgroup *cgrp = &root->top_cgroup;
	int i;

	BUG_ON(!mutex_is_locked(&cgroup_mutex));
	BUG_ON(!mutex_is_locked(&cgroup_root_mutex));

	removed_bits = root->actual_subsys_bits & ~final_bits;
	added_bits = final_bits & ~root->actual_subsys_bits;
	/* Check that any added subsystems are currently free */
	for (i = 0; i < CGROUP_SUBSYS_COUNT; i++) {
		unsigned long bit = 1UL << i;
		struct cgroup_subsys *ss = subsys[i];
		if (!(bit & added_bits))
			continue;
		/*
		 * Nobody should tell us to do a subsys that doesn't exist:
		 * parse_cgroupfs_options should catch that case and refcounts
		 * ensure that subsystems won't disappear once selected.
		 */
		BUG_ON(ss == NULL);
		if (ss->root != &rootnode) {
			/* Subsystem isn't free */
			return -EBUSY;
		}
	}

	/* Currently we don't handle adding/removing subsystems when
	 * any child cgroups exist. This is theoretically supportable
	 * but involves complex error handling, so it's being left until
	 * later */
	if (root->number_of_cgroups > 1)
		return -EBUSY;

	/* Process each subsystem */
	for (i = 0; i < CGROUP_SUBSYS_COUNT; i++) {
		struct cgroup_subsys *ss = subsys[i];
		unsigned long bit = 1UL << i;
		if (bit & added_bits) {
			/* We're binding this subsystem to this hierarchy */
			BUG_ON(ss == NULL);
			BUG_ON(cgrp->subsys[i]);
			BUG_ON(!dummytop->subsys[i]);
			BUG_ON(dummytop->subsys[i]->cgroup != dummytop);
			mutex_lock(&ss->hierarchy_mutex);
			cgrp->subsys[i] = dummytop->subsys[i];
			cgrp->subsys[i]->cgroup = cgrp;
			list_move(&ss->sibling, &root->subsys_list);
			ss->root = root;
			if (ss->bind)
				ss->bind(cgrp);
			mutex_unlock(&ss->hierarchy_mutex);
			/* refcount was already taken, and we're keeping it */
		} else if (bit & removed_bits) {
			/* We're removing this subsystem */
			BUG_ON(ss == NULL);
			BUG_ON(cgrp->subsys[i] != dummytop->subsys[i]);
			BUG_ON(cgrp->subsys[i]->cgroup != cgrp);
			mutex_lock(&ss->hierarchy_mutex);
			if (ss->bind)
				ss->bind(dummytop);
			dummytop->subsys[i]->cgroup = dummytop;
			cgrp->subsys[i] = NULL;
			subsys[i]->root = &rootnode;
			list_move(&ss->sibling, &rootnode.subsys_list);
			mutex_unlock(&ss->hierarchy_mutex);
			/* subsystem is now free - drop reference on module */
			module_put(ss->module);
		} else if (bit & final_bits) {
			/* Subsystem state should already exist */
			BUG_ON(ss == NULL);
			BUG_ON(!cgrp->subsys[i]);
			/*
			 * a refcount was taken, but we already had one, so
			 * drop the extra reference.
			 */
			module_put(ss->module);
#ifdef CONFIG_MODULE_UNLOAD
			BUG_ON(ss->module && !module_refcount(ss->module));
#endif
		} else {
			/* Subsystem state shouldn't exist */
			BUG_ON(cgrp->subsys[i]);
		}
	}
	root->subsys_bits = root->actual_subsys_bits = final_bits;
	synchronize_rcu();

	return 0;
}

static int cgroup_show_options(struct seq_file *seq, struct dentry *dentry)
{
	struct cgroupfs_root *root = dentry->d_sb->s_fs_info;
	struct cgroup_subsys *ss;

	mutex_lock(&cgroup_root_mutex);
	for_each_subsys(root, ss)
		seq_printf(seq, ",%s", ss->name);
	if (test_bit(ROOT_NOPREFIX, &root->flags))
		seq_puts(seq, ",noprefix");
	if (strlen(root->release_agent_path))
		seq_printf(seq, ",release_agent=%s", root->release_agent_path);
	if (clone_children(&root->top_cgroup))
		seq_puts(seq, ",clone_children");
	if (strlen(root->name))
		seq_printf(seq, ",name=%s", root->name);
	mutex_unlock(&cgroup_root_mutex);
	return 0;
}

struct cgroup_sb_opts {
	unsigned long subsys_bits;
	unsigned long flags;
	char *release_agent;
	bool clone_children;
	char *name;
	/* User explicitly requested empty subsystem */
	bool none;

	struct cgroupfs_root *new_root;

};

/*
 * Convert a hierarchy specifier into a bitmask of subsystems and flags. Call
 * with cgroup_mutex held to protect the subsys[] array. This function takes
 * refcounts on subsystems to be used, unless it returns error, in which case
 * no refcounts are taken.
 */
static int parse_cgroupfs_options(char *data, struct cgroup_sb_opts *opts)
{
	char *token, *o = data;
	bool all_ss = false, one_ss = false;
	unsigned long mask = (unsigned long)-1;
	int i;
	bool module_pin_failed = false;

	BUG_ON(!mutex_is_locked(&cgroup_mutex));

#ifdef CONFIG_CPUSETS
	mask = ~(1UL << cpuset_subsys_id);
#endif

	memset(opts, 0, sizeof(*opts));

	while ((token = strsep(&o, ",")) != NULL) {
		if (!*token)
			return -EINVAL;
		if (!strcmp(token, "none")) {
			/* Explicitly have no subsystems */
			opts->none = true;
			continue;
		}
		if (!strcmp(token, "all")) {
			/* Mutually exclusive option 'all' + subsystem name */
			if (one_ss)
				return -EINVAL;
			all_ss = true;
			continue;
		}
		if (!strcmp(token, "noprefix")) {
			set_bit(ROOT_NOPREFIX, &opts->flags);
			continue;
		}
		if (!strcmp(token, "clone_children")) {
			opts->clone_children = true;
			continue;
		}
		if (!strncmp(token, "release_agent=", 14)) {
			/* Specifying two release agents is forbidden */
			if (opts->release_agent)
				return -EINVAL;
			opts->release_agent =
				kstrndup(token + 14, PATH_MAX - 1, GFP_KERNEL);
			if (!opts->release_agent)
				return -ENOMEM;
			continue;
		}
		if (!strncmp(token, "name=", 5)) {
			const char *name = token + 5;
			/* Can't specify an empty name */
			if (!strlen(name))
				return -EINVAL;
			/* Must match [\w.-]+ */
			for (i = 0; i < strlen(name); i++) {
				char c = name[i];
				if (isalnum(c))
					continue;
				if ((c == '.') || (c == '-') || (c == '_'))
					continue;
				return -EINVAL;
			}
			/* Specifying two names is forbidden */
			if (opts->name)
				return -EINVAL;
			opts->name = kstrndup(name,
					      MAX_CGROUP_ROOT_NAMELEN - 1,
					      GFP_KERNEL);
			if (!opts->name)
				return -ENOMEM;

			continue;
		}

		for (i = 0; i < CGROUP_SUBSYS_COUNT; i++) {
			struct cgroup_subsys *ss = subsys[i];
			if (ss == NULL)
				continue;
			if (strcmp(token, ss->name))
				continue;
			if (ss->disabled)
				continue;

			/* Mutually exclusive option 'all' + subsystem name */
			if (all_ss)
				return -EINVAL;
			set_bit(i, &opts->subsys_bits);
			one_ss = true;

			break;
		}
		if (i == CGROUP_SUBSYS_COUNT)
			return -ENOENT;
	}

	/*
	 * If the 'all' option was specified select all the subsystems,
	 * otherwise if 'none', 'name=' and a subsystem name options
	 * were not specified, let's default to 'all'
	 */
	if (all_ss || (!one_ss && !opts->none && !opts->name)) {
		for (i = 0; i < CGROUP_SUBSYS_COUNT; i++) {
			struct cgroup_subsys *ss = subsys[i];
			if (ss == NULL)
				continue;
			if (ss->disabled)
				continue;
			set_bit(i, &opts->subsys_bits);
		}
	}

	/* Consistency checks */

	/*
	 * Option noprefix was introduced just for backward compatibility
	 * with the old cpuset, so we allow noprefix only if mounting just
	 * the cpuset subsystem.
	 */
	if (test_bit(ROOT_NOPREFIX, &opts->flags) &&
	    (opts->subsys_bits & mask))
		return -EINVAL;


	/* Can't specify "none" and some subsystems */
	if (opts->subsys_bits && opts->none)
		return -EINVAL;

	/*
	 * We either have to specify by name or by subsystems. (So all
	 * empty hierarchies must have a name).
	 */
	if (!opts->subsys_bits && !opts->name)
		return -EINVAL;

	/*
	 * Grab references on all the modules we'll need, so the subsystems
	 * don't dance around before rebind_subsystems attaches them. This may
	 * take duplicate reference counts on a subsystem that's already used,
	 * but rebind_subsystems handles this case.
	 */
	for (i = CGROUP_BUILTIN_SUBSYS_COUNT; i < CGROUP_SUBSYS_COUNT; i++) {
		unsigned long bit = 1UL << i;

		if (!(bit & opts->subsys_bits))
			continue;
		if (!try_module_get(subsys[i]->module)) {
			module_pin_failed = true;
			break;
		}
	}
	if (module_pin_failed) {
		/*
		 * oops, one of the modules was going away. this means that we
		 * raced with a module_delete call, and to the user this is
		 * essentially a "subsystem doesn't exist" case.
		 */
		for (i--; i >= CGROUP_BUILTIN_SUBSYS_COUNT; i--) {
			/* drop refcounts only on the ones we took */
			unsigned long bit = 1UL << i;

			if (!(bit & opts->subsys_bits))
				continue;
			module_put(subsys[i]->module);
		}
		return -ENOENT;
	}

	return 0;
}

static void drop_parsed_module_refcounts(unsigned long subsys_bits)
{
	int i;
	for (i = CGROUP_BUILTIN_SUBSYS_COUNT; i < CGROUP_SUBSYS_COUNT; i++) {
		unsigned long bit = 1UL << i;

		if (!(bit & subsys_bits))
			continue;
		module_put(subsys[i]->module);
	}
}

static int cgroup_remount(struct super_block *sb, int *flags, char *data)
{
	int ret = 0;
	struct cgroupfs_root *root = sb->s_fs_info;
	struct cgroup *cgrp = &root->top_cgroup;
	struct cgroup_sb_opts opts;

	mutex_lock(&cgrp->dentry->d_inode->i_mutex);
	mutex_lock(&cgroup_mutex);
	mutex_lock(&cgroup_root_mutex);

	/* See what subsystems are wanted */
	ret = parse_cgroupfs_options(data, &opts);
	if (ret)
		goto out_unlock;

	/* Don't allow flags or name to change at remount */
	if (opts.flags != root->flags ||
	    (opts.name && strcmp(opts.name, root->name))) {
		ret = -EINVAL;
		drop_parsed_module_refcounts(opts.subsys_bits);
		goto out_unlock;
	}

	ret = rebind_subsystems(root, opts.subsys_bits);
	if (ret) {
		drop_parsed_module_refcounts(opts.subsys_bits);
		goto out_unlock;
	}

	/* (re)populate subsystem files */
	cgroup_populate_dir(cgrp);

	if (opts.release_agent)
		strcpy(root->release_agent_path, opts.release_agent);
 out_unlock:
	kfree(opts.release_agent);
	kfree(opts.name);
	mutex_unlock(&cgroup_root_mutex);
	mutex_unlock(&cgroup_mutex);
	mutex_unlock(&cgrp->dentry->d_inode->i_mutex);
	return ret;
}

static const struct super_operations cgroup_ops = {
	.statfs = simple_statfs,
	.drop_inode = generic_delete_inode,
	.show_options = cgroup_show_options,
	.remount_fs = cgroup_remount,
};

static void init_cgroup_housekeeping(struct cgroup *cgrp)
{
	INIT_LIST_HEAD(&cgrp->sibling);
	INIT_LIST_HEAD(&cgrp->children);
	INIT_LIST_HEAD(&cgrp->css_sets);
	INIT_LIST_HEAD(&cgrp->release_list);
	INIT_LIST_HEAD(&cgrp->pidlists);
	mutex_init(&cgrp->pidlist_mutex);
	INIT_LIST_HEAD(&cgrp->event_list);
	spin_lock_init(&cgrp->event_list_lock);
}

static void init_cgroup_root(struct cgroupfs_root *root)
{
	struct cgroup *cgrp = &root->top_cgroup;
	INIT_LIST_HEAD(&root->subsys_list);
	INIT_LIST_HEAD(&root->root_list);
	root->number_of_cgroups = 1;
	cgrp->root = root;
	cgrp->top_cgroup = cgrp;
	init_cgroup_housekeeping(cgrp);
}

static bool init_root_id(struct cgroupfs_root *root)
{
	int ret = 0;

	do {
		if (!ida_pre_get(&hierarchy_ida, GFP_KERNEL))
			return false;
		spin_lock(&hierarchy_id_lock);
		/* Try to allocate the next unused ID */
		ret = ida_get_new_above(&hierarchy_ida, next_hierarchy_id,
					&root->hierarchy_id);
		if (ret == -ENOSPC)
			/* Try again starting from 0 */
			ret = ida_get_new(&hierarchy_ida, &root->hierarchy_id);
		if (!ret) {
			next_hierarchy_id = root->hierarchy_id + 1;
		} else if (ret != -EAGAIN) {
			/* Can only get here if the 31-bit IDR is full ... */
			BUG_ON(ret);
		}
		spin_unlock(&hierarchy_id_lock);
	} while (ret);
	return true;
}

static int cgroup_test_super(struct super_block *sb, void *data)
{
	struct cgroup_sb_opts *opts = data;
	struct cgroupfs_root *root = sb->s_fs_info;

	/* If we asked for a name then it must match */
	if (opts->name && strcmp(opts->name, root->name))
		return 0;

	/*
	 * If we asked for subsystems (or explicitly for no
	 * subsystems) then they must match
	 */
	if ((opts->subsys_bits || opts->none)
	    && (opts->subsys_bits != root->subsys_bits))
		return 0;

	return 1;
}

static struct cgroupfs_root *cgroup_root_from_opts(struct cgroup_sb_opts *opts)
{
	struct cgroupfs_root *root;

	if (!opts->subsys_bits && !opts->none)
		return NULL;

	root = kzalloc(sizeof(*root), GFP_KERNEL);
	if (!root)
		return ERR_PTR(-ENOMEM);

	if (!init_root_id(root)) {
		kfree(root);
		return ERR_PTR(-ENOMEM);
	}
	init_cgroup_root(root);

	root->subsys_bits = opts->subsys_bits;
	root->flags = opts->flags;
	if (opts->release_agent)
		strcpy(root->release_agent_path, opts->release_agent);
	if (opts->name)
		strcpy(root->name, opts->name);
	if (opts->clone_children)
		set_bit(CGRP_CLONE_CHILDREN, &root->top_cgroup.flags);
	return root;
}

static void cgroup_drop_root(struct cgroupfs_root *root)
{
	if (!root)
		return;

	BUG_ON(!root->hierarchy_id);
	spin_lock(&hierarchy_id_lock);
	ida_remove(&hierarchy_ida, root->hierarchy_id);
	spin_unlock(&hierarchy_id_lock);
	kfree(root);
}

static int cgroup_set_super(struct super_block *sb, void *data)
{
	int ret;
	struct cgroup_sb_opts *opts = data;

	/* If we don't have a new root, we can't set up a new sb */
	if (!opts->new_root)
		return -EINVAL;

	BUG_ON(!opts->subsys_bits && !opts->none);

	ret = set_anon_super(sb, NULL);
	if (ret)
		return ret;

	sb->s_fs_info = opts->new_root;
	opts->new_root->sb = sb;

	sb->s_blocksize = PAGE_CACHE_SIZE;
	sb->s_blocksize_bits = PAGE_CACHE_SHIFT;
	sb->s_magic = CGROUP_SUPER_MAGIC;
	sb->s_op = &cgroup_ops;

	return 0;
}

static int cgroup_get_rootdir(struct super_block *sb)
{
	static const struct dentry_operations cgroup_dops = {
		.d_iput = cgroup_diput,
		.d_delete = cgroup_delete,
	};

	struct inode *inode =
		cgroup_new_inode(S_IFDIR | S_IRUGO | S_IXUGO | S_IWUSR, sb);

	if (!inode)
		return -ENOMEM;

	inode->i_fop = &simple_dir_operations;
	inode->i_op = &cgroup_dir_inode_operations;
	/* directories start off with i_nlink == 2 (for "." entry) */
	inc_nlink(inode);
	sb->s_root = d_make_root(inode);
	if (!sb->s_root)
		return -ENOMEM;
	/* for everything else we want ->d_op set */
	sb->s_d_op = &cgroup_dops;
	return 0;
}

static struct dentry *cgroup_mount(struct file_system_type *fs_type,
			 int flags, const char *unused_dev_name,
			 void *data)
{
	struct cgroup_sb_opts opts;
	struct cgroupfs_root *root;
	int ret = 0;
	struct super_block *sb;
	struct cgroupfs_root *new_root;
	struct inode *inode;

	/* First find the desired set of subsystems */
	mutex_lock(&cgroup_mutex);
	ret = parse_cgroupfs_options(data, &opts);
	mutex_unlock(&cgroup_mutex);
	if (ret)
		goto out_err;

	/*
	 * Allocate a new cgroup root. We may not need it if we're
	 * reusing an existing hierarchy.
	 */
	new_root = cgroup_root_from_opts(&opts);
	if (IS_ERR(new_root)) {
		ret = PTR_ERR(new_root);
		goto drop_modules;
	}
	opts.new_root = new_root;

	/* Locate an existing or new sb for this hierarchy */
	sb = sget(fs_type, cgroup_test_super, cgroup_set_super, &opts);
	if (IS_ERR(sb)) {
		ret = PTR_ERR(sb);
		cgroup_drop_root(opts.new_root);
		goto drop_modules;
	}

	root = sb->s_fs_info;
	BUG_ON(!root);
	if (root == opts.new_root) {
		/* We used the new root structure, so this is a new hierarchy */
		struct list_head tmp_cg_links;
		struct cgroup *root_cgrp = &root->top_cgroup;
		struct cgroupfs_root *existing_root;
		const struct cred *cred;
		int i;

		BUG_ON(sb->s_root != NULL);

		ret = cgroup_get_rootdir(sb);
		if (ret)
			goto drop_new_super;
		inode = sb->s_root->d_inode;

		mutex_lock(&inode->i_mutex);
		mutex_lock(&cgroup_mutex);
		mutex_lock(&cgroup_root_mutex);

		/* Check for name clashes with existing mounts */
		ret = -EBUSY;
		if (strlen(root->name))
			for_each_active_root(existing_root)
				if (!strcmp(existing_root->name, root->name))
					goto unlock_drop;

		/*
		 * We're accessing css_set_count without locking
		 * css_set_lock here, but that's OK - it can only be
		 * increased by someone holding cgroup_lock, and
		 * that's us. The worst that can happen is that we
		 * have some link structures left over
		 */
		ret = allocate_cg_links(css_set_count, &tmp_cg_links);
		if (ret)
			goto unlock_drop;

		ret = rebind_subsystems(root, root->subsys_bits);
		if (ret == -EBUSY) {
			free_cg_links(&tmp_cg_links);
			goto unlock_drop;
		}
		/*
		 * There must be no failure case after here, since rebinding
		 * takes care of subsystems' refcounts, which are explicitly
		 * dropped in the failure exit path.
		 */

		/* EBUSY should be the only error here */
		BUG_ON(ret);

		list_add(&root->root_list, &roots);
		root_count++;

		sb->s_root->d_fsdata = root_cgrp;
		root->top_cgroup.dentry = sb->s_root;

		/* Link the top cgroup in this hierarchy into all
		 * the css_set objects */
		write_lock(&css_set_lock);
		for (i = 0; i < CSS_SET_TABLE_SIZE; i++) {
			struct hlist_head *hhead = &css_set_table[i];
			struct hlist_node *node;
			struct css_set *cg;

			hlist_for_each_entry(cg, node, hhead, hlist)
				link_css_set(&tmp_cg_links, cg, root_cgrp);
		}
		write_unlock(&css_set_lock);

		free_cg_links(&tmp_cg_links);

		BUG_ON(!list_empty(&root_cgrp->sibling));
		BUG_ON(!list_empty(&root_cgrp->children));
		BUG_ON(root->number_of_cgroups != 1);

		cred = override_creds(&init_cred);
		cgroup_populate_dir(root_cgrp);
		revert_creds(cred);
		mutex_unlock(&cgroup_root_mutex);
		mutex_unlock(&cgroup_mutex);
		mutex_unlock(&inode->i_mutex);
	} else {
		/*
		 * We re-used an existing hierarchy - the new root (if
		 * any) is not needed
		 */
		cgroup_drop_root(opts.new_root);
		/* no subsys rebinding, so refcounts don't change */
		drop_parsed_module_refcounts(opts.subsys_bits);
	}

	kfree(opts.release_agent);
	kfree(opts.name);
	return dget(sb->s_root);

 unlock_drop:
	mutex_unlock(&cgroup_root_mutex);
	mutex_unlock(&cgroup_mutex);
	mutex_unlock(&inode->i_mutex);
 drop_new_super:
	deactivate_locked_super(sb);
 drop_modules:
	drop_parsed_module_refcounts(opts.subsys_bits);
 out_err:
	kfree(opts.release_agent);
	kfree(opts.name);
	return ERR_PTR(ret);
}

static void cgroup_kill_sb(struct super_block *sb) {
	struct cgroupfs_root *root = sb->s_fs_info;
	struct cgroup *cgrp = &root->top_cgroup;
	int ret;
	struct cg_cgroup_link *link;
	struct cg_cgroup_link *saved_link;

	BUG_ON(!root);

	BUG_ON(root->number_of_cgroups != 1);
	BUG_ON(!list_empty(&cgrp->children));
	BUG_ON(!list_empty(&cgrp->sibling));

	mutex_lock(&cgroup_mutex);
	mutex_lock(&cgroup_root_mutex);

	/* Rebind all subsystems back to the default hierarchy */
	ret = rebind_subsystems(root, 0);
	/* Shouldn't be able to fail ... */
	BUG_ON(ret);

	/*
	 * Release all the links from css_sets to this hierarchy's
	 * root cgroup
	 */
	write_lock(&css_set_lock);

	list_for_each_entry_safe(link, saved_link, &cgrp->css_sets,
				 cgrp_link_list) {
		list_del(&link->cg_link_list);
		list_del(&link->cgrp_link_list);
		kfree(link);
	}
	write_unlock(&css_set_lock);

	if (!list_empty(&root->root_list)) {
		list_del(&root->root_list);
		root_count--;
	}

	mutex_unlock(&cgroup_root_mutex);
	mutex_unlock(&cgroup_mutex);

	kill_litter_super(sb);
	cgroup_drop_root(root);
}

static struct file_system_type cgroup_fs_type = {
	.name = "cgroup",
	.mount = cgroup_mount,
	.kill_sb = cgroup_kill_sb,
};

static struct kobject *cgroup_kobj;

static inline struct cgroup *__d_cgrp(struct dentry *dentry)
{
	return dentry->d_fsdata;
}

static inline struct cftype *__d_cft(struct dentry *dentry)
{
	return dentry->d_fsdata;
}

/**
 * cgroup_path - generate the path of a cgroup
 * @cgrp: the cgroup in question
 * @buf: the buffer to write the path into
 * @buflen: the length of the buffer
 *
 * Called with cgroup_mutex held or else with an RCU-protected cgroup
 * reference.  Writes path of cgroup into buf.  Returns 0 on success,
 * -errno on error.
 */
int cgroup_path(const struct cgroup *cgrp, char *buf, int buflen)
{
	char *start;
	struct dentry *dentry = rcu_dereference_check(cgrp->dentry,
						      cgroup_lock_is_held());

	if (!dentry || cgrp == dummytop) {
		/*
		 * Inactive subsystems have no dentry for their root
		 * cgroup
		 */
		strcpy(buf, "/");
		return 0;
	}

	start = buf + buflen;

	*--start = '\0';
	for (;;) {
		int len = dentry->d_name.len;

		if ((start -= len) < buf)
			return -ENAMETOOLONG;
		memcpy(start, dentry->d_name.name, len);
		cgrp = cgrp->parent;
		if (!cgrp)
			break;

		dentry = rcu_dereference_check(cgrp->dentry,
					       cgroup_lock_is_held());
		if (!cgrp->parent)
			continue;
		if (--start < buf)
			return -ENAMETOOLONG;
		*start = '/';
	}
	memmove(buf, start, buf + buflen - start);
	return 0;
}
EXPORT_SYMBOL_GPL(cgroup_path);

/*
 * Control Group taskset
 */
struct task_and_cgroup {
	struct task_struct	*task;
	struct cgroup		*cgrp;
	struct css_set		*cg;
};

struct cgroup_taskset {
	struct task_and_cgroup	single;
	struct flex_array	*tc_array;
	int			tc_array_len;
	int			idx;
	struct cgroup		*cur_cgrp;
};

/**
 * cgroup_taskset_first - reset taskset and return the first task
 * @tset: taskset of interest
 *
 * @tset iteration is initialized and the first task is returned.
 */
struct task_struct *cgroup_taskset_first(struct cgroup_taskset *tset)
{
	if (tset->tc_array) {
		tset->idx = 0;
		return cgroup_taskset_next(tset);
	} else {
		tset->cur_cgrp = tset->single.cgrp;
		return tset->single.task;
	}
}
EXPORT_SYMBOL_GPL(cgroup_taskset_first);

/**
 * cgroup_taskset_next - iterate to the next task in taskset
 * @tset: taskset of interest
 *
 * Return the next task in @tset.  Iteration must have been initialized
 * with cgroup_taskset_first().
 */
struct task_struct *cgroup_taskset_next(struct cgroup_taskset *tset)
{
	struct task_and_cgroup *tc;

	if (!tset->tc_array || tset->idx >= tset->tc_array_len)
		return NULL;

	tc = flex_array_get(tset->tc_array, tset->idx++);
	tset->cur_cgrp = tc->cgrp;
	return tc->task;
}
EXPORT_SYMBOL_GPL(cgroup_taskset_next);

/**
 * cgroup_taskset_cur_cgroup - return the matching cgroup for the current task
 * @tset: taskset of interest
 *
 * Return the cgroup for the current (last returned) task of @tset.  This
 * function must be preceded by either cgroup_taskset_first() or
 * cgroup_taskset_next().
 */
struct cgroup *cgroup_taskset_cur_cgroup(struct cgroup_taskset *tset)
{
	return tset->cur_cgrp;
}
EXPORT_SYMBOL_GPL(cgroup_taskset_cur_cgroup);

/**
 * cgroup_taskset_size - return the number of tasks in taskset
 * @tset: taskset of interest
 */
int cgroup_taskset_size(struct cgroup_taskset *tset)
{
	return tset->tc_array ? tset->tc_array_len : 1;
}
EXPORT_SYMBOL_GPL(cgroup_taskset_size);


/*
 * cgroup_task_migrate - move a task from one cgroup to another.
 *
 * 'guarantee' is set if the caller promises that a new css_set for the task
 * will already exist. If not set, this function might sleep, and can fail with
 * -ENOMEM. Must be called with cgroup_mutex and threadgroup locked.
 */
static void cgroup_task_migrate(struct cgroup *cgrp, struct cgroup *oldcgrp,
				struct task_struct *tsk, struct css_set *newcg)
{
	struct css_set *oldcg;

	/*
	 * We are synchronized through threadgroup_lock() against PF_EXITING
	 * setting such that we can't race against cgroup_exit() changing the
	 * css_set to init_css_set and dropping the old one.
	 */
	WARN_ON_ONCE(tsk->flags & PF_EXITING);
	oldcg = tsk->cgroups;

	task_lock(tsk);
	rcu_assign_pointer(tsk->cgroups, newcg);
	task_unlock(tsk);

	/* Update the css_set linked lists if we're using them */
	write_lock(&css_set_lock);
	if (!list_empty(&tsk->cg_list))
		list_move(&tsk->cg_list, &newcg->tasks);
	write_unlock(&css_set_lock);

	/*
	 * We just gained a reference on oldcg by taking it from the task. As
	 * trading it for newcg is protected by cgroup_mutex, we're safe to drop
	 * it here; it will be freed under RCU.
	 */
	set_bit(CGRP_RELEASABLE, &oldcgrp->flags);
	put_css_set(oldcg);
}

/**
 * cgroup_attach_task - attach task 'tsk' to cgroup 'cgrp'
 * @cgrp: the cgroup the task is attaching to
 * @tsk: the task to be attached
 *
 * Call with cgroup_mutex and threadgroup locked. May take task_lock of
 * @tsk during call.
 */
int cgroup_attach_task(struct cgroup *cgrp, struct task_struct *tsk)
{
	int retval = 0;
	struct cgroup_subsys *ss, *failed_ss = NULL;
	struct cgroup *oldcgrp;
	struct cgroupfs_root *root = cgrp->root;
	struct cgroup_taskset tset = { };
	struct css_set *newcg;
	struct css_set *cg;

	/* @tsk either already exited or can't exit until the end */
	if (tsk->flags & PF_EXITING)
		return -ESRCH;

	/* Nothing to do if the task is already in that cgroup */
	oldcgrp = task_cgroup_from_root(tsk, root);
	if (cgrp == oldcgrp)
		return 0;

	tset.single.task = tsk;
	tset.single.cgrp = oldcgrp;

	for_each_subsys(root, ss) {
		if (ss->can_attach) {
			retval = ss->can_attach(cgrp, &tset);
			if (retval) {
				/*
				 * Remember on which subsystem the can_attach()
				 * failed, so that we only call cancel_attach()
				 * against the subsystems whose can_attach()
				 * succeeded. (See below)
				 */
				failed_ss = ss;
				goto out;
			}
		}
	}

	newcg = find_css_set(tsk->cgroups, cgrp);
	if (!newcg) {
		retval = -ENOMEM;
		goto out;
	}

	task_lock(tsk);
	cg = tsk->cgroups;
	get_css_set(cg);
	task_unlock(tsk);

	cgroup_task_migrate(cgrp, oldcgrp, tsk, newcg);

	for_each_subsys(root, ss) {
		if (ss->attach)
			ss->attach(cgrp, &tset);
	}
	set_bit(CGRP_RELEASABLE, &cgrp->flags);
	/* put_css_set will not destroy cg until after an RCU grace period */
	put_css_set(cg);

	/*
	 * wake up rmdir() waiter. the rmdir should fail since the cgroup
	 * is no longer empty.
	 */
	cgroup_wakeup_rmdir_waiter(cgrp);
out:
	if (retval) {
		for_each_subsys(root, ss) {
			if (ss == failed_ss)
				/*
				 * This subsystem was the one that failed the
				 * can_attach() check earlier, so we don't need
				 * to call cancel_attach() against it or any
				 * remaining subsystems.
				 */
				break;
			if (ss->cancel_attach)
				ss->cancel_attach(cgrp, &tset);
		}
	}
	return retval;
}

/**
 * cgroup_attach_task_all - attach task 'tsk' to all cgroups of task 'from'
 * @from: attach to all cgroups of a given task
 * @tsk: the task to be attached
 */
int cgroup_attach_task_all(struct task_struct *from, struct task_struct *tsk)
{
	struct cgroupfs_root *root;
	int retval = 0;

	cgroup_lock();
	for_each_active_root(root) {
		struct cgroup *from_cg = task_cgroup_from_root(from, root);

		retval = cgroup_attach_task(from_cg, tsk);
		if (retval)
			break;
	}
	cgroup_unlock();

	return retval;
}
EXPORT_SYMBOL_GPL(cgroup_attach_task_all);

/**
 * cgroup_attach_proc - attach all threads in a threadgroup to a cgroup
 * @cgrp: the cgroup to attach to
 * @leader: the threadgroup leader task_struct of the group to be attached
 *
 * Call holding cgroup_mutex and the group_rwsem of the leader. Will take
 * task_lock of each thread in leader's threadgroup individually in turn.
 */
static int cgroup_attach_proc(struct cgroup *cgrp, struct task_struct *leader)
{
	int retval, i, group_size;
	struct cgroup_subsys *ss, *failed_ss = NULL;
	/* guaranteed to be initialized later, but the compiler needs this */
	struct cgroupfs_root *root = cgrp->root;
	/* threadgroup list cursor and array */
	struct task_struct *tsk;
	struct task_and_cgroup *tc;
	struct flex_array *group;
	struct cgroup_taskset tset = { };

	/*
	 * step 0: in order to do expensive, possibly blocking operations for
	 * every thread, we cannot iterate the thread group list, since it needs
	 * rcu or tasklist locked. instead, build an array of all threads in the
	 * group - group_rwsem prevents new threads from appearing, and if
	 * threads exit, this will just be an over-estimate.
	 */
	group_size = get_nr_threads(leader);
	/* flex_array supports very large thread-groups better than kmalloc. */
	group = flex_array_alloc(sizeof(*tc), group_size, GFP_KERNEL);
	if (!group)
		return -ENOMEM;
	/* pre-allocate to guarantee space while iterating in rcu read-side. */
	retval = flex_array_prealloc(group, 0, group_size - 1, GFP_KERNEL);
	if (retval)
		goto out_free_group_list;

	tsk = leader;
	i = 0;
	/*
	 * Prevent freeing of tasks while we take a snapshot. Tasks that are
	 * already PF_EXITING could be freed from underneath us unless we
	 * take an rcu_read_lock.
	 */
	rcu_read_lock();
	do {
		struct task_and_cgroup ent;

		/* @tsk either already exited or can't exit until the end */
		if (tsk->flags & PF_EXITING)
			continue;

		/* as per above, nr_threads may decrease, but not increase. */
		BUG_ON(i >= group_size);
		ent.task = tsk;
		ent.cgrp = task_cgroup_from_root(tsk, root);
		/* nothing to do if this task is already in the cgroup */
		if (ent.cgrp == cgrp)
			continue;
		/*
		 * saying GFP_ATOMIC has no effect here because we did prealloc
		 * earlier, but it's good form to communicate our expectations.
		 */
		retval = flex_array_put(group, i, &ent, GFP_ATOMIC);
		BUG_ON(retval != 0);
		i++;
	} while_each_thread(leader, tsk);
	rcu_read_unlock();
	/* remember the number of threads in the array for later. */
	group_size = i;
	tset.tc_array = group;
	tset.tc_array_len = group_size;

	/* methods shouldn't be called if no task is actually migrating */
	retval = 0;
	if (!group_size)
		goto out_free_group_list;

	/*
	 * step 1: check that we can legitimately attach to the cgroup.
	 */
	for_each_subsys(root, ss) {
		if (ss->can_attach) {
			retval = ss->can_attach(cgrp, &tset);
			if (retval) {
				failed_ss = ss;
				goto out_cancel_attach;
			}
		}
	}

	/*
	 * step 2: make sure css_sets exist for all threads to be migrated.
	 * we use find_css_set, which allocates a new one if necessary.
	 */
	for (i = 0; i < group_size; i++) {
		tc = flex_array_get(group, i);
		tc->cg = find_css_set(tc->task->cgroups, cgrp);
		if (!tc->cg) {
			retval = -ENOMEM;
			goto out_put_css_set_refs;
		}
	}

	/*
	 * step 3: now that we're guaranteed success wrt the css_sets,
	 * proceed to move all tasks to the new cgroup.  There are no
	 * failure cases after here, so this is the commit point.
	 */
	for (i = 0; i < group_size; i++) {
		tc = flex_array_get(group, i);
		cgroup_task_migrate(cgrp, tc->cgrp, tc->task, tc->cg);
	}
	/* nothing is sensitive to fork() after this point. */

	/*
	 * step 4: do subsystem attach callbacks.
	 */
	for_each_subsys(root, ss) {
		if (ss->attach)
			ss->attach(cgrp, &tset);
	}

	/*
	 * step 5: success! and cleanup
	 */
	synchronize_rcu();
	cgroup_wakeup_rmdir_waiter(cgrp);
	retval = 0;
out_put_css_set_refs:
	if (retval) {
		for (i = 0; i < group_size; i++) {
			tc = flex_array_get(group, i);
			if (!tc->cg)
				break;
			put_css_set(tc->cg);
		}
	}
out_cancel_attach:
	if (retval) {
		for_each_subsys(root, ss) {
			if (ss == failed_ss)
				break;
			if (ss->cancel_attach)
				ss->cancel_attach(cgrp, &tset);
		}
	}
out_free_group_list:
	flex_array_free(group);
	return retval;
}

static int cgroup_allow_attach(struct cgroup *cgrp, struct cgroup_taskset *tset)
{
	struct cgroup_subsys *ss;
	int ret;

	for_each_subsys(cgrp->root, ss) {
		if (ss->allow_attach) {
			ret = ss->allow_attach(cgrp, tset);
			if (ret)
				return ret;
		} else {
			return -EACCES;
		}
	}

	return 0;
}

/*
 * Find the task_struct of the task to attach by vpid and pass it along to the
 * function to attach either it or all tasks in its threadgroup. Will lock
 * cgroup_mutex and threadgroup; may take task_lock of task.
 */
static int attach_task_by_pid(struct cgroup *cgrp, u64 pid, bool threadgroup)
{
	struct task_struct *tsk;
	const struct cred *cred = current_cred(), *tcred;
	int ret;

	if (!cgroup_lock_live_group(cgrp))
		return -ENODEV;

retry_find_task:
	rcu_read_lock();
	if (pid) {
		tsk = find_task_by_vpid(pid);
		if (!tsk) {
			rcu_read_unlock();
			ret= -ESRCH;
			goto out_unlock_cgroup;
		}
		/*
		 * even if we're attaching all tasks in the thread group, we
		 * only need to check permissions on one of them.
		 */
		tcred = __task_cred(tsk);
		if (cred->euid &&
		    cred->euid != tcred->uid &&
		    cred->euid != tcred->suid) {
			/*
			 * if the default permission check fails, give each
			 * cgroup a chance to extend the permission check
			 */
			struct cgroup_taskset tset = { };
			tset.single.task = tsk;
			tset.single.cgrp = cgrp;
			ret = cgroup_allow_attach(cgrp, &tset);
			if (ret) {
				rcu_read_unlock();
				goto out_unlock_cgroup;
			}
		}
	} else
		tsk = current;

	if (threadgroup)
		tsk = tsk->group_leader;
	get_task_struct(tsk);
	rcu_read_unlock();

	threadgroup_lock(tsk);
	if (threadgroup) {
		if (!thread_group_leader(tsk)) {
			/*
			 * a race with de_thread from another thread's exec()
			 * may strip us of our leadership, if this happens,
			 * there is no choice but to throw this task away and
			 * try again; this is
			 * "double-double-toil-and-trouble-check locking".
			 */
			threadgroup_unlock(tsk);
			put_task_struct(tsk);
			goto retry_find_task;
		}
		ret = cgroup_attach_proc(cgrp, tsk);
	} else
		ret = cgroup_attach_task(cgrp, tsk);
	threadgroup_unlock(tsk);

	put_task_struct(tsk);
out_unlock_cgroup:
	cgroup_unlock();
	return ret;
}

static int cgroup_tasks_write(struct cgroup *cgrp, struct cftype *cft, u64 pid)
{
	return attach_task_by_pid(cgrp, pid, false);
}

static int cgroup_procs_write(struct cgroup *cgrp, struct cftype *cft, u64 tgid)
{
	return attach_task_by_pid(cgrp, tgid, true);
}

/**
 * cgroup_lock_live_group - take cgroup_mutex and check that cgrp is alive.
 * @cgrp: the cgroup to be checked for liveness
 *
 * On success, returns true; the lock should be later released with
 * cgroup_unlock(). On failure returns false with no lock held.
 */
bool cgroup_lock_live_group(struct cgroup *cgrp)
{
	mutex_lock(&cgroup_mutex);
	if (cgroup_is_removed(cgrp)) {
		mutex_unlock(&cgroup_mutex);
		return false;
	}
	return true;
}
EXPORT_SYMBOL_GPL(cgroup_lock_live_group);

static int cgroup_release_agent_write(struct cgroup *cgrp, struct cftype *cft,
				      const char *buffer)
{
	BUILD_BUG_ON(sizeof(cgrp->root->release_agent_path) < PATH_MAX);
	if (strlen(buffer) >= PATH_MAX)
		return -EINVAL;
	if (!cgroup_lock_live_group(cgrp))
		return -ENODEV;
	mutex_lock(&cgroup_root_mutex);
	strcpy(cgrp->root->release_agent_path, buffer);
	mutex_unlock(&cgroup_root_mutex);
	cgroup_unlock();
	return 0;
}

static int cgroup_release_agent_show(struct cgroup *cgrp, struct cftype *cft,
				     struct seq_file *seq)
{
	if (!cgroup_lock_live_group(cgrp))
		return -ENODEV;
	seq_puts(seq, cgrp->root->release_agent_path);
	seq_putc(seq, '\n');
	cgroup_unlock();
	return 0;
}

/* A buffer size big enough for numbers or short strings */
#define CGROUP_LOCAL_BUFFER_SIZE 64

static ssize_t cgroup_write_X64(struct cgroup *cgrp, struct cftype *cft,
				struct file *file,
				const char __user *userbuf,
				size_t nbytes, loff_t *unused_ppos)
{
	char buffer[CGROUP_LOCAL_BUFFER_SIZE];
	int retval = 0;
	char *end;

	if (!nbytes)
		return -EINVAL;
	if (nbytes >= sizeof(buffer))
		return -E2BIG;
	if (copy_from_user(buffer, userbuf, nbytes))
		return -EFAULT;

	buffer[nbytes] = 0;     /* nul-terminate */
	if (cft->write_u64) {
		u64 val = simple_strtoull(strstrip(buffer), &end, 0);
		if (*end)
			return -EINVAL;
		retval = cft->write_u64(cgrp, cft, val);
	} else {
		s64 val = simple_strtoll(strstrip(buffer), &end, 0);
		if (*end)
			return -EINVAL;
		retval = cft->write_s64(cgrp, cft, val);
	}
	if (!retval)
		retval = nbytes;
	return retval;
}

static ssize_t cgroup_write_string(struct cgroup *cgrp, struct cftype *cft,
				   struct file *file,
				   const char __user *userbuf,
				   size_t nbytes, loff_t *unused_ppos)
{
	char local_buffer[CGROUP_LOCAL_BUFFER_SIZE];
	int retval = 0;
	size_t max_bytes = cft->max_write_len;
	char *buffer = local_buffer;

	if (!max_bytes)
		max_bytes = sizeof(local_buffer) - 1;
	if (nbytes >= max_bytes)
		return -E2BIG;
	/* Allocate a dynamic buffer if we need one */
	if (nbytes >= sizeof(local_buffer)) {
		buffer = kmalloc(nbytes + 1, GFP_KERNEL);
		if (buffer == NULL)
			return -ENOMEM;
	}
	if (nbytes && copy_from_user(buffer, userbuf, nbytes)) {
		retval = -EFAULT;
		goto out;
	}

	buffer[nbytes] = 0;     /* nul-terminate */
	retval = cft->write_string(cgrp, cft, strstrip(buffer));
	if (!retval)
		retval = nbytes;
out:
	if (buffer != local_buffer)
		kfree(buffer);
	return retval;
}

static ssize_t cgroup_file_write(struct file *file, const char __user *buf,
						size_t nbytes, loff_t *ppos)
{
	struct cftype *cft = __d_cft(file->f_dentry);
	struct cgroup *cgrp = __d_cgrp(file->f_dentry->d_parent);

	if (cgroup_is_removed(cgrp))
		return -ENODEV;
	if (cft->write)
		return cft->write(cgrp, cft, file, buf, nbytes, ppos);
	if (cft->write_u64 || cft->write_s64)
		return cgroup_write_X64(cgrp, cft, file, buf, nbytes, ppos);
	if (cft->write_string)
		return cgroup_write_string(cgrp, cft, file, buf, nbytes, ppos);
	if (cft->trigger) {
		int ret = cft->trigger(cgrp, (unsigned int)cft->private);
		return ret ? ret : nbytes;
	}
	return -EINVAL;
}

static ssize_t cgroup_read_u64(struct cgroup *cgrp, struct cftype *cft,
			       struct file *file,
			       char __user *buf, size_t nbytes,
			       loff_t *ppos)
{
	char tmp[CGROUP_LOCAL_BUFFER_SIZE];
	u64 val = cft->read_u64(cgrp, cft);
	int len = sprintf(tmp, "%llu\n", (unsigned long long) val);

	return simple_read_from_buffer(buf, nbytes, ppos, tmp, len);
}

static ssize_t cgroup_read_s64(struct cgroup *cgrp, struct cftype *cft,
			       struct file *file,
			       char __user *buf, size_t nbytes,
			       loff_t *ppos)
{
	char tmp[CGROUP_LOCAL_BUFFER_SIZE];
	s64 val = cft->read_s64(cgrp, cft);
	int len = sprintf(tmp, "%lld\n", (long long) val);

	return simple_read_from_buffer(buf, nbytes, ppos, tmp, len);
}

static ssize_t cgroup_file_read(struct file *file, char __user *buf,
				   size_t nbytes, loff_t *ppos)
{
	struct cftype *cft = __d_cft(file->f_dentry);
	struct cgroup *cgrp = __d_cgrp(file->f_dentry->d_parent);

	if (cgroup_is_removed(cgrp))
		return -ENODEV;

	if (cft->read)
		return cft->read(cgrp, cft, file, buf, nbytes, ppos);
	if (cft->read_u64)
		return cgroup_read_u64(cgrp, cft, file, buf, nbytes, ppos);
	if (cft->read_s64)
		return cgroup_read_s64(cgrp, cft, file, buf, nbytes, ppos);
	return -EINVAL;
}

/*
 * seqfile ops/methods for returning structured data. Currently just
 * supports string->u64 maps, but can be extended in future.
 */

struct cgroup_seqfile_state {
	struct cftype *cft;
	struct cgroup *cgroup;
};

static int cgroup_map_add(struct cgroup_map_cb *cb, const char *key, u64 value)
{
	struct seq_file *sf = cb->state;
	return seq_printf(sf, "%s %llu\n", key, (unsigned long long)value);
}

static int cgroup_seqfile_show(struct seq_file *m, void *arg)
{
	struct cgroup_seqfile_state *state = m->private;
	struct cftype *cft = state->cft;
	if (cft->read_map) {
		struct cgroup_map_cb cb = {
			.fill = cgroup_map_add,
			.state = m,
		};
		return cft->read_map(state->cgroup, cft, &cb);
	}
	return cft->read_seq_string(state->cgroup, cft, m);
}

static int cgroup_seqfile_release(struct inode *inode, struct file *file)
{
	struct seq_file *seq = file->private_data;
	kfree(seq->private);
	return single_release(inode, file);
}

static const struct file_operations cgroup_seqfile_operations = {
	.read = seq_read,
	.write = cgroup_file_write,
	.llseek = seq_lseek,
	.release = cgroup_seqfile_release,
};

static int cgroup_file_open(struct inode *inode, struct file *file)
{
	int err;
	struct cftype *cft;

	err = generic_file_open(inode, file);
	if (err)
		return err;
	cft = __d_cft(file->f_dentry);

	if (cft->read_map || cft->read_seq_string) {
		struct cgroup_seqfile_state *state =
			kzalloc(sizeof(*state), GFP_USER);
		if (!state)
			return -ENOMEM;
		state->cft = cft;
		state->cgroup = __d_cgrp(file->f_dentry->d_parent);
		file->f_op = &cgroup_seqfile_operations;
		err = single_open(file, cgroup_seqfile_show, state);
		if (err < 0)
			kfree(state);
	} else if (cft->open)
		err = cft->open(inode, file);
	else
		err = 0;

	return err;
}

static int cgroup_file_release(struct inode *inode, struct file *file)
{
	struct cftype *cft = __d_cft(file->f_dentry);
	if (cft->release)
		return cft->release(inode, file);
	return 0;
}

/*
 * cgroup_rename - Only allow simple rename of directories in place.
 */
static int cgroup_rename(struct inode *old_dir, struct dentry *old_dentry,
			    struct inode *new_dir, struct dentry *new_dentry)
{
	if (!S_ISDIR(old_dentry->d_inode->i_mode))
		return -ENOTDIR;
	if (new_dentry->d_inode)
		return -EEXIST;
	if (old_dir != new_dir)
		return -EIO;
	return simple_rename(old_dir, old_dentry, new_dir, new_dentry);
}

static const struct file_operations cgroup_file_operations = {
	.read = cgroup_file_read,
	.write = cgroup_file_write,
	.llseek = generic_file_llseek,
	.open = cgroup_file_open,
	.release = cgroup_file_release,
};

static const struct inode_operations cgroup_dir_inode_operations = {
	.lookup = cgroup_lookup,
	.mkdir = cgroup_mkdir,
	.rmdir = cgroup_rmdir,
	.rename = cgroup_rename,
};

static struct dentry *cgroup_lookup(struct inode *dir, struct dentry *dentry, struct nameidata *nd)
{
	if (dentry->d_name.len > NAME_MAX)
		return ERR_PTR(-ENAMETOOLONG);
	d_add(dentry, NULL);
	return NULL;
}

/*
 * Check if a file is a control file
 */
static inline struct cftype *__file_cft(struct file *file)
{
	if (file->f_dentry->d_inode->i_fop != &cgroup_file_operations)
		return ERR_PTR(-EINVAL);
	return __d_cft(file->f_dentry);
}

static int cgroup_create_file(struct dentry *dentry, umode_t mode,
				struct super_block *sb)
{
	struct inode *inode;

	if (!dentry)
		return -ENOENT;
	if (dentry->d_inode)
		return -EEXIST;

	inode = cgroup_new_inode(mode, sb);
	if (!inode)
		return -ENOMEM;

	if (S_ISDIR(mode)) {
		inode->i_op = &cgroup_dir_inode_operations;
		inode->i_fop = &simple_dir_operations;

		/* start off with i_nlink == 2 (for "." entry) */
		inc_nlink(inode);

		/* start with the directory inode held, so that we can
		 * populate it without racing with another mkdir */
		mutex_lock_nested(&inode->i_mutex, I_MUTEX_CHILD);
	} else if (S_ISREG(mode)) {
		inode->i_size = 0;
		inode->i_fop = &cgroup_file_operations;
	}
	d_instantiate(dentry, inode);
	dget(dentry);	/* Extra count - pin the dentry in core */
	return 0;
}

/*
 * cgroup_create_dir - create a directory for an object.
 * @cgrp: the cgroup we create the directory for. It must have a valid
 *        ->parent field. And we are going to fill its ->dentry field.
 * @dentry: dentry of the new cgroup
 * @mode: mode to set on new directory.
 */
static int cgroup_create_dir(struct cgroup *cgrp, struct dentry *dentry,
				umode_t mode)
{
	struct dentry *parent;
	int error = 0;

	parent = cgrp->parent->dentry;
	error = cgroup_create_file(dentry, S_IFDIR | mode, cgrp->root->sb);
	if (!error) {
		dentry->d_fsdata = cgrp;
		inc_nlink(parent->d_inode);
		rcu_assign_pointer(cgrp->dentry, dentry);
	}

	return error;
}

/**
 * cgroup_file_mode - deduce file mode of a control file
 * @cft: the control file in question
 *
 * returns cft->mode if ->mode is not 0
 * returns S_IRUGO|S_IWUSR if it has both a read and a write handler
 * returns S_IRUGO if it has only a read handler
 * returns S_IWUSR if it has only a write hander
 */
static umode_t cgroup_file_mode(const struct cftype *cft)
{
	umode_t mode = 0;

	if (cft->mode)
		return cft->mode;

	if (cft->read || cft->read_u64 || cft->read_s64 ||
	    cft->read_map || cft->read_seq_string)
		mode |= S_IRUGO;

	if (cft->write || cft->write_u64 || cft->write_s64 ||
	    cft->write_string || cft->trigger)
		mode |= S_IWUSR;

	return mode;
}

int cgroup_add_file(struct cgroup *cgrp,
		       struct cgroup_subsys *subsys,
		       const struct cftype *cft)
{
	struct dentry *dir = cgrp->dentry;
	struct dentry *dentry;
	int error;
	umode_t mode;

	char name[MAX_CGROUP_TYPE_NAMELEN + MAX_CFTYPE_NAME + 2] = { 0 };
	if (subsys && !test_bit(ROOT_NOPREFIX, &cgrp->root->flags)) {
		strcpy(name, subsys->name);
		strcat(name, ".");
	}
	strcat(name, cft->name);
	BUG_ON(!mutex_is_locked(&dir->d_inode->i_mutex));
	dentry = lookup_one_len(name, dir, strlen(name));
	if (!IS_ERR(dentry)) {
		mode = cgroup_file_mode(cft);
		error = cgroup_create_file(dentry, mode | S_IFREG,
						cgrp->root->sb);
		if (!error)
			dentry->d_fsdata = (void *)cft;
		dput(dentry);
	} else
		error = PTR_ERR(dentry);
	return error;
}
EXPORT_SYMBOL_GPL(cgroup_add_file);

int cgroup_add_files(struct cgroup *cgrp,
			struct cgroup_subsys *subsys,
			const struct cftype cft[],
			int count)
{
	int i, err;
	for (i = 0; i < count; i++) {
		err = cgroup_add_file(cgrp, subsys, &cft[i]);
		if (err)
			return err;
	}
	return 0;
}
EXPORT_SYMBOL_GPL(cgroup_add_files);

/**
 * cgroup_task_count - count the number of tasks in a cgroup.
 * @cgrp: the cgroup in question
 *
 * Return the number of tasks in the cgroup.
 */
int cgroup_task_count(const struct cgroup *cgrp)
{
	int count = 0;
	struct cg_cgroup_link *link;

	read_lock(&css_set_lock);
	list_for_each_entry(link, &cgrp->css_sets, cgrp_link_list) {
		count += atomic_read(&link->cg->refcount);
	}
	read_unlock(&css_set_lock);
	return count;
}

/*
 * Advance a list_head iterator.  The iterator should be positioned at
 * the start of a css_set
 */
static void cgroup_advance_iter(struct cgroup *cgrp,
				struct cgroup_iter *it)
{
	struct list_head *l = it->cg_link;
	struct cg_cgroup_link *link;
	struct css_set *cg;

	/* Advance to the next non-empty css_set */
	do {
		l = l->next;
		if (l == &cgrp->css_sets) {
			it->cg_link = NULL;
			return;
		}
		link = list_entry(l, struct cg_cgroup_link, cgrp_link_list);
		cg = link->cg;
	} while (list_empty(&cg->tasks));
	it->cg_link = l;
	it->task = cg->tasks.next;
}

/*
 * To reduce the fork() overhead for systems that are not actually
 * using their cgroups capability, we don't maintain the lists running
 * through each css_set to its tasks until we see the list actually
 * used - in other words after the first call to cgroup_iter_start().
 */
static void cgroup_enable_task_cg_lists(void)
{
	struct task_struct *p, *g;
	write_lock(&css_set_lock);
	use_task_css_set_links = 1;
	/*
	 * We need tasklist_lock because RCU is not safe against
	 * while_each_thread(). Besides, a forking task that has passed
	 * cgroup_post_fork() without seeing use_task_css_set_links = 1
	 * is not guaranteed to have its child immediately visible in the
	 * tasklist if we walk through it with RCU.
	 */
	read_lock(&tasklist_lock);
	do_each_thread(g, p) {
		task_lock(p);
		/*
		 * We should check if the process is exiting, otherwise
		 * it will race with cgroup_exit() in that the list
		 * entry won't be deleted though the process has exited.
		 */
		if (!(p->flags & PF_EXITING) && list_empty(&p->cg_list))
			list_add(&p->cg_list, &p->cgroups->tasks);
		task_unlock(p);
	} while_each_thread(g, p);
	read_unlock(&tasklist_lock);
	write_unlock(&css_set_lock);
}

void cgroup_iter_start(struct cgroup *cgrp, struct cgroup_iter *it)
	__acquires(css_set_lock)
{
	/*
	 * The first time anyone tries to iterate across a cgroup,
	 * we need to enable the list linking each css_set to its
	 * tasks, and fix up all existing tasks.
	 */
	if (!use_task_css_set_links)
		cgroup_enable_task_cg_lists();

	read_lock(&css_set_lock);
	it->cg_link = &cgrp->css_sets;
	cgroup_advance_iter(cgrp, it);
}

struct task_struct *cgroup_iter_next(struct cgroup *cgrp,
					struct cgroup_iter *it)
{
	struct task_struct *res;
	struct list_head *l = it->task;
	struct cg_cgroup_link *link;

	/* If the iterator cg is NULL, we have no tasks */
	if (!it->cg_link)
		return NULL;
	res = list_entry(l, struct task_struct, cg_list);
	/* Advance iterator to find next entry */
	l = l->next;
	link = list_entry(it->cg_link, struct cg_cgroup_link, cgrp_link_list);
	if (l == &link->cg->tasks) {
		/* We reached the end of this task list - move on to
		 * the next cg_cgroup_link */
		cgroup_advance_iter(cgrp, it);
	} else {
		it->task = l;
	}
	return res;
}

void cgroup_iter_end(struct cgroup *cgrp, struct cgroup_iter *it)
	__releases(css_set_lock)
{
	read_unlock(&css_set_lock);
}

static inline int started_after_time(struct task_struct *t1,
				     struct timespec *time,
				     struct task_struct *t2)
{
	int start_diff = timespec_compare(&t1->start_time, time);
	if (start_diff > 0) {
		return 1;
	} else if (start_diff < 0) {
		return 0;
	} else {
		/*
		 * Arbitrarily, if two processes started at the same
		 * time, we'll say that the lower pointer value
		 * started first. Note that t2 may have exited by now
		 * so this may not be a valid pointer any longer, but
		 * that's fine - it still serves to distinguish
		 * between two tasks started (effectively) simultaneously.
		 */
		return t1 > t2;
	}
}

/*
 * This function is a callback from heap_insert() and is used to order
 * the heap.
 * In this case we order the heap in descending task start time.
 */
static inline int started_after(void *p1, void *p2)
{
	struct task_struct *t1 = p1;
	struct task_struct *t2 = p2;
	return started_after_time(t1, &t2->start_time, t2);
}

/**
 * cgroup_scan_tasks - iterate though all the tasks in a cgroup
 * @scan: struct cgroup_scanner containing arguments for the scan
 *
 * Arguments include pointers to callback functions test_task() and
 * process_task().
 * Iterate through all the tasks in a cgroup, calling test_task() for each,
 * and if it returns true, call process_task() for it also.
 * The test_task pointer may be NULL, meaning always true (select all tasks).
 * Effectively duplicates cgroup_iter_{start,next,end}()
 * but does not lock css_set_lock for the call to process_task().
 * The struct cgroup_scanner may be embedded in any structure of the caller's
 * creation.
 * It is guaranteed that process_task() will act on every task that
 * is a member of the cgroup for the duration of this call. This
 * function may or may not call process_task() for tasks that exit
 * or move to a different cgroup during the call, or are forked or
 * move into the cgroup during the call.
 *
 * Note that test_task() may be called with locks held, and may in some
 * situations be called multiple times for the same task, so it should
 * be cheap.
 * If the heap pointer in the struct cgroup_scanner is non-NULL, a heap has been
 * pre-allocated and will be used for heap operations (and its "gt" member will
 * be overwritten), else a temporary heap will be used (allocation of which
 * may cause this function to fail).
 */
int cgroup_scan_tasks(struct cgroup_scanner *scan)
{
	int retval, i;
	struct cgroup_iter it;
	struct task_struct *p, *dropped;
	/* Never dereference latest_task, since it's not refcounted */
	struct task_struct *latest_task = NULL;
	struct ptr_heap tmp_heap;
	struct ptr_heap *heap;
	struct timespec latest_time = { 0, 0 };

	if (scan->heap) {
		/* The caller supplied our heap and pre-allocated its memory */
		heap = scan->heap;
		heap->gt = &started_after;
	} else {
		/* We need to allocate our own heap memory */
		heap = &tmp_heap;
		retval = heap_init(heap, PAGE_SIZE, GFP_KERNEL, &started_after);
		if (retval)
			/* cannot allocate the heap */
			return retval;
	}

 again:
	/*
	 * Scan tasks in the cgroup, using the scanner's "test_task" callback
	 * to determine which are of interest, and using the scanner's
	 * "process_task" callback to process any of them that need an update.
	 * Since we don't want to hold any locks during the task updates,
	 * gather tasks to be processed in a heap structure.
	 * The heap is sorted by descending task start time.
	 * If the statically-sized heap fills up, we overflow tasks that
	 * started later, and in future iterations only consider tasks that
	 * started after the latest task in the previous pass. This
	 * guarantees forward progress and that we don't miss any tasks.
	 */
	heap->size = 0;
	cgroup_iter_start(scan->cg, &it);
	while ((p = cgroup_iter_next(scan->cg, &it))) {
		/*
		 * Only affect tasks that qualify per the caller's callback,
		 * if he provided one
		 */
		if (scan->test_task && !scan->test_task(p, scan))
			continue;
		/*
		 * Only process tasks that started after the last task
		 * we processed
		 */
		if (!started_after_time(p, &latest_time, latest_task))
			continue;
		dropped = heap_insert(heap, p);
		if (dropped == NULL) {
			/*
			 * The new task was inserted; the heap wasn't
			 * previously full
			 */
			get_task_struct(p);
		} else if (dropped != p) {
			/*
			 * The new task was inserted, and pushed out a
			 * different task
			 */
			get_task_struct(p);
			put_task_struct(dropped);
		}
		/*
		 * Else the new task was newer than anything already in
		 * the heap and wasn't inserted
		 */
	}
	cgroup_iter_end(scan->cg, &it);

	if (heap->size) {
		for (i = 0; i < heap->size; i++) {
			struct task_struct *q = heap->ptrs[i];
			if (i == 0) {
				latest_time = q->start_time;
				latest_task = q;
			}
			/* Process the task per the caller's callback */
			scan->process_task(q, scan);
			put_task_struct(q);
		}
		/*
		 * If we had to process any tasks at all, scan again
		 * in case some of them were in the middle of forking
		 * children that didn't get processed.
		 * Not the most efficient way to do it, but it avoids
		 * having to take callback_mutex in the fork path
		 */
		goto again;
	}
	if (heap == &tmp_heap)
		heap_free(&tmp_heap);
	return 0;
}

/*
 * Stuff for reading the 'tasks'/'procs' files.
 *
 * Reading this file can return large amounts of data if a cgroup has
 * *lots* of attached tasks. So it may need several calls to read(),
 * but we cannot guarantee that the information we produce is correct
 * unless we produce it entirely atomically.
 *
 */

/* which pidlist file are we talking about? */
enum cgroup_filetype {
	CGROUP_FILE_PROCS,
	CGROUP_FILE_TASKS,
};

/*
 * A pidlist is a list of pids that virtually represents the contents of one
 * of the cgroup files ("procs" or "tasks"). We keep a list of such pidlists,
 * a pair (one each for procs, tasks) for each pid namespace that's relevant
 * to the cgroup.
 */
struct cgroup_pidlist {
	/*
	 * used to find which pidlist is wanted. doesn't change as long as
	 * this particular list stays in the list.
	*/
	struct { enum cgroup_filetype type; struct pid_namespace *ns; } key;
	/* array of xids */
	pid_t *list;
	/* how many elements the above list has */
	int length;
	/* how many files are using the current array */
	int use_count;
	/* each of these stored in a list by its cgroup */
	struct list_head links;
	/* pointer to the cgroup we belong to, for list removal purposes */
	struct cgroup *owner;
	/* protects the other fields */
	struct rw_semaphore mutex;
};

/*
 * The following two functions "fix" the issue where there are more pids
 * than kmalloc will give memory for; in such cases, we use vmalloc/vfree.
 * TODO: replace with a kernel-wide solution to this problem
 */
#define PIDLIST_TOO_LARGE(c) ((c) * sizeof(pid_t) > (PAGE_SIZE * 2))
static void *pidlist_allocate(int count)
{
	if (PIDLIST_TOO_LARGE(count))
		return vmalloc(count * sizeof(pid_t));
	else
		return kmalloc(count * sizeof(pid_t), GFP_KERNEL);
}
static void pidlist_free(void *p)
{
	if (is_vmalloc_addr(p))
		vfree(p);
	else
		kfree(p);
}
static void *pidlist_resize(void *p, int newcount)
{
	void *newlist;
	/* note: if new alloc fails, old p will still be valid either way */
	if (is_vmalloc_addr(p)) {
		newlist = vmalloc(newcount * sizeof(pid_t));
		if (!newlist)
			return NULL;
		memcpy(newlist, p, newcount * sizeof(pid_t));
		vfree(p);
	} else {
		newlist = krealloc(p, newcount * sizeof(pid_t), GFP_KERNEL);
	}
	return newlist;
}

/*
 * pidlist_uniq - given a kmalloc()ed list, strip out all duplicate entries
 * If the new stripped list is sufficiently smaller and there's enough memory
 * to allocate a new buffer, will let go of the unneeded memory. Returns the
 * number of unique elements.
 */
/* is the size difference enough that we should re-allocate the array? */
#define PIDLIST_REALLOC_DIFFERENCE(old, new) ((old) - PAGE_SIZE >= (new))
static int pidlist_uniq(pid_t **p, int length)
{
	int src, dest = 1;
	pid_t *list = *p;
	pid_t *newlist;

	/*
	 * we presume the 0th element is unique, so i starts at 1. trivial
	 * edge cases first; no work needs to be done for either
	 */
	if (length == 0 || length == 1)
		return length;
	/* src and dest walk down the list; dest counts unique elements */
	for (src = 1; src < length; src++) {
		/* find next unique element */
		while (list[src] == list[src-1]) {
			src++;
			if (src == length)
				goto after;
		}
		/* dest always points to where the next unique element goes */
		list[dest] = list[src];
		dest++;
	}
after:
	/*
	 * if the length difference is large enough, we want to allocate a
	 * smaller buffer to save memory. if this fails due to out of memory,
	 * we'll just stay with what we've got.
	 */
	if (PIDLIST_REALLOC_DIFFERENCE(length, dest)) {
		newlist = pidlist_resize(list, dest);
		if (newlist)
			*p = newlist;
	}
	return dest;
}

static int cmppid(const void *a, const void *b)
{
	return *(pid_t *)a - *(pid_t *)b;
}

/*
 * find the appropriate pidlist for our purpose (given procs vs tasks)
 * returns with the lock on that pidlist already held, and takes care
 * of the use count, or returns NULL with no locks held if we're out of
 * memory.
 */
static struct cgroup_pidlist *cgroup_pidlist_find(struct cgroup *cgrp,
						  enum cgroup_filetype type)
{
	struct cgroup_pidlist *l;
	/* don't need task_nsproxy() if we're looking at ourself */
	struct pid_namespace *ns = current->nsproxy->pid_ns;

	/*
	 * We can't drop the pidlist_mutex before taking the l->mutex in case
	 * the last ref-holder is trying to remove l from the list at the same
	 * time. Holding the pidlist_mutex precludes somebody taking whichever
	 * list we find out from under us - compare release_pid_array().
	 */
	mutex_lock(&cgrp->pidlist_mutex);
	list_for_each_entry(l, &cgrp->pidlists, links) {
		if (l->key.type == type && l->key.ns == ns) {
			/* make sure l doesn't vanish out from under us */
			down_write(&l->mutex);
			mutex_unlock(&cgrp->pidlist_mutex);
			return l;
		}
	}
	/* entry not found; create a new one */
	l = kmalloc(sizeof(struct cgroup_pidlist), GFP_KERNEL);
	if (!l) {
		mutex_unlock(&cgrp->pidlist_mutex);
		return l;
	}
	init_rwsem(&l->mutex);
	down_write(&l->mutex);
	l->key.type = type;
	l->key.ns = get_pid_ns(ns);
	l->use_count = 0; /* don't increment here */
	l->list = NULL;
	l->owner = cgrp;
	list_add(&l->links, &cgrp->pidlists);
	mutex_unlock(&cgrp->pidlist_mutex);
	return l;
}

/*
 * Load a cgroup's pidarray with either procs' tgids or tasks' pids
 */
static int pidlist_array_load(struct cgroup *cgrp, enum cgroup_filetype type,
			      struct cgroup_pidlist **lp)
{
	pid_t *array;
	int length;
	int pid, n = 0; /* used for populating the array */
	struct cgroup_iter it;
	struct task_struct *tsk;
	struct cgroup_pidlist *l;

	/*
	 * If cgroup gets more users after we read count, we won't have
	 * enough space - tough.  This race is indistinguishable to the
	 * caller from the case that the additional cgroup users didn't
	 * show up until sometime later on.
	 */
	length = cgroup_task_count(cgrp);
	array = pidlist_allocate(length);
	if (!array)
		return -ENOMEM;
	/* now, populate the array */
	cgroup_iter_start(cgrp, &it);
	while ((tsk = cgroup_iter_next(cgrp, &it))) {
		if (unlikely(n == length))
			break;
		/* get tgid or pid for procs or tasks file respectively */
		if (type == CGROUP_FILE_PROCS)
			pid = task_tgid_vnr(tsk);
		else
			pid = task_pid_vnr(tsk);
		if (pid > 0) /* make sure to only use valid results */
			array[n++] = pid;
	}
	cgroup_iter_end(cgrp, &it);
	length = n;
	/* now sort & (if procs) strip out duplicates */
	sort(array, length, sizeof(pid_t), cmppid, NULL);
	if (type == CGROUP_FILE_PROCS)
		length = pidlist_uniq(&array, length);
	l = cgroup_pidlist_find(cgrp, type);
	if (!l) {
		pidlist_free(array);
		return -ENOMEM;
	}
	/* store array, freeing old if necessary - lock already held */
	pidlist_free(l->list);
	l->list = array;
	l->length = length;
	l->use_count++;
	up_write(&l->mutex);
	*lp = l;
	return 0;
}

/**
 * cgroupstats_build - build and fill cgroupstats
 * @stats: cgroupstats to fill information into
 * @dentry: A dentry entry belonging to the cgroup for which stats have
 * been requested.
 *
 * Build and fill cgroupstats so that taskstats can export it to user
 * space.
 */
int cgroupstats_build(struct cgroupstats *stats, struct dentry *dentry)
{
	int ret = -EINVAL;
	struct cgroup *cgrp;
	struct cgroup_iter it;
	struct task_struct *tsk;

	/*
	 * Validate dentry by checking the superblock operations,
	 * and make sure it's a directory.
	 */
	if (dentry->d_sb->s_op != &cgroup_ops ||
	    !S_ISDIR(dentry->d_inode->i_mode))
		 goto err;

	ret = 0;
	cgrp = dentry->d_fsdata;

	cgroup_iter_start(cgrp, &it);
	while ((tsk = cgroup_iter_next(cgrp, &it))) {
		switch (tsk->state) {
		case TASK_RUNNING:
			stats->nr_running++;
			break;
		case TASK_INTERRUPTIBLE:
			stats->nr_sleeping++;
			break;
		case TASK_UNINTERRUPTIBLE:
			stats->nr_uninterruptible++;
			break;
		case TASK_STOPPED:
			stats->nr_stopped++;
			break;
		default:
			if (delayacct_is_task_waiting_on_io(tsk))
				stats->nr_io_wait++;
			break;
		}
	}
	cgroup_iter_end(cgrp, &it);

err:
	return ret;
}


/*
 * seq_file methods for the tasks/procs files. The seq_file position is the
 * next pid to display; the seq_file iterator is a pointer to the pid
 * in the cgroup->l->list array.
 */

static void *cgroup_pidlist_start(struct seq_file *s, loff_t *pos)
{
	/*
	 * Initially we receive a position value that corresponds to
	 * one more than the last pid shown (or 0 on the first call or
	 * after a seek to the start). Use a binary-search to find the
	 * next pid to display, if any
	 */
	struct cgroup_pidlist *l = s->private;
	int index = 0, pid = *pos;
	int *iter;

	down_read(&l->mutex);
	if (pid) {
		int end = l->length;

		while (index < end) {
			int mid = (index + end) / 2;
			if (l->list[mid] == pid) {
				index = mid;
				break;
			} else if (l->list[mid] <= pid)
				index = mid + 1;
			else
				end = mid;
		}
	}
	/* If we're off the end of the array, we're done */
	if (index >= l->length)
		return NULL;
	/* Update the abstract position to be the actual pid that we found */
	iter = l->list + index;
	*pos = *iter;
	return iter;
}

static void cgroup_pidlist_stop(struct seq_file *s, void *v)
{
	struct cgroup_pidlist *l = s->private;
	up_read(&l->mutex);
}

static void *cgroup_pidlist_next(struct seq_file *s, void *v, loff_t *pos)
{
	struct cgroup_pidlist *l = s->private;
	pid_t *p = v;
	pid_t *end = l->list + l->length;
	/*
	 * Advance to the next pid in the array. If this goes off the
	 * end, we're done
	 */
	p++;
	if (p >= end) {
		return NULL;
	} else {
		*pos = *p;
		return p;
	}
}

static int cgroup_pidlist_show(struct seq_file *s, void *v)
{
	return seq_printf(s, "%d\n", *(int *)v);
}

/*
 * seq_operations functions for iterating on pidlists through seq_file -
 * independent of whether it's tasks or procs
 */
static const struct seq_operations cgroup_pidlist_seq_operations = {
	.start = cgroup_pidlist_start,
	.stop = cgroup_pidlist_stop,
	.next = cgroup_pidlist_next,
	.show = cgroup_pidlist_show,
};

static void cgroup_release_pid_array(struct cgroup_pidlist *l)
{
	/*
	 * the case where we're the last user of this particular pidlist will
	 * have us remove it from the cgroup's list, which entails taking the
	 * mutex. since in pidlist_find the pidlist->lock depends on cgroup->
	 * pidlist_mutex, we have to take pidlist_mutex first.
	 */
	mutex_lock(&l->owner->pidlist_mutex);
	down_write(&l->mutex);
	BUG_ON(!l->use_count);
	if (!--l->use_count) {
		/* we're the last user if refcount is 0; remove and free */
		list_del(&l->links);
		mutex_unlock(&l->owner->pidlist_mutex);
		pidlist_free(l->list);
		put_pid_ns(l->key.ns);
		up_write(&l->mutex);
		kfree(l);
		return;
	}
	mutex_unlock(&l->owner->pidlist_mutex);
	up_write(&l->mutex);
}

static int cgroup_pidlist_release(struct inode *inode, struct file *file)
{
	struct cgroup_pidlist *l;
	if (!(file->f_mode & FMODE_READ))
		return 0;
	/*
	 * the seq_file will only be initialized if the file was opened for
	 * reading; hence we check if it's not null only in that case.
	 */
	l = ((struct seq_file *)file->private_data)->private;
	cgroup_release_pid_array(l);
	return seq_release(inode, file);
}

static const struct file_operations cgroup_pidlist_operations = {
	.read = seq_read,
	.llseek = seq_lseek,
	.write = cgroup_file_write,
	.release = cgroup_pidlist_release,
};

/*
 * The following functions handle opens on a file that displays a pidlist
 * (tasks or procs). Prepare an array of the process/thread IDs of whoever's
 * in the cgroup.
 */
/* helper function for the two below it */
static int cgroup_pidlist_open(struct file *file, enum cgroup_filetype type)
{
	struct cgroup *cgrp = __d_cgrp(file->f_dentry->d_parent);
	struct cgroup_pidlist *l;
	int retval;

	/* Nothing to do for write-only files */
	if (!(file->f_mode & FMODE_READ))
		return 0;

	/* have the array populated */
	retval = pidlist_array_load(cgrp, type, &l);
	if (retval)
		return retval;
	/* configure file information */
	file->f_op = &cgroup_pidlist_operations;

	retval = seq_open(file, &cgroup_pidlist_seq_operations);
	if (retval) {
		cgroup_release_pid_array(l);
		return retval;
	}
	((struct seq_file *)file->private_data)->private = l;
	return 0;
}
static int cgroup_tasks_open(struct inode *unused, struct file *file)
{
	return cgroup_pidlist_open(file, CGROUP_FILE_TASKS);
}
static int cgroup_procs_open(struct inode *unused, struct file *file)
{
	return cgroup_pidlist_open(file, CGROUP_FILE_PROCS);
}

static u64 cgroup_read_notify_on_release(struct cgroup *cgrp,
					    struct cftype *cft)
{
	return notify_on_release(cgrp);
}

static int cgroup_write_notify_on_release(struct cgroup *cgrp,
					  struct cftype *cft,
					  u64 val)
{
	clear_bit(CGRP_RELEASABLE, &cgrp->flags);
	if (val)
		set_bit(CGRP_NOTIFY_ON_RELEASE, &cgrp->flags);
	else
		clear_bit(CGRP_NOTIFY_ON_RELEASE, &cgrp->flags);
	return 0;
}

/*
 * Unregister event and free resources.
 *
 * Gets called from workqueue.
 */
static void cgroup_event_remove(struct work_struct *work)
{
	struct cgroup_event *event = container_of(work, struct cgroup_event,
			remove);
	struct cgroup *cgrp = event->cgrp;

	event->cft->unregister_event(cgrp, event->cft, event->eventfd);

	eventfd_ctx_put(event->eventfd);
	kfree(event);
	dput(cgrp->dentry);
}

/*
 * Gets called on POLLHUP on eventfd when user closes it.
 *
 * Called with wqh->lock held and interrupts disabled.
 */
static int cgroup_event_wake(wait_queue_t *wait, unsigned mode,
		int sync, void *key)
{
	struct cgroup_event *event = container_of(wait,
			struct cgroup_event, wait);
	struct cgroup *cgrp = event->cgrp;
	unsigned long flags = (unsigned long)key;

	if (flags & POLLHUP) {
		__remove_wait_queue(event->wqh, &event->wait);
		spin_lock(&cgrp->event_list_lock);
		list_del(&event->list);
		spin_unlock(&cgrp->event_list_lock);
		/*
		 * We are in atomic context, but cgroup_event_remove() may
		 * sleep, so we have to call it in workqueue.
		 */
		schedule_work(&event->remove);
	}

	return 0;
}

static void cgroup_event_ptable_queue_proc(struct file *file,
		wait_queue_head_t *wqh, poll_table *pt)
{
	struct cgroup_event *event = container_of(pt,
			struct cgroup_event, pt);

	event->wqh = wqh;
	add_wait_queue(wqh, &event->wait);
}

/*
 * Parse input and register new cgroup event handler.
 *
 * Input must be in format '<event_fd> <control_fd> <args>'.
 * Interpretation of args is defined by control file implementation.
 */
static int cgroup_write_event_control(struct cgroup *cgrp, struct cftype *cft,
				      const char *buffer)
{
	struct cgroup_event *event = NULL;
	unsigned int efd, cfd;
	struct file *efile = NULL;
	struct file *cfile = NULL;
	char *endp;
	int ret;

	efd = simple_strtoul(buffer, &endp, 10);
	if (*endp != ' ')
		return -EINVAL;
	buffer = endp + 1;

	cfd = simple_strtoul(buffer, &endp, 10);
	if ((*endp != ' ') && (*endp != '\0'))
		return -EINVAL;
	buffer = endp + 1;

	event = kzalloc(sizeof(*event), GFP_KERNEL);
	if (!event)
		return -ENOMEM;
	event->cgrp = cgrp;
	INIT_LIST_HEAD(&event->list);
	init_poll_funcptr(&event->pt, cgroup_event_ptable_queue_proc);
	init_waitqueue_func_entry(&event->wait, cgroup_event_wake);
	INIT_WORK(&event->remove, cgroup_event_remove);

	efile = eventfd_fget(efd);
	if (IS_ERR(efile)) {
		ret = PTR_ERR(efile);
		goto fail;
	}

	event->eventfd = eventfd_ctx_fileget(efile);
	if (IS_ERR(event->eventfd)) {
		ret = PTR_ERR(event->eventfd);
		goto fail;
	}

	cfile = fget(cfd);
	if (!cfile) {
		ret = -EBADF;
		goto fail;
	}

	/* the process need read permission on control file */
	/* AV: shouldn't we check that it's been opened for read instead? */
	ret = inode_permission(cfile->f_path.dentry->d_inode, MAY_READ);
	if (ret < 0)
		goto fail;

	event->cft = __file_cft(cfile);
	if (IS_ERR(event->cft)) {
		ret = PTR_ERR(event->cft);
		goto fail;
	}

	if (!event->cft->register_event || !event->cft->unregister_event) {
		ret = -EINVAL;
		goto fail;
	}

	ret = event->cft->register_event(cgrp, event->cft,
			event->eventfd, buffer);
	if (ret)
		goto fail;

	if (efile->f_op->poll(efile, &event->pt) & POLLHUP) {
		event->cft->unregister_event(cgrp, event->cft, event->eventfd);
		ret = 0;
		goto fail;
	}

	/*
	 * Events should be removed after rmdir of cgroup directory, but before
	 * destroying subsystem state objects. Let's take reference to cgroup
	 * directory dentry to do that.
	 */
	dget(cgrp->dentry);

	spin_lock(&cgrp->event_list_lock);
	list_add(&event->list, &cgrp->event_list);
	spin_unlock(&cgrp->event_list_lock);

	fput(cfile);
	fput(efile);

	return 0;

fail:
	if (cfile)
		fput(cfile);

	if (event && event->eventfd && !IS_ERR(event->eventfd))
		eventfd_ctx_put(event->eventfd);

	if (!IS_ERR_OR_NULL(efile))
		fput(efile);

	kfree(event);

	return ret;
}

static u64 cgroup_clone_children_read(struct cgroup *cgrp,
				    struct cftype *cft)
{
	return clone_children(cgrp);
}

static int cgroup_clone_children_write(struct cgroup *cgrp,
				     struct cftype *cft,
				     u64 val)
{
	if (val)
		set_bit(CGRP_CLONE_CHILDREN, &cgrp->flags);
	else
		clear_bit(CGRP_CLONE_CHILDREN, &cgrp->flags);
	return 0;
}

/*
 * for the common functions, 'private' gives the type of file
 */
/* for hysterical raisins, we can't put this on the older files */
#define CGROUP_FILE_GENERIC_PREFIX "cgroup."
static struct cftype files[] = {
	{
		.name = "tasks",
		.open = cgroup_tasks_open,
		.write_u64 = cgroup_tasks_write,
		.release = cgroup_pidlist_release,
		.mode = S_IRUGO | S_IWUSR,
	},
	{
		.name = CGROUP_FILE_GENERIC_PREFIX "procs",
		.open = cgroup_procs_open,
		.write_u64 = cgroup_procs_write,
		.release = cgroup_pidlist_release,
		.mode = S_IRUGO | S_IWUSR,
	},
	{
		.name = "notify_on_release",
		.read_u64 = cgroup_read_notify_on_release,
		.write_u64 = cgroup_write_notify_on_release,
	},
	{
		.name = CGROUP_FILE_GENERIC_PREFIX "event_control",
		.write_string = cgroup_write_event_control,
		.mode = S_IWUGO,
	},
	{
		.name = "cgroup.clone_children",
		.read_u64 = cgroup_clone_children_read,
		.write_u64 = cgroup_clone_children_write,
	},
};

static struct cftype cft_release_agent = {
	.name = "release_agent",
	.read_seq_string = cgroup_release_agent_show,
	.write_string = cgroup_release_agent_write,
	.max_write_len = PATH_MAX,
};

static int cgroup_populate_dir(struct cgroup *cgrp)
{
	int err;
	struct cgroup_subsys *ss;

	/* First clear out any existing files */
	cgroup_clear_directory(cgrp->dentry);

	err = cgroup_add_files(cgrp, NULL, files, ARRAY_SIZE(files));
	if (err < 0)
		return err;

	if (cgrp == cgrp->top_cgroup) {
		if ((err = cgroup_add_file(cgrp, NULL, &cft_release_agent)) < 0)
			return err;
	}

	for_each_subsys(cgrp->root, ss) {
		if (ss->populate && (err = ss->populate(ss, cgrp)) < 0)
			return err;
	}
	/* This cgroup is ready now */
	for_each_subsys(cgrp->root, ss) {
		struct cgroup_subsys_state *css = cgrp->subsys[ss->subsys_id];
		/*
		 * Update id->css pointer and make this css visible from
		 * CSS ID functions. This pointer will be dereferened
		 * from RCU-read-side without locks.
		 */
		if (css->id)
			rcu_assign_pointer(css->id->css, css);
	}

	return 0;
}

static void init_cgroup_css(struct cgroup_subsys_state *css,
			       struct cgroup_subsys *ss,
			       struct cgroup *cgrp)
{
	css->cgroup = cgrp;
	atomic_set(&css->refcnt, 1);
	css->flags = 0;
	css->id = NULL;
	if (cgrp == dummytop)
		set_bit(CSS_ROOT, &css->flags);
	BUG_ON(cgrp->subsys[ss->subsys_id]);
	cgrp->subsys[ss->subsys_id] = css;
}

static void cgroup_lock_hierarchy(struct cgroupfs_root *root)
{
	/* We need to take each hierarchy_mutex in a consistent order */
	int i;

	/*
	 * No worry about a race with rebind_subsystems that might mess up the
	 * locking order, since both parties are under cgroup_mutex.
	 */
	for (i = 0; i < CGROUP_SUBSYS_COUNT; i++) {
		struct cgroup_subsys *ss = subsys[i];
		if (ss == NULL)
			continue;
		if (ss->root == root)
			mutex_lock(&ss->hierarchy_mutex);
	}
}

static void cgroup_unlock_hierarchy(struct cgroupfs_root *root)
{
	int i;

	for (i = 0; i < CGROUP_SUBSYS_COUNT; i++) {
		struct cgroup_subsys *ss = subsys[i];
		if (ss == NULL)
			continue;
		if (ss->root == root)
			mutex_unlock(&ss->hierarchy_mutex);
	}
}

/*
 * cgroup_create - create a cgroup
 * @parent: cgroup that will be parent of the new cgroup
 * @dentry: dentry of the new cgroup
 * @mode: mode to set on new inode
 *
 * Must be called with the mutex on the parent inode held
 */
static long cgroup_create(struct cgroup *parent, struct dentry *dentry,
			     umode_t mode)
{
	struct cgroup *cgrp;
	struct cgroupfs_root *root = parent->root;
	int err = 0;
	struct cgroup_subsys *ss;
	struct super_block *sb = root->sb;

	cgrp = kzalloc(sizeof(*cgrp), GFP_KERNEL);
	if (!cgrp)
		return -ENOMEM;

	/* Grab a reference on the superblock so the hierarchy doesn't
	 * get deleted on unmount if there are child cgroups.  This
	 * can be done outside cgroup_mutex, since the sb can't
	 * disappear while someone has an open control file on the
	 * fs */
	atomic_inc(&sb->s_active);

	mutex_lock(&cgroup_mutex);

	init_cgroup_housekeeping(cgrp);

	cgrp->parent = parent;
	cgrp->root = parent->root;
	cgrp->top_cgroup = parent->top_cgroup;

	if (notify_on_release(parent))
		set_bit(CGRP_NOTIFY_ON_RELEASE, &cgrp->flags);

	if (clone_children(parent))
		set_bit(CGRP_CLONE_CHILDREN, &cgrp->flags);

	for_each_subsys(root, ss) {
		struct cgroup_subsys_state *css = ss->create(cgrp);

		if (IS_ERR(css)) {
			err = PTR_ERR(css);
			goto err_destroy;
		}
		init_cgroup_css(css, ss, cgrp);
		if (ss->use_id) {
			err = alloc_css_id(ss, parent, cgrp);
			if (err)
				goto err_destroy;
		}
		/* At error, ->destroy() callback has to free assigned ID. */
		if (clone_children(parent) && ss->post_clone)
			ss->post_clone(cgrp);
	}

	cgroup_lock_hierarchy(root);
	list_add(&cgrp->sibling, &cgrp->parent->children);
	cgroup_unlock_hierarchy(root);
	root->number_of_cgroups++;

	err = cgroup_create_dir(cgrp, dentry, mode);
	if (err < 0)
		goto err_remove;

	set_bit(CGRP_RELEASABLE, &parent->flags);

	/* The cgroup directory was pre-locked for us */
	BUG_ON(!mutex_is_locked(&cgrp->dentry->d_inode->i_mutex));

	err = cgroup_populate_dir(cgrp);
	/* If err < 0, we have a half-filled directory - oh well ;) */

	mutex_unlock(&cgroup_mutex);
	mutex_unlock(&cgrp->dentry->d_inode->i_mutex);

	return 0;

 err_remove:

	cgroup_lock_hierarchy(root);
	list_del(&cgrp->sibling);
	cgroup_unlock_hierarchy(root);
	root->number_of_cgroups--;

 err_destroy:

	for_each_subsys(root, ss) {
		if (cgrp->subsys[ss->subsys_id])
			ss->destroy(cgrp);
	}

	mutex_unlock(&cgroup_mutex);

	/* Release the reference count that we took on the superblock */
	deactivate_super(sb);

	kfree(cgrp);
	return err;
}

static int cgroup_mkdir(struct inode *dir, struct dentry *dentry, umode_t mode)
{
	struct cgroup *c_parent = dentry->d_parent->d_fsdata;

	/* the vfs holds inode->i_mutex already */
	return cgroup_create(c_parent, dentry, mode | S_IFDIR);
}

static int cgroup_has_css_refs(struct cgroup *cgrp)
{
	/* Check the reference count on each subsystem. Since we
	 * already established that there are no tasks in the
	 * cgroup, if the css refcount is also 1, then there should
	 * be no outstanding references, so the subsystem is safe to
	 * destroy. We scan across all subsystems rather than using
	 * the per-hierarchy linked list of mounted subsystems since
	 * we can be called via check_for_release() with no
	 * synchronization other than RCU, and the subsystem linked
	 * list isn't RCU-safe */
	int i;
	/*
	 * We won't need to lock the subsys array, because the subsystems
	 * we're concerned about aren't going anywhere since our cgroup root
	 * has a reference on them.
	 */
	for (i = 0; i < CGROUP_SUBSYS_COUNT; i++) {
		struct cgroup_subsys *ss = subsys[i];
		struct cgroup_subsys_state *css;
		/* Skip subsystems not present or not in this hierarchy */
		if (ss == NULL || ss->root != cgrp->root)
			continue;
		css = cgrp->subsys[ss->subsys_id];
		/* When called from check_for_release() it's possible
		 * that by this point the cgroup has been removed
		 * and the css deleted. But a false-positive doesn't
		 * matter, since it can only happen if the cgroup
		 * has been deleted and hence no longer needs the
		 * release agent to be called anyway. */
		if (css && (atomic_read(&css->refcnt) > 1))
			return 1;
	}
	return 0;
}

/*
 * Atomically mark all (or else none) of the cgroup's CSS objects as
 * CSS_REMOVED. Return true on success, or false if the cgroup has
 * busy subsystems. Call with cgroup_mutex held
 */

static int cgroup_clear_css_refs(struct cgroup *cgrp)
{
	struct cgroup_subsys *ss;
	unsigned long flags;
	bool failed = false;
	local_irq_save(flags);
	for_each_subsys(cgrp->root, ss) {
		struct cgroup_subsys_state *css = cgrp->subsys[ss->subsys_id];
		int refcnt;
		while (1) {
			/* We can only remove a CSS with a refcnt==1 */
			refcnt = atomic_read(&css->refcnt);
			if (refcnt > 1) {
				failed = true;
				goto done;
			}
			BUG_ON(!refcnt);
			/*
			 * Drop the refcnt to 0 while we check other
			 * subsystems. This will cause any racing
			 * css_tryget() to spin until we set the
			 * CSS_REMOVED bits or abort
			 */
			if (atomic_cmpxchg(&css->refcnt, refcnt, 0) == refcnt)
				break;
			cpu_relax();
		}
	}
 done:
	for_each_subsys(cgrp->root, ss) {
		struct cgroup_subsys_state *css = cgrp->subsys[ss->subsys_id];
		if (failed) {
			/*
			 * Restore old refcnt if we previously managed
			 * to clear it from 1 to 0
			 */
			if (!atomic_read(&css->refcnt))
				atomic_set(&css->refcnt, 1);
		} else {
			/* Commit the fact that the CSS is removed */
			set_bit(CSS_REMOVED, &css->flags);
		}
	}
	local_irq_restore(flags);
	return !failed;
}

/* checks if all of the css_sets attached to a cgroup have a refcount of 0.
 * Must be called with css_set_lock held */
static int cgroup_css_sets_empty(struct cgroup *cgrp)
{
	struct cg_cgroup_link *link;

	list_for_each_entry(link, &cgrp->css_sets, cgrp_link_list) {
		struct css_set *cg = link->cg;
		if (atomic_read(&cg->refcount) > 0)
			return 0;
	}

	return 1;
}

static int cgroup_rmdir(struct inode *unused_dir, struct dentry *dentry)
{
	struct cgroup *cgrp = dentry->d_fsdata;
	struct dentry *d;
	struct cgroup *parent;
	DEFINE_WAIT(wait);
	struct cgroup_event *event, *tmp;
	int ret;

	/* the vfs holds both inode->i_mutex already */
again:
	mutex_lock(&cgroup_mutex);
	if (!cgroup_css_sets_empty(cgrp)) {
		mutex_unlock(&cgroup_mutex);
		return -EBUSY;
	}
	if (!list_empty(&cgrp->children)) {
		mutex_unlock(&cgroup_mutex);
		return -EBUSY;
	}
	mutex_unlock(&cgroup_mutex);

	/*
	 * In general, subsystem has no css->refcnt after pre_destroy(). But
	 * in racy cases, subsystem may have to get css->refcnt after
	 * pre_destroy() and it makes rmdir return with -EBUSY. This sometimes
	 * make rmdir return -EBUSY too often. To avoid that, we use waitqueue
	 * for cgroup's rmdir. CGRP_WAIT_ON_RMDIR is for synchronizing rmdir
	 * and subsystem's reference count handling. Please see css_get/put
	 * and css_tryget() and cgroup_wakeup_rmdir_waiter() implementation.
	 */
	set_bit(CGRP_WAIT_ON_RMDIR, &cgrp->flags);

	/*
	 * Call pre_destroy handlers of subsys. Notify subsystems
	 * that rmdir() request comes.
	 */
	ret = cgroup_call_pre_destroy(cgrp);
	if (ret) {
		clear_bit(CGRP_WAIT_ON_RMDIR, &cgrp->flags);
		return ret;
	}

	mutex_lock(&cgroup_mutex);
	parent = cgrp->parent;
	if (!cgroup_css_sets_empty(cgrp) || !list_empty(&cgrp->children)) {
		clear_bit(CGRP_WAIT_ON_RMDIR, &cgrp->flags);
		mutex_unlock(&cgroup_mutex);
		return -EBUSY;
	}
	prepare_to_wait(&cgroup_rmdir_waitq, &wait, TASK_INTERRUPTIBLE);
	if (!cgroup_clear_css_refs(cgrp)) {
		mutex_unlock(&cgroup_mutex);
		/*
		 * Because someone may call cgroup_wakeup_rmdir_waiter() before
		 * prepare_to_wait(), we need to check this flag.
		 */
		if (test_bit(CGRP_WAIT_ON_RMDIR, &cgrp->flags))
			schedule();
		finish_wait(&cgroup_rmdir_waitq, &wait);
		clear_bit(CGRP_WAIT_ON_RMDIR, &cgrp->flags);
		if (signal_pending(current))
			return -EINTR;
		goto again;
	}
	/* NO css_tryget() can success after here. */
	finish_wait(&cgroup_rmdir_waitq, &wait);
	clear_bit(CGRP_WAIT_ON_RMDIR, &cgrp->flags);

	raw_spin_lock(&release_list_lock);
	set_bit(CGRP_REMOVED, &cgrp->flags);
	if (!list_empty(&cgrp->release_list))
		list_del_init(&cgrp->release_list);
	raw_spin_unlock(&release_list_lock);

	cgroup_lock_hierarchy(cgrp->root);
	/* delete this cgroup from parent->children */
	list_del_init(&cgrp->sibling);
	cgroup_unlock_hierarchy(cgrp->root);

	d = dget(cgrp->dentry);

	cgroup_d_remove_dir(d);
	dput(d);

	check_for_release(parent);

	/*
	 * Unregister events and notify userspace.
	 * Notify userspace about cgroup removing only after rmdir of cgroup
	 * directory to avoid race between userspace and kernelspace
	 */
	spin_lock(&cgrp->event_list_lock);
	list_for_each_entry_safe(event, tmp, &cgrp->event_list, list) {
		list_del(&event->list);
		remove_wait_queue(event->wqh, &event->wait);
		eventfd_signal(event->eventfd, 1);
		schedule_work(&event->remove);
	}
	spin_unlock(&cgrp->event_list_lock);

	mutex_unlock(&cgroup_mutex);
	return 0;
}

static void __init cgroup_init_subsys(struct cgroup_subsys *ss)
{
	struct cgroup_subsys_state *css;

	printk(KERN_INFO "Initializing cgroup subsys %s\n", ss->name);

	/* Create the top cgroup state for this subsystem */
	list_add(&ss->sibling, &rootnode.subsys_list);
	ss->root = &rootnode;
	css = ss->create(dummytop);
	/* We don't handle early failures gracefully */
	BUG_ON(IS_ERR(css));
	init_cgroup_css(css, ss, dummytop);

	/* Update the init_css_set to contain a subsys
	 * pointer to this state - since the subsystem is
	 * newly registered, all tasks and hence the
	 * init_css_set is in the subsystem's top cgroup. */
	init_css_set.subsys[ss->subsys_id] = dummytop->subsys[ss->subsys_id];

	need_forkexit_callback |= ss->fork || ss->exit;

	/* At system boot, before all subsystems have been
	 * registered, no tasks have been forked, so we don't
	 * need to invoke fork callbacks here. */
	BUG_ON(!list_empty(&init_task.tasks));

	mutex_init(&ss->hierarchy_mutex);
	lockdep_set_class(&ss->hierarchy_mutex, &ss->subsys_key);
	ss->active = 1;

	/* this function shouldn't be used with modular subsystems, since they
	 * need to register a subsys_id, among other things */
	BUG_ON(ss->module);
}

/**
 * cgroup_load_subsys: load and register a modular subsystem at runtime
 * @ss: the subsystem to load
 *
 * This function should be called in a modular subsystem's initcall. If the
 * subsystem is built as a module, it will be assigned a new subsys_id and set
 * up for use. If the subsystem is built-in anyway, work is delegated to the
 * simpler cgroup_init_subsys.
 */
int __init_or_module cgroup_load_subsys(struct cgroup_subsys *ss)
{
	int i;
	struct cgroup_subsys_state *css;

	/* check name and function validity */
	if (ss->name == NULL || strlen(ss->name) > MAX_CGROUP_TYPE_NAMELEN ||
	    ss->create == NULL || ss->destroy == NULL)
		return -EINVAL;

	/*
	 * we don't support callbacks in modular subsystems. this check is
	 * before the ss->module check for consistency; a subsystem that could
	 * be a module should still have no callbacks even if the user isn't
	 * compiling it as one.
	 */
	if (ss->fork || ss->exit)
		return -EINVAL;

	/*
	 * an optionally modular subsystem is built-in: we want to do nothing,
	 * since cgroup_init_subsys will have already taken care of it.
	 */
	if (ss->module == NULL) {
		/* a few sanity checks */
		BUG_ON(ss->subsys_id >= CGROUP_BUILTIN_SUBSYS_COUNT);
		BUG_ON(subsys[ss->subsys_id] != ss);
		return 0;
	}

	/*
	 * need to register a subsys id before anything else - for example,
	 * init_cgroup_css needs it.
	 */
	mutex_lock(&cgroup_mutex);
	/* find the first empty slot in the array */
	for (i = CGROUP_BUILTIN_SUBSYS_COUNT; i < CGROUP_SUBSYS_COUNT; i++) {
		if (subsys[i] == NULL)
			break;
	}
	if (i == CGROUP_SUBSYS_COUNT) {
		/* maximum number of subsystems already registered! */
		mutex_unlock(&cgroup_mutex);
		return -EBUSY;
	}
	/* assign ourselves the subsys_id */
	ss->subsys_id = i;
	subsys[i] = ss;

	/*
	 * no ss->create seems to need anything important in the ss struct, so
	 * this can happen first (i.e. before the rootnode attachment).
	 */
	css = ss->create(dummytop);
	if (IS_ERR(css)) {
		/* failure case - need to deassign the subsys[] slot. */
		subsys[i] = NULL;
		mutex_unlock(&cgroup_mutex);
		return PTR_ERR(css);
	}

	list_add(&ss->sibling, &rootnode.subsys_list);
	ss->root = &rootnode;

	/* our new subsystem will be attached to the dummy hierarchy. */
	init_cgroup_css(css, ss, dummytop);
	/* init_idr must be after init_cgroup_css because it sets css->id. */
	if (ss->use_id) {
		int ret = cgroup_init_idr(ss, css);
		if (ret) {
			dummytop->subsys[ss->subsys_id] = NULL;
			ss->destroy(dummytop);
			subsys[i] = NULL;
			mutex_unlock(&cgroup_mutex);
			return ret;
		}
	}

	/*
	 * Now we need to entangle the css into the existing css_sets. unlike
	 * in cgroup_init_subsys, there are now multiple css_sets, so each one
	 * will need a new pointer to it; done by iterating the css_set_table.
	 * furthermore, modifying the existing css_sets will corrupt the hash
	 * table state, so each changed css_set will need its hash recomputed.
	 * this is all done under the css_set_lock.
	 */
	write_lock(&css_set_lock);
	for (i = 0; i < CSS_SET_TABLE_SIZE; i++) {
		struct css_set *cg;
		struct hlist_node *node, *tmp;
		struct hlist_head *bucket = &css_set_table[i], *new_bucket;

		hlist_for_each_entry_safe(cg, node, tmp, bucket, hlist) {
			/* skip entries that we already rehashed */
			if (cg->subsys[ss->subsys_id])
				continue;
			/* remove existing entry */
			hlist_del(&cg->hlist);
			/* set new value */
			cg->subsys[ss->subsys_id] = css;
			/* recompute hash and restore entry */
			new_bucket = css_set_hash(cg->subsys);
			hlist_add_head(&cg->hlist, new_bucket);
		}
	}
	write_unlock(&css_set_lock);

	mutex_init(&ss->hierarchy_mutex);
	lockdep_set_class(&ss->hierarchy_mutex, &ss->subsys_key);
	ss->active = 1;

	/* success! */
	mutex_unlock(&cgroup_mutex);
	return 0;
}
EXPORT_SYMBOL_GPL(cgroup_load_subsys);

/**
 * cgroup_unload_subsys: unload a modular subsystem
 * @ss: the subsystem to unload
 *
 * This function should be called in a modular subsystem's exitcall. When this
 * function is invoked, the refcount on the subsystem's module will be 0, so
 * the subsystem will not be attached to any hierarchy.
 */
void cgroup_unload_subsys(struct cgroup_subsys *ss)
{
	struct cg_cgroup_link *link;
	struct hlist_head *hhead;

	BUG_ON(ss->module == NULL);

	/*
	 * we shouldn't be called if the subsystem is in use, and the use of
	 * try_module_get in parse_cgroupfs_options should ensure that it
	 * doesn't start being used while we're killing it off.
	 */
	BUG_ON(ss->root != &rootnode);

	mutex_lock(&cgroup_mutex);
	/* deassign the subsys_id */
	BUG_ON(ss->subsys_id < CGROUP_BUILTIN_SUBSYS_COUNT);
	subsys[ss->subsys_id] = NULL;

	/* remove subsystem from rootnode's list of subsystems */
	list_del_init(&ss->sibling);

	/*
	 * disentangle the css from all css_sets attached to the dummytop. as
	 * in loading, we need to pay our respects to the hashtable gods.
	 */
	write_lock(&css_set_lock);
	list_for_each_entry(link, &dummytop->css_sets, cgrp_link_list) {
		struct css_set *cg = link->cg;

		hlist_del(&cg->hlist);
		BUG_ON(!cg->subsys[ss->subsys_id]);
		cg->subsys[ss->subsys_id] = NULL;
		hhead = css_set_hash(cg->subsys);
		hlist_add_head(&cg->hlist, hhead);
	}
	write_unlock(&css_set_lock);

	/*
	 * remove subsystem's css from the dummytop and free it - need to free
	 * before marking as null because ss->destroy needs the cgrp->subsys
	 * pointer to find their state. note that this also takes care of
	 * freeing the css_id.
	 */
	ss->destroy(dummytop);
	dummytop->subsys[ss->subsys_id] = NULL;

	mutex_unlock(&cgroup_mutex);
}
EXPORT_SYMBOL_GPL(cgroup_unload_subsys);

/**
 * cgroup_init_early - cgroup initialization at system boot
 *
 * Initialize cgroups at system boot, and initialize any
 * subsystems that request early init.
 */
int __init cgroup_init_early(void)
{
	int i;
	atomic_set(&init_css_set.refcount, 1);
	INIT_LIST_HEAD(&init_css_set.cg_links);
	INIT_LIST_HEAD(&init_css_set.tasks);
	INIT_HLIST_NODE(&init_css_set.hlist);
	css_set_count = 1;
	init_cgroup_root(&rootnode);
	root_count = 1;
	init_task.cgroups = &init_css_set;

	init_css_set_link.cg = &init_css_set;
	init_css_set_link.cgrp = dummytop;
	list_add(&init_css_set_link.cgrp_link_list,
		 &rootnode.top_cgroup.css_sets);
	list_add(&init_css_set_link.cg_link_list,
		 &init_css_set.cg_links);

	for (i = 0; i < CSS_SET_TABLE_SIZE; i++)
		INIT_HLIST_HEAD(&css_set_table[i]);

	/* at bootup time, we don't worry about modular subsystems */
	for (i = 0; i < CGROUP_BUILTIN_SUBSYS_COUNT; i++) {
		struct cgroup_subsys *ss = subsys[i];

		BUG_ON(!ss->name);
		BUG_ON(strlen(ss->name) > MAX_CGROUP_TYPE_NAMELEN);
		BUG_ON(!ss->create);
		BUG_ON(!ss->destroy);
		if (ss->subsys_id != i) {
			printk(KERN_ERR "cgroup: Subsys %s id == %d\n",
			       ss->name, ss->subsys_id);
			BUG();
		}

		if (ss->early_init)
			cgroup_init_subsys(ss);
	}
	return 0;
}

/**
 * cgroup_init - cgroup initialization
 *
 * Register cgroup filesystem and /proc file, and initialize
 * any subsystems that didn't request early init.
 */
int __init cgroup_init(void)
{
	int err;
	int i;
	struct hlist_head *hhead;

	err = bdi_init(&cgroup_backing_dev_info);
	if (err)
		return err;

	/* at bootup time, we don't worry about modular subsystems */
	for (i = 0; i < CGROUP_BUILTIN_SUBSYS_COUNT; i++) {
		struct cgroup_subsys *ss = subsys[i];
		if (!ss->early_init)
			cgroup_init_subsys(ss);
		if (ss->use_id)
			cgroup_init_idr(ss, init_css_set.subsys[ss->subsys_id]);
	}

	/* Add init_css_set to the hash table */
	hhead = css_set_hash(init_css_set.subsys);
	hlist_add_head(&init_css_set.hlist, hhead);
	BUG_ON(!init_root_id(&rootnode));

	cgroup_kobj = kobject_create_and_add("cgroup", fs_kobj);
	if (!cgroup_kobj) {
		err = -ENOMEM;
		goto out;
	}

	err = register_filesystem(&cgroup_fs_type);
	if (err < 0) {
		kobject_put(cgroup_kobj);
		goto out;
	}

	proc_create("cgroups", 0, NULL, &proc_cgroupstats_operations);

out:
	if (err)
		bdi_destroy(&cgroup_backing_dev_info);

	return err;
}

/*
 * proc_cgroup_show()
 *  - Print task's cgroup paths into seq_file, one line for each hierarchy
 *  - Used for /proc/<pid>/cgroup.
 *  - No need to task_lock(tsk) on this tsk->cgroup reference, as it
 *    doesn't really matter if tsk->cgroup changes after we read it,
 *    and we take cgroup_mutex, keeping cgroup_attach_task() from changing it
 *    anyway.  No need to check that tsk->cgroup != NULL, thanks to
 *    the_top_cgroup_hack in cgroup_exit(), which sets an exiting tasks
 *    cgroup to top_cgroup.
 */

/* TODO: Use a proper seq_file iterator */
static int proc_cgroup_show(struct seq_file *m, void *v)
{
	struct pid *pid;
	struct task_struct *tsk;
	char *buf;
	int retval;
	struct cgroupfs_root *root;

	retval = -ENOMEM;
	buf = kmalloc(PAGE_SIZE, GFP_KERNEL);
	if (!buf)
		goto out;

	retval = -ESRCH;
	pid = m->private;
	tsk = get_pid_task(pid, PIDTYPE_PID);
	if (!tsk)
		goto out_free;

	retval = 0;

	mutex_lock(&cgroup_mutex);

	for_each_active_root(root) {
		struct cgroup_subsys *ss;
		struct cgroup *cgrp;
		int count = 0;

		seq_printf(m, "%d:", root->hierarchy_id);
		for_each_subsys(root, ss)
			seq_printf(m, "%s%s", count++ ? "," : "", ss->name);
		if (strlen(root->name))
			seq_printf(m, "%sname=%s", count ? "," : "",
				   root->name);
		seq_putc(m, ':');
		cgrp = task_cgroup_from_root(tsk, root);
		retval = cgroup_path(cgrp, buf, PAGE_SIZE);
		if (retval < 0)
			goto out_unlock;
		seq_puts(m, buf);
		seq_putc(m, '\n');
	}

out_unlock:
	mutex_unlock(&cgroup_mutex);
	put_task_struct(tsk);
out_free:
	kfree(buf);
out:
	return retval;
}

static int cgroup_open(struct inode *inode, struct file *file)
{
	struct pid *pid = PROC_I(inode)->pid;
	return single_open(file, proc_cgroup_show, pid);
}

const struct file_operations proc_cgroup_operations = {
	.open		= cgroup_open,
	.read		= seq_read,
	.llseek		= seq_lseek,
	.release	= single_release,
};

/* Display information about each subsystem and each hierarchy */
static int proc_cgroupstats_show(struct seq_file *m, void *v)
{
	int i;

	seq_puts(m, "#subsys_name\thierarchy\tnum_cgroups\tenabled\n");
	/*
	 * ideally we don't want subsystems moving around while we do this.
	 * cgroup_mutex is also necessary to guarantee an atomic snapshot of
	 * subsys/hierarchy state.
	 */
	mutex_lock(&cgroup_mutex);
	for (i = 0; i < CGROUP_SUBSYS_COUNT; i++) {
		struct cgroup_subsys *ss = subsys[i];
		if (ss == NULL)
			continue;
		seq_printf(m, "%s\t%d\t%d\t%d\n",
			   ss->name, ss->root->hierarchy_id,
			   ss->root->number_of_cgroups, !ss->disabled);
	}
	mutex_unlock(&cgroup_mutex);
	return 0;
}

static int cgroupstats_open(struct inode *inode, struct file *file)
{
	return single_open(file, proc_cgroupstats_show, NULL);
}

static const struct file_operations proc_cgroupstats_operations = {
	.open = cgroupstats_open,
	.read = seq_read,
	.llseek = seq_lseek,
	.release = single_release,
};

/**
 * cgroup_fork - attach newly forked task to its parents cgroup.
 * @child: pointer to task_struct of forking parent process.
 *
 * Description: A task inherits its parent's cgroup at fork().
 *
 * A pointer to the shared css_set was automatically copied in
 * fork.c by dup_task_struct().  However, we ignore that copy, since
 * it was not made under the protection of RCU or cgroup_mutex, so
 * might no longer be a valid cgroup pointer.  cgroup_attach_task() might
 * have already changed current->cgroups, allowing the previously
 * referenced cgroup group to be removed and freed.
 *
 * At the point that cgroup_fork() is called, 'current' is the parent
 * task, and the passed argument 'child' points to the child task.
 */
void cgroup_fork(struct task_struct *child)
{
	task_lock(current);
	child->cgroups = current->cgroups;
	get_css_set(child->cgroups);
	task_unlock(current);
	INIT_LIST_HEAD(&child->cg_list);
}

/**
 * cgroup_fork_callbacks - run fork callbacks
 * @child: the new task
 *
 * Called on a new task very soon before adding it to the
 * tasklist. No need to take any locks since no-one can
 * be operating on this task.
 */
void cgroup_fork_callbacks(struct task_struct *child)
{
	if (need_forkexit_callback) {
		int i;
		/*
		 * forkexit callbacks are only supported for builtin
		 * subsystems, and the builtin section of the subsys array is
		 * immutable, so we don't need to lock the subsys array here.
		 */
		for (i = 0; i < CGROUP_BUILTIN_SUBSYS_COUNT; i++) {
			struct cgroup_subsys *ss = subsys[i];
			if (ss->fork)
				ss->fork(child);
		}
	}
}

/**
 * cgroup_post_fork - called on a new task after adding it to the task list
 * @child: the task in question
 *
 * Adds the task to the list running through its css_set if necessary.
 * Has to be after the task is visible on the task list in case we race
 * with the first call to cgroup_iter_start() - to guarantee that the
 * new task ends up on its list.
 */
void cgroup_post_fork(struct task_struct *child)
{
	/*
	 * use_task_css_set_links is set to 1 before we walk the tasklist
	 * under the tasklist_lock and we read it here after we added the child
	 * to the tasklist under the tasklist_lock as well. If the child wasn't
	 * yet in the tasklist when we walked through it from
	 * cgroup_enable_task_cg_lists(), then use_task_css_set_links value
	 * should be visible now due to the paired locking and barriers implied
	 * by LOCK/UNLOCK: it is written before the tasklist_lock unlock
	 * in cgroup_enable_task_cg_lists() and read here after the tasklist_lock
	 * lock on fork.
	 */
	if (use_task_css_set_links) {
		write_lock(&css_set_lock);
		task_lock(child);
		if (list_empty(&child->cg_list))
			list_add(&child->cg_list, &child->cgroups->tasks);
		task_unlock(child);
		write_unlock(&css_set_lock);
	}
}
/**
 * cgroup_exit - detach cgroup from exiting task
 * @tsk: pointer to task_struct of exiting process
 * @run_callback: run exit callbacks?
 *
 * Description: Detach cgroup from @tsk and release it.
 *
 * Note that cgroups marked notify_on_release force every task in
 * them to take the global cgroup_mutex mutex when exiting.
 * This could impact scaling on very large systems.  Be reluctant to
 * use notify_on_release cgroups where very high task exit scaling
 * is required on large systems.
 *
 * the_top_cgroup_hack:
 *
 *    Set the exiting tasks cgroup to the root cgroup (top_cgroup).
 *
 *    We call cgroup_exit() while the task is still competent to
 *    handle notify_on_release(), then leave the task attached to the
 *    root cgroup in each hierarchy for the remainder of its exit.
 *
 *    To do this properly, we would increment the reference count on
 *    top_cgroup, and near the very end of the kernel/exit.c do_exit()
 *    code we would add a second cgroup function call, to drop that
 *    reference.  This would just create an unnecessary hot spot on
 *    the top_cgroup reference count, to no avail.
 *
 *    Normally, holding a reference to a cgroup without bumping its
 *    count is unsafe.   The cgroup could go away, or someone could
 *    attach us to a different cgroup, decrementing the count on
 *    the first cgroup that we never incremented.  But in this case,
 *    top_cgroup isn't going away, and either task has PF_EXITING set,
 *    which wards off any cgroup_attach_task() attempts, or task is a failed
 *    fork, never visible to cgroup_attach_task.
 */
void cgroup_exit(struct task_struct *tsk, int run_callbacks)
{
	struct css_set *cg;
	int i;

	/*
	 * Unlink from the css_set task list if necessary.
	 * Optimistically check cg_list before taking
	 * css_set_lock
	 */
	if (!list_empty(&tsk->cg_list)) {
		write_lock(&css_set_lock);
		if (!list_empty(&tsk->cg_list))
			list_del_init(&tsk->cg_list);
		write_unlock(&css_set_lock);
	}

	/* Reassign the task to the init_css_set. */
	task_lock(tsk);
	cg = tsk->cgroups;
	tsk->cgroups = &init_css_set;

	if (run_callbacks && need_forkexit_callback) {
		/*
		 * modular subsystems can't use callbacks, so no need to lock
		 * the subsys array
		 */
		for (i = 0; i < CGROUP_BUILTIN_SUBSYS_COUNT; i++) {
			struct cgroup_subsys *ss = subsys[i];
			if (ss->exit) {
				struct cgroup *old_cgrp =
					rcu_dereference_raw(cg->subsys[i])->cgroup;
				struct cgroup *cgrp = task_cgroup(tsk, i);
				ss->exit(cgrp, old_cgrp, tsk);
			}
		}
	}
	task_unlock(tsk);

	if (cg)
		put_css_set(cg);
}

/**
 * cgroup_is_descendant - see if @cgrp is a descendant of @task's cgrp
 * @cgrp: the cgroup in question
 * @task: the task in question
 *
 * See if @cgrp is a descendant of @task's cgroup in the appropriate
 * hierarchy.
 *
 * If we are sending in dummytop, then presumably we are creating
 * the top cgroup in the subsystem.
 *
 * Called only by the ns (nsproxy) cgroup.
 */
int cgroup_is_descendant(const struct cgroup *cgrp, struct task_struct *task)
{
	int ret;
	struct cgroup *target;

	if (cgrp == dummytop)
		return 1;

	target = task_cgroup_from_root(task, cgrp->root);
	while (cgrp != target && cgrp!= cgrp->top_cgroup)
		cgrp = cgrp->parent;
	ret = (cgrp == target);
	return ret;
}

static void check_for_release(struct cgroup *cgrp)
{
	/* All of these checks rely on RCU to keep the cgroup
	 * structure alive */
	if (cgroup_is_releasable(cgrp) && !atomic_read(&cgrp->count)
	    && list_empty(&cgrp->children) && !cgroup_has_css_refs(cgrp)) {
		/* Control Group is currently removeable. If it's not
		 * already queued for a userspace notification, queue
		 * it now */
		int need_schedule_work = 0;
		raw_spin_lock(&release_list_lock);
		if (!cgroup_is_removed(cgrp) &&
		    list_empty(&cgrp->release_list)) {
			list_add(&cgrp->release_list, &release_list);
			need_schedule_work = 1;
		}
		raw_spin_unlock(&release_list_lock);
		if (need_schedule_work)
			schedule_work(&release_agent_work);
	}
}

/* Caller must verify that the css is not for root cgroup */
void __css_get(struct cgroup_subsys_state *css, int count)
{
	atomic_add(count, &css->refcnt);
	set_bit(CGRP_RELEASABLE, &css->cgroup->flags);
}
EXPORT_SYMBOL_GPL(__css_get);

/* Caller must verify that the css is not for root cgroup */
void __css_put(struct cgroup_subsys_state *css, int count)
{
	struct cgroup *cgrp = css->cgroup;
	int val;
	rcu_read_lock();
	val = atomic_sub_return(count, &css->refcnt);
	if (val == 1) {
		check_for_release(cgrp);
		cgroup_wakeup_rmdir_waiter(cgrp);
	}
	rcu_read_unlock();
	WARN_ON_ONCE(val < 1);
}
EXPORT_SYMBOL_GPL(__css_put);

/*
 * Notify userspace when a cgroup is released, by running the
 * configured release agent with the name of the cgroup (path
 * relative to the root of cgroup file system) as the argument.
 *
 * Most likely, this user command will try to rmdir this cgroup.
 *
 * This races with the possibility that some other task will be
 * attached to this cgroup before it is removed, or that some other
 * user task will 'mkdir' a child cgroup of this cgroup.  That's ok.
 * The presumed 'rmdir' will fail quietly if this cgroup is no longer
 * unused, and this cgroup will be reprieved from its death sentence,
 * to continue to serve a useful existence.  Next time it's released,
 * we will get notified again, if it still has 'notify_on_release' set.
 *
 * The final arg to call_usermodehelper() is UMH_WAIT_EXEC, which
 * means only wait until the task is successfully execve()'d.  The
 * separate release agent task is forked by call_usermodehelper(),
 * then control in this thread returns here, without waiting for the
 * release agent task.  We don't bother to wait because the caller of
 * this routine has no use for the exit status of the release agent
 * task, so no sense holding our caller up for that.
 */
static void cgroup_release_agent(struct work_struct *work)
{
	BUG_ON(work != &release_agent_work);
	mutex_lock(&cgroup_mutex);
	raw_spin_lock(&release_list_lock);
	while (!list_empty(&release_list)) {
		char *argv[3], *envp[3];
		int i;
		char *pathbuf = NULL, *agentbuf = NULL;
		struct cgroup *cgrp = list_entry(release_list.next,
						    struct cgroup,
						    release_list);
		list_del_init(&cgrp->release_list);
		raw_spin_unlock(&release_list_lock);
		pathbuf = kmalloc(PAGE_SIZE, GFP_KERNEL);
		if (!pathbuf)
			goto continue_free;
		if (cgroup_path(cgrp, pathbuf, PAGE_SIZE) < 0)
			goto continue_free;
		agentbuf = kstrdup(cgrp->root->release_agent_path, GFP_KERNEL);
		if (!agentbuf)
			goto continue_free;

		i = 0;
		argv[i++] = agentbuf;
		argv[i++] = pathbuf;
		argv[i] = NULL;

		i = 0;
		/* minimal command environment */
		envp[i++] = "HOME=/";
		envp[i++] = "PATH=/sbin:/bin:/usr/sbin:/usr/bin";
		envp[i] = NULL;

		/* Drop the lock while we invoke the usermode helper,
		 * since the exec could involve hitting disk and hence
		 * be a slow process */
		mutex_unlock(&cgroup_mutex);
		call_usermodehelper(argv[0], argv, envp, UMH_WAIT_EXEC);
		mutex_lock(&cgroup_mutex);
 continue_free:
		kfree(pathbuf);
		kfree(agentbuf);
		raw_spin_lock(&release_list_lock);
	}
	raw_spin_unlock(&release_list_lock);
	mutex_unlock(&cgroup_mutex);
}

static int __init cgroup_disable(char *str)
{
	int i;
	char *token;

	while ((token = strsep(&str, ",")) != NULL) {
		if (!*token)
			continue;
		/*
		 * cgroup_disable, being at boot time, can't know about module
		 * subsystems, so we don't worry about them.
		 */
		for (i = 0; i < CGROUP_BUILTIN_SUBSYS_COUNT; i++) {
			struct cgroup_subsys *ss = subsys[i];

			if (!strcmp(token, ss->name)) {
				ss->disabled = 1;
				printk(KERN_INFO "Disabling %s control group"
					" subsystem\n", ss->name);
				break;
			}
		}
	}
	return 1;
}
__setup("cgroup_disable=", cgroup_disable);

/*
 * Functons for CSS ID.
 */

/*
 *To get ID other than 0, this should be called when !cgroup_is_removed().
 */
unsigned short css_id(struct cgroup_subsys_state *css)
{
	struct css_id *cssid;

	/*
	 * This css_id() can return correct value when somone has refcnt
	 * on this or this is under rcu_read_lock(). Once css->id is allocated,
	 * it's unchanged until freed.
	 */
	cssid = rcu_dereference_check(css->id, atomic_read(&css->refcnt));

	if (cssid)
		return cssid->id;
	return 0;
}
EXPORT_SYMBOL_GPL(css_id);

unsigned short css_depth(struct cgroup_subsys_state *css)
{
	struct css_id *cssid;

	cssid = rcu_dereference_check(css->id, atomic_read(&css->refcnt));

	if (cssid)
		return cssid->depth;
	return 0;
}
EXPORT_SYMBOL_GPL(css_depth);

/**
 *  css_is_ancestor - test "root" css is an ancestor of "child"
 * @child: the css to be tested.
 * @root: the css supporsed to be an ancestor of the child.
 *
 * Returns true if "root" is an ancestor of "child" in its hierarchy. Because
 * this function reads css->id, the caller must hold rcu_read_lock().
 * But, considering usual usage, the csses should be valid objects after test.
 * Assuming that the caller will do some action to the child if this returns
 * returns true, the caller must take "child";s reference count.
 * If "child" is valid object and this returns true, "root" is valid, too.
 */

bool css_is_ancestor(struct cgroup_subsys_state *child,
		    const struct cgroup_subsys_state *root)
{
	struct css_id *child_id;
	struct css_id *root_id;

	child_id  = rcu_dereference(child->id);
	if (!child_id)
		return false;
	root_id = rcu_dereference(root->id);
	if (!root_id)
		return false;
	if (child_id->depth < root_id->depth)
		return false;
	if (child_id->stack[root_id->depth] != root_id->id)
		return false;
	return true;
}

void free_css_id(struct cgroup_subsys *ss, struct cgroup_subsys_state *css)
{
	struct css_id *id = css->id;
	/* When this is called before css_id initialization, id can be NULL */
	if (!id)
		return;

	BUG_ON(!ss->use_id);

	rcu_assign_pointer(id->css, NULL);
	rcu_assign_pointer(css->id, NULL);
	spin_lock(&ss->id_lock);
	idr_remove(&ss->idr, id->id);
	spin_unlock(&ss->id_lock);
	kfree_rcu(id, rcu_head);
}
EXPORT_SYMBOL_GPL(free_css_id);

/*
 * This is called by init or create(). Then, calls to this function are
 * always serialized (By cgroup_mutex() at create()).
 */

static struct css_id *get_new_cssid(struct cgroup_subsys *ss, int depth)
{
	struct css_id *newid;
	int myid, error, size;

	BUG_ON(!ss->use_id);

	size = sizeof(*newid) + sizeof(unsigned short) * (depth + 1);
	newid = kzalloc(size, GFP_KERNEL);
	if (!newid)
		return ERR_PTR(-ENOMEM);
	/* get id */
	if (unlikely(!idr_pre_get(&ss->idr, GFP_KERNEL))) {
		error = -ENOMEM;
		goto err_out;
	}
	spin_lock(&ss->id_lock);
	/* Don't use 0. allocates an ID of 1-65535 */
	error = idr_get_new_above(&ss->idr, newid, 1, &myid);
	spin_unlock(&ss->id_lock);

	/* Returns error when there are no free spaces for new ID.*/
	if (error) {
		error = -ENOSPC;
		goto err_out;
	}
	if (myid > CSS_ID_MAX)
		goto remove_idr;

	newid->id = myid;
	newid->depth = depth;
	return newid;
remove_idr:
	error = -ENOSPC;
	spin_lock(&ss->id_lock);
	idr_remove(&ss->idr, myid);
	spin_unlock(&ss->id_lock);
err_out:
	kfree(newid);
	return ERR_PTR(error);

}

static int __init_or_module cgroup_init_idr(struct cgroup_subsys *ss,
					    struct cgroup_subsys_state *rootcss)
{
	struct css_id *newid;

	spin_lock_init(&ss->id_lock);
	idr_init(&ss->idr);

	newid = get_new_cssid(ss, 0);
	if (IS_ERR(newid))
		return PTR_ERR(newid);

	newid->stack[0] = newid->id;
	newid->css = rootcss;
	rootcss->id = newid;
	return 0;
}

static int alloc_css_id(struct cgroup_subsys *ss, struct cgroup *parent,
			struct cgroup *child)
{
	int subsys_id, i, depth = 0;
	struct cgroup_subsys_state *parent_css, *child_css;
	struct css_id *child_id, *parent_id;

	subsys_id = ss->subsys_id;
	parent_css = parent->subsys[subsys_id];
	child_css = child->subsys[subsys_id];
	parent_id = parent_css->id;
	depth = parent_id->depth + 1;

	child_id = get_new_cssid(ss, depth);
	if (IS_ERR(child_id))
		return PTR_ERR(child_id);

	for (i = 0; i < depth; i++)
		child_id->stack[i] = parent_id->stack[i];
	child_id->stack[depth] = child_id->id;
	/*
	 * child_id->css pointer will be set after this cgroup is available
	 * see cgroup_populate_dir()
	 */
	rcu_assign_pointer(child_css->id, child_id);

	return 0;
}

/**
 * css_lookup - lookup css by id
 * @ss: cgroup subsys to be looked into.
 * @id: the id
 *
 * Returns pointer to cgroup_subsys_state if there is valid one with id.
 * NULL if not. Should be called under rcu_read_lock()
 */
struct cgroup_subsys_state *css_lookup(struct cgroup_subsys *ss, int id)
{
	struct css_id *cssid = NULL;

	BUG_ON(!ss->use_id);
	cssid = idr_find(&ss->idr, id);

	if (unlikely(!cssid))
		return NULL;

	return rcu_dereference(cssid->css);
}
EXPORT_SYMBOL_GPL(css_lookup);

/**
 * css_get_next - lookup next cgroup under specified hierarchy.
 * @ss: pointer to subsystem
 * @id: current position of iteration.
 * @root: pointer to css. search tree under this.
 * @foundid: position of found object.
 *
 * Search next css under the specified hierarchy of rootid. Calling under
 * rcu_read_lock() is necessary. Returns NULL if it reaches the end.
 */
struct cgroup_subsys_state *
css_get_next(struct cgroup_subsys *ss, int id,
	     struct cgroup_subsys_state *root, int *foundid)
{
	struct cgroup_subsys_state *ret = NULL;
	struct css_id *tmp;
	int tmpid;
	int rootid = css_id(root);
	int depth = css_depth(root);

	if (!rootid)
		return NULL;

	BUG_ON(!ss->use_id);
	WARN_ON_ONCE(!rcu_read_lock_held());

	/* fill start point for scan */
	tmpid = id;
	while (1) {
		/*
		 * scan next entry from bitmap(tree), tmpid is updated after
		 * idr_get_next().
		 */
		tmp = idr_get_next(&ss->idr, &tmpid);
		if (!tmp)
			break;
		if (tmp->depth >= depth && tmp->stack[depth] == rootid) {
			ret = rcu_dereference(tmp->css);
			if (ret) {
				*foundid = tmpid;
				break;
			}
		}
		/* continue to scan from next id */
		tmpid = tmpid + 1;
	}
	return ret;
}

/*
 * get corresponding css from file open on cgroupfs directory
 */
struct cgroup_subsys_state *cgroup_css_from_dir(struct file *f, int id)
{
	struct cgroup *cgrp;
	struct inode *inode;
	struct cgroup_subsys_state *css;

	inode = f->f_dentry->d_inode;
	/* check in cgroup filesystem dir */
	if (inode->i_op != &cgroup_dir_inode_operations)
		return ERR_PTR(-EBADF);

	if (id < 0 || id >= CGROUP_SUBSYS_COUNT)
		return ERR_PTR(-EINVAL);

	/* get cgroup */
	cgrp = __d_cgrp(f->f_dentry);
	css = cgrp->subsys[id];
	return css ? css : ERR_PTR(-ENOENT);
}

#ifdef CONFIG_CGROUP_DEBUG
static struct cgroup_subsys_state *debug_create(struct cgroup *cont)
{
	struct cgroup_subsys_state *css = kzalloc(sizeof(*css), GFP_KERNEL);

	if (!css)
		return ERR_PTR(-ENOMEM);

	return css;
}

static void debug_destroy(struct cgroup *cont)
{
	kfree(cont->subsys[debug_subsys_id]);
}

static u64 cgroup_refcount_read(struct cgroup *cont, struct cftype *cft)
{
	return atomic_read(&cont->count);
}

static u64 debug_taskcount_read(struct cgroup *cont, struct cftype *cft)
{
	return cgroup_task_count(cont);
}

static u64 current_css_set_read(struct cgroup *cont, struct cftype *cft)
{
	return (u64)(unsigned long)current->cgroups;
}

static u64 current_css_set_refcount_read(struct cgroup *cont,
					   struct cftype *cft)
{
	u64 count;

	rcu_read_lock();
	count = atomic_read(&current->cgroups->refcount);
	rcu_read_unlock();
	return count;
}

static int current_css_set_cg_links_read(struct cgroup *cont,
					 struct cftype *cft,
					 struct seq_file *seq)
{
	struct cg_cgroup_link *link;
	struct css_set *cg;

	read_lock(&css_set_lock);
	rcu_read_lock();
	cg = rcu_dereference(current->cgroups);
	list_for_each_entry(link, &cg->cg_links, cg_link_list) {
		struct cgroup *c = link->cgrp;
		const char *name;

		if (c->dentry)
			name = c->dentry->d_name.name;
		else
			name = "?";
		seq_printf(seq, "Root %d group %s\n",
			   c->root->hierarchy_id, name);
	}
	rcu_read_unlock();
	read_unlock(&css_set_lock);
	return 0;
}

#define MAX_TASKS_SHOWN_PER_CSS 25
static int cgroup_css_links_read(struct cgroup *cont,
				 struct cftype *cft,
				 struct seq_file *seq)
{
	struct cg_cgroup_link *link;

	read_lock(&css_set_lock);
	list_for_each_entry(link, &cont->css_sets, cgrp_link_list) {
		struct css_set *cg = link->cg;
		struct task_struct *task;
		int count = 0;
		seq_printf(seq, "css_set %p\n", cg);
		list_for_each_entry(task, &cg->tasks, cg_list) {
			if (count++ > MAX_TASKS_SHOWN_PER_CSS) {
				seq_puts(seq, "  ...\n");
				break;
			} else {
				seq_printf(seq, "  task %d\n",
					   task_pid_vnr(task));
			}
		}
	}
	read_unlock(&css_set_lock);
	return 0;
}

static u64 releasable_read(struct cgroup *cgrp, struct cftype *cft)
{
	return test_bit(CGRP_RELEASABLE, &cgrp->flags);
}

static struct cftype debug_files[] =  {
	{
		.name = "cgroup_refcount",
		.read_u64 = cgroup_refcount_read,
	},
	{
		.name = "taskcount",
		.read_u64 = debug_taskcount_read,
	},

	{
		.name = "current_css_set",
		.read_u64 = current_css_set_read,
	},

	{
		.name = "current_css_set_refcount",
		.read_u64 = current_css_set_refcount_read,
	},

	{
		.name = "current_css_set_cg_links",
		.read_seq_string = current_css_set_cg_links_read,
	},

	{
		.name = "cgroup_css_links",
		.read_seq_string = cgroup_css_links_read,
	},

	{
		.name = "releasable",
		.read_u64 = releasable_read,
	},
};

static int debug_populate(struct cgroup_subsys *ss, struct cgroup *cont)
{
	return cgroup_add_files(cont, ss, debug_files,
				ARRAY_SIZE(debug_files));
}

struct cgroup_subsys debug_subsys = {
	.name = "debug",
	.create = debug_create,
	.destroy = debug_destroy,
	.populate = debug_populate,
	.subsys_id = debug_subsys_id,
};
#endif /* CONFIG_CGROUP_DEBUG */<|MERGE_RESOLUTION|>--- conflicted
+++ resolved
@@ -385,9 +385,6 @@
 		struct cgroup *cgrp = link->cgrp;
 		list_del(&link->cg_link_list);
 		list_del(&link->cgrp_link_list);
-<<<<<<< HEAD
-		if (atomic_dec_and_test(&cgrp->count)) {
-=======
 
 		/*
 		 * We may not be holding cgroup_mutex, and if cgrp->count is
@@ -397,17 +394,11 @@
 		rcu_read_lock();
 		if (atomic_dec_and_test(&cgrp->count) &&
 		    notify_on_release(cgrp)) {
-			if (taskexit)
-				set_bit(CGRP_RELEASABLE, &cgrp->flags);
->>>>>>> 85f38030
 			check_for_release(cgrp);
 			cgroup_wakeup_rmdir_waiter(cgrp);
 		}
-<<<<<<< HEAD
-=======
 		rcu_read_unlock();
 
->>>>>>> 85f38030
 		kfree(link);
 	}
 	write_unlock(&css_set_lock);
