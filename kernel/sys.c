/*
 *  linux/kernel/sys.c
 *
 *  Copyright (C) 1991, 1992  Linus Torvalds
 */

#include <linux/export.h>
#include <linux/mm.h>
#include <linux/utsname.h>
#include <linux/mman.h>
#include <linux/reboot.h>
#include <linux/prctl.h>
#include <linux/highuid.h>
#include <linux/fs.h>
#include <linux/kmod.h>
#include <linux/perf_event.h>
#include <linux/resource.h>
#include <linux/kernel.h>
#include <linux/kexec.h>
#include <linux/workqueue.h>
#include <linux/capability.h>
#include <linux/device.h>
#include <linux/key.h>
#include <linux/times.h>
#include <linux/posix-timers.h>
#include <linux/security.h>
#include <linux/dcookies.h>
#include <linux/suspend.h>
#include <linux/tty.h>
#include <linux/signal.h>
#include <linux/cn_proc.h>
#include <linux/getcpu.h>
#include <linux/task_io_accounting_ops.h>
#include <linux/seccomp.h>
#include <linux/cpu.h>
#include <linux/personality.h>
#include <linux/ptrace.h>
#include <linux/fs_struct.h>
#include <linux/gfp.h>
#include <linux/syscore_ops.h>
#include <linux/version.h>
#include <linux/ctype.h>

#include <linux/compat.h>
#include <linux/syscalls.h>
#include <linux/kprobes.h>
#include <linux/user_namespace.h>

#include <linux/kmsg_dump.h>
/* Move somewhere else to avoid recompiling? */
#include <generated/utsrelease.h>

#include <asm/uaccess.h>
#include <asm/io.h>
#include <asm/unistd.h>

#ifndef SET_UNALIGN_CTL
# define SET_UNALIGN_CTL(a,b)	(-EINVAL)
#endif
#ifndef GET_UNALIGN_CTL
# define GET_UNALIGN_CTL(a,b)	(-EINVAL)
#endif
#ifndef SET_FPEMU_CTL
# define SET_FPEMU_CTL(a,b)	(-EINVAL)
#endif
#ifndef GET_FPEMU_CTL
# define GET_FPEMU_CTL(a,b)	(-EINVAL)
#endif
#ifndef SET_FPEXC_CTL
# define SET_FPEXC_CTL(a,b)	(-EINVAL)
#endif
#ifndef GET_FPEXC_CTL
# define GET_FPEXC_CTL(a,b)	(-EINVAL)
#endif
#ifndef GET_ENDIAN
# define GET_ENDIAN(a,b)	(-EINVAL)
#endif
#ifndef SET_ENDIAN
# define SET_ENDIAN(a,b)	(-EINVAL)
#endif
#ifndef GET_TSC_CTL
# define GET_TSC_CTL(a)		(-EINVAL)
#endif
#ifndef SET_TSC_CTL
# define SET_TSC_CTL(a)		(-EINVAL)
#endif

/*
 * this is where the system-wide overflow UID and GID are defined, for
 * architectures that now have 32-bit UID/GID but didn't in the past
 */

int overflowuid = DEFAULT_OVERFLOWUID;
int overflowgid = DEFAULT_OVERFLOWGID;

#ifdef CONFIG_UID16
EXPORT_SYMBOL(overflowuid);
EXPORT_SYMBOL(overflowgid);
#endif

/*
 * the same as above, but for filesystems which can only store a 16-bit
 * UID and GID. as such, this is needed on all architectures
 */

int fs_overflowuid = DEFAULT_FS_OVERFLOWUID;
int fs_overflowgid = DEFAULT_FS_OVERFLOWUID;

EXPORT_SYMBOL(fs_overflowuid);
EXPORT_SYMBOL(fs_overflowgid);

/*
 * this indicates whether you can reboot with ctrl-alt-del: the default is yes
 */

int C_A_D = 1;
struct pid *cad_pid;
EXPORT_SYMBOL(cad_pid);

/*
 * If set, this is used for preparing the system to power off.
 */

void (*pm_power_off_prepare)(void);

/*
 * Returns true if current's euid is same as p's uid or euid,
 * or has CAP_SYS_NICE to p's user_ns.
 *
 * Called with rcu_read_lock, creds are safe
 */
static bool set_one_prio_perm(struct task_struct *p)
{
	const struct cred *cred = current_cred(), *pcred = __task_cred(p);

	if (pcred->user->user_ns == cred->user->user_ns &&
	    (pcred->uid  == cred->euid ||
	     pcred->euid == cred->euid))
		return true;
	if (ns_capable(pcred->user->user_ns, CAP_SYS_NICE))
		return true;
	return false;
}

/*
 * set the priority of a task
 * - the caller must hold the RCU read lock
 */
static int set_one_prio(struct task_struct *p, int niceval, int error)
{
	int no_nice;

	if (!set_one_prio_perm(p)) {
		error = -EPERM;
		goto out;
	}
	if (niceval < task_nice(p) && !can_nice(p, niceval)) {
		error = -EACCES;
		goto out;
	}
	no_nice = security_task_setnice(p, niceval);
	if (no_nice) {
		error = no_nice;
		goto out;
	}
	if (error == -ESRCH)
		error = 0;
	set_user_nice(p, niceval);
out:
	return error;
}

SYSCALL_DEFINE3(setpriority, int, which, int, who, int, niceval)
{
	struct task_struct *g, *p;
	struct user_struct *user;
	const struct cred *cred = current_cred();
	int error = -EINVAL;
	struct pid *pgrp;

	if (which > PRIO_USER || which < PRIO_PROCESS)
		goto out;

	/* normalize: avoid signed division (rounding problems) */
	error = -ESRCH;
	if (niceval < -20)
		niceval = -20;
	if (niceval > 19)
		niceval = 19;

	rcu_read_lock();
	read_lock(&tasklist_lock);
	switch (which) {
		case PRIO_PROCESS:
			if (who)
				p = find_task_by_vpid(who);
			else
				p = current;
			if (p)
				error = set_one_prio(p, niceval, error);
			break;
		case PRIO_PGRP:
			if (who)
				pgrp = find_vpid(who);
			else
				pgrp = task_pgrp(current);
			do_each_pid_thread(pgrp, PIDTYPE_PGID, p) {
				error = set_one_prio(p, niceval, error);
			} while_each_pid_thread(pgrp, PIDTYPE_PGID, p);
			break;
		case PRIO_USER:
			user = (struct user_struct *) cred->user;
			if (!who)
				who = cred->uid;
			else if ((who != cred->uid) &&
				 !(user = find_user(who)))
				goto out_unlock;	/* No processes for this user */

			do_each_thread(g, p) {
				if (__task_cred(p)->uid == who)
					error = set_one_prio(p, niceval, error);
			} while_each_thread(g, p);
			if (who != cred->uid)
				free_uid(user);		/* For find_user() */
			break;
	}
out_unlock:
	read_unlock(&tasklist_lock);
	rcu_read_unlock();
out:
	return error;
}

/*
 * Ugh. To avoid negative return values, "getpriority()" will
 * not return the normal nice-value, but a negated value that
 * has been offset by 20 (ie it returns 40..1 instead of -20..19)
 * to stay compatible.
 */
SYSCALL_DEFINE2(getpriority, int, which, int, who)
{
	struct task_struct *g, *p;
	struct user_struct *user;
	const struct cred *cred = current_cred();
	long niceval, retval = -ESRCH;
	struct pid *pgrp;

	if (which > PRIO_USER || which < PRIO_PROCESS)
		return -EINVAL;

	rcu_read_lock();
	read_lock(&tasklist_lock);
	switch (which) {
		case PRIO_PROCESS:
			if (who)
				p = find_task_by_vpid(who);
			else
				p = current;
			if (p) {
				niceval = 20 - task_nice(p);
				if (niceval > retval)
					retval = niceval;
			}
			break;
		case PRIO_PGRP:
			if (who)
				pgrp = find_vpid(who);
			else
				pgrp = task_pgrp(current);
			do_each_pid_thread(pgrp, PIDTYPE_PGID, p) {
				niceval = 20 - task_nice(p);
				if (niceval > retval)
					retval = niceval;
			} while_each_pid_thread(pgrp, PIDTYPE_PGID, p);
			break;
		case PRIO_USER:
			user = (struct user_struct *) cred->user;
			if (!who)
				who = cred->uid;
			else if ((who != cred->uid) &&
				 !(user = find_user(who)))
				goto out_unlock;	/* No processes for this user */

			do_each_thread(g, p) {
				if (__task_cred(p)->uid == who) {
					niceval = 20 - task_nice(p);
					if (niceval > retval)
						retval = niceval;
				}
			} while_each_thread(g, p);
			if (who != cred->uid)
				free_uid(user);		/* for find_user() */
			break;
	}
out_unlock:
	read_unlock(&tasklist_lock);
	rcu_read_unlock();

	return retval;
}

/**
 *	emergency_restart - reboot the system
 *
 *	Without shutting down any hardware or taking any locks
 *	reboot the system.  This is called when we know we are in
 *	trouble so this is our best effort to reboot.  This is
 *	safe to call in interrupt context.
 */
void emergency_restart(void)
{
	kmsg_dump(KMSG_DUMP_EMERG);
	machine_emergency_restart();
}
EXPORT_SYMBOL_GPL(emergency_restart);

void kernel_restart_prepare(char *cmd)
{
	blocking_notifier_call_chain(&reboot_notifier_list, SYS_RESTART, cmd);
	system_state = SYSTEM_RESTART;
	usermodehelper_disable();
	device_shutdown();
}

/**
 *	register_reboot_notifier - Register function to be called at reboot time
 *	@nb: Info about notifier function to be called
 *
 *	Registers a function with the list of functions
 *	to be called at reboot time.
 *
 *	Currently always returns zero, as blocking_notifier_chain_register()
 *	always returns zero.
 */
int register_reboot_notifier(struct notifier_block *nb)
{
	return blocking_notifier_chain_register(&reboot_notifier_list, nb);
}
EXPORT_SYMBOL(register_reboot_notifier);

/**
 *	unregister_reboot_notifier - Unregister previously registered reboot notifier
 *	@nb: Hook to be unregistered
 *
 *	Unregisters a previously registered reboot
 *	notifier function.
 *
 *	Returns zero on success, or %-ENOENT on failure.
 */
int unregister_reboot_notifier(struct notifier_block *nb)
{
	return blocking_notifier_chain_unregister(&reboot_notifier_list, nb);
}
EXPORT_SYMBOL(unregister_reboot_notifier);

/**
 *	kernel_restart - reboot the system
 *	@cmd: pointer to buffer containing command to execute for restart
 *		or %NULL
 *
 *	Shutdown everything and perform a clean reboot.
 *	This is not safe to call in interrupt context.
 */
void kernel_restart(char *cmd)
{
	kernel_restart_prepare(cmd);
	disable_nonboot_cpus();
	syscore_shutdown();
	if (!cmd)
		printk(KERN_EMERG "Restarting system.\n");
	else
		printk(KERN_EMERG "Restarting system with command '%s'.\n", cmd);
	kmsg_dump(KMSG_DUMP_RESTART);
	machine_restart(cmd);
}
EXPORT_SYMBOL_GPL(kernel_restart);

static void kernel_shutdown_prepare(enum system_states state)
{
	blocking_notifier_call_chain(&reboot_notifier_list,
		(state == SYSTEM_HALT)?SYS_HALT:SYS_POWER_OFF, NULL);
	system_state = state;
	usermodehelper_disable();
	device_shutdown();
}
/**
 *	kernel_halt - halt the system
 *
 *	Shutdown everything and perform a clean system halt.
 */
void kernel_halt(void)
{
	kernel_shutdown_prepare(SYSTEM_HALT);
	disable_nonboot_cpus();
	syscore_shutdown();
	printk(KERN_EMERG "System halted.\n");
	kmsg_dump(KMSG_DUMP_HALT);
	machine_halt();
}

EXPORT_SYMBOL_GPL(kernel_halt);

/**
 *	kernel_power_off - power_off the system
 *
 *	Shutdown everything and perform a clean system power_off.
 */
void kernel_power_off(void)
{
	kernel_shutdown_prepare(SYSTEM_POWER_OFF);
	if (pm_power_off_prepare)
		pm_power_off_prepare();
	disable_nonboot_cpus();
	syscore_shutdown();
	printk(KERN_EMERG "Power down.\n");
	kmsg_dump(KMSG_DUMP_POWEROFF);
	machine_power_off();
}
EXPORT_SYMBOL_GPL(kernel_power_off);

static DEFINE_MUTEX(reboot_mutex);

/*
 * Reboot system call: for obvious reasons only root may call it,
 * and even root needs to set up some magic numbers in the registers
 * so that some mistake won't make this reboot the whole machine.
 * You can also set the meaning of the ctrl-alt-del-key here.
 *
 * reboot doesn't sync: do that yourself before calling this.
 */
SYSCALL_DEFINE4(reboot, int, magic1, int, magic2, unsigned int, cmd,
		void __user *, arg)
{
	char buffer[256];
	int ret = 0;

	/* We only trust the superuser with rebooting the system. */
	if (!capable(CAP_SYS_BOOT))
		return -EPERM;

	/* For safety, we require "magic" arguments. */
	if (magic1 != LINUX_REBOOT_MAGIC1 ||
	    (magic2 != LINUX_REBOOT_MAGIC2 &&
	                magic2 != LINUX_REBOOT_MAGIC2A &&
			magic2 != LINUX_REBOOT_MAGIC2B &&
	                magic2 != LINUX_REBOOT_MAGIC2C))
		return -EINVAL;

	/*
	 * If pid namespaces are enabled and the current task is in a child
	 * pid_namespace, the command is handled by reboot_pid_ns() which will
	 * call do_exit().
	 */
	ret = reboot_pid_ns(task_active_pid_ns(current), cmd);
	if (ret)
		return ret;

	/* Instead of trying to make the power_off code look like
	 * halt when pm_power_off is not set do it the easy way.
	 */
	if ((cmd == LINUX_REBOOT_CMD_POWER_OFF) && !pm_power_off)
		cmd = LINUX_REBOOT_CMD_HALT;

	mutex_lock(&reboot_mutex);
	switch (cmd) {
	case LINUX_REBOOT_CMD_RESTART:
		kernel_restart(NULL);
		break;

	case LINUX_REBOOT_CMD_CAD_ON:
		C_A_D = 1;
		break;

	case LINUX_REBOOT_CMD_CAD_OFF:
		C_A_D = 0;
		break;

	case LINUX_REBOOT_CMD_HALT:
		kernel_halt();
		do_exit(0);
		panic("cannot halt");

	case LINUX_REBOOT_CMD_POWER_OFF:
		kernel_power_off();
		do_exit(0);
		break;

	case LINUX_REBOOT_CMD_RESTART2:
		if (strncpy_from_user(&buffer[0], arg, sizeof(buffer) - 1) < 0) {
			ret = -EFAULT;
			break;
		}
		buffer[sizeof(buffer) - 1] = '\0';

		kernel_restart(buffer);
		break;

#ifdef CONFIG_KEXEC
	case LINUX_REBOOT_CMD_KEXEC:
		ret = kernel_kexec();
		break;
#endif

#ifdef CONFIG_HIBERNATION
	case LINUX_REBOOT_CMD_SW_SUSPEND:
		ret = hibernate();
		break;
#endif

	default:
		ret = -EINVAL;
		break;
	}
	mutex_unlock(&reboot_mutex);
	return ret;
}

static void deferred_cad(struct work_struct *dummy)
{
	kernel_restart(NULL);
}

/*
 * This function gets called by ctrl-alt-del - ie the keyboard interrupt.
 * As it's called within an interrupt, it may NOT sync: the only choice
 * is whether to reboot at once, or just ignore the ctrl-alt-del.
 */
void ctrl_alt_del(void)
{
	static DECLARE_WORK(cad_work, deferred_cad);

	if (C_A_D)
		schedule_work(&cad_work);
	else
		kill_cad_pid(SIGINT, 1);
}
	
/*
 * Unprivileged users may change the real gid to the effective gid
 * or vice versa.  (BSD-style)
 *
 * If you set the real gid at all, or set the effective gid to a value not
 * equal to the real gid, then the saved gid is set to the new effective gid.
 *
 * This makes it possible for a setgid program to completely drop its
 * privileges, which is often a useful assertion to make when you are doing
 * a security audit over a program.
 *
 * The general idea is that a program which uses just setregid() will be
 * 100% compatible with BSD.  A program which uses just setgid() will be
 * 100% compatible with POSIX with saved IDs. 
 *
 * SMP: There are not races, the GIDs are checked only by filesystem
 *      operations (as far as semantic preservation is concerned).
 */
SYSCALL_DEFINE2(setregid, gid_t, rgid, gid_t, egid)
{
	const struct cred *old;
	struct cred *new;
	int retval;

	new = prepare_creds();
	if (!new)
		return -ENOMEM;
	old = current_cred();

	retval = -EPERM;
	if (rgid != (gid_t) -1) {
		if (old->gid == rgid ||
		    old->egid == rgid ||
		    nsown_capable(CAP_SETGID))
			new->gid = rgid;
		else
			goto error;
	}
	if (egid != (gid_t) -1) {
		if (old->gid == egid ||
		    old->egid == egid ||
		    old->sgid == egid ||
		    nsown_capable(CAP_SETGID))
			new->egid = egid;
		else
			goto error;
	}

	if (rgid != (gid_t) -1 ||
	    (egid != (gid_t) -1 && egid != old->gid))
		new->sgid = new->egid;
	new->fsgid = new->egid;

	return commit_creds(new);

error:
	abort_creds(new);
	return retval;
}

/*
 * setgid() is implemented like SysV w/ SAVED_IDS 
 *
 * SMP: Same implicit races as above.
 */
SYSCALL_DEFINE1(setgid, gid_t, gid)
{
	const struct cred *old;
	struct cred *new;
	int retval;

	new = prepare_creds();
	if (!new)
		return -ENOMEM;
	old = current_cred();

	retval = -EPERM;
	if (nsown_capable(CAP_SETGID))
		new->gid = new->egid = new->sgid = new->fsgid = gid;
	else if (gid == old->gid || gid == old->sgid)
		new->egid = new->fsgid = gid;
	else
		goto error;

	return commit_creds(new);

error:
	abort_creds(new);
	return retval;
}

/*
 * change the user struct in a credentials set to match the new UID
 */
static int set_user(struct cred *new)
{
	struct user_struct *new_user;

	new_user = alloc_uid(current_user_ns(), new->uid);
	if (!new_user)
		return -EAGAIN;

	/*
	 * We don't fail in case of NPROC limit excess here because too many
	 * poorly written programs don't check set*uid() return code, assuming
	 * it never fails if called by root.  We may still enforce NPROC limit
	 * for programs doing set*uid()+execve() by harmlessly deferring the
	 * failure to the execve() stage.
	 */
	if (atomic_read(&new_user->processes) >= rlimit(RLIMIT_NPROC) &&
			new_user != INIT_USER)
		current->flags |= PF_NPROC_EXCEEDED;
	else
		current->flags &= ~PF_NPROC_EXCEEDED;

	free_uid(new->user);
	new->user = new_user;
	return 0;
}

/*
 * Unprivileged users may change the real uid to the effective uid
 * or vice versa.  (BSD-style)
 *
 * If you set the real uid at all, or set the effective uid to a value not
 * equal to the real uid, then the saved uid is set to the new effective uid.
 *
 * This makes it possible for a setuid program to completely drop its
 * privileges, which is often a useful assertion to make when you are doing
 * a security audit over a program.
 *
 * The general idea is that a program which uses just setreuid() will be
 * 100% compatible with BSD.  A program which uses just setuid() will be
 * 100% compatible with POSIX with saved IDs. 
 */
SYSCALL_DEFINE2(setreuid, uid_t, ruid, uid_t, euid)
{
	const struct cred *old;
	struct cred *new;
	int retval;

	new = prepare_creds();
	if (!new)
		return -ENOMEM;
	old = current_cred();

	retval = -EPERM;
	if (ruid != (uid_t) -1) {
		new->uid = ruid;
		if (old->uid != ruid &&
		    old->euid != ruid &&
		    !nsown_capable(CAP_SETUID))
			goto error;
	}

	if (euid != (uid_t) -1) {
		new->euid = euid;
		if (old->uid != euid &&
		    old->euid != euid &&
		    old->suid != euid &&
		    !nsown_capable(CAP_SETUID))
			goto error;
	}

	if (new->uid != old->uid) {
		retval = set_user(new);
		if (retval < 0)
			goto error;
	}
	if (ruid != (uid_t) -1 ||
	    (euid != (uid_t) -1 && euid != old->uid))
		new->suid = new->euid;
	new->fsuid = new->euid;

	retval = security_task_fix_setuid(new, old, LSM_SETID_RE);
	if (retval < 0)
		goto error;

	return commit_creds(new);

error:
	abort_creds(new);
	return retval;
}
		
/*
 * setuid() is implemented like SysV with SAVED_IDS 
 * 
 * Note that SAVED_ID's is deficient in that a setuid root program
 * like sendmail, for example, cannot set its uid to be a normal 
 * user and then switch back, because if you're root, setuid() sets
 * the saved uid too.  If you don't like this, blame the bright people
 * in the POSIX committee and/or USG.  Note that the BSD-style setreuid()
 * will allow a root program to temporarily drop privileges and be able to
 * regain them by swapping the real and effective uid.  
 */
SYSCALL_DEFINE1(setuid, uid_t, uid)
{
	const struct cred *old;
	struct cred *new;
	int retval;

	new = prepare_creds();
	if (!new)
		return -ENOMEM;
	old = current_cred();

	retval = -EPERM;
	if (nsown_capable(CAP_SETUID)) {
		new->suid = new->uid = uid;
		if (uid != old->uid) {
			retval = set_user(new);
			if (retval < 0)
				goto error;
		}
	} else if (uid != old->uid && uid != new->suid) {
		goto error;
	}

	new->fsuid = new->euid = uid;

	retval = security_task_fix_setuid(new, old, LSM_SETID_ID);
	if (retval < 0)
		goto error;

	return commit_creds(new);

error:
	abort_creds(new);
	return retval;
}


/*
 * This function implements a generic ability to update ruid, euid,
 * and suid.  This allows you to implement the 4.4 compatible seteuid().
 */
SYSCALL_DEFINE3(setresuid, uid_t, ruid, uid_t, euid, uid_t, suid)
{
	const struct cred *old;
	struct cred *new;
	int retval;

	new = prepare_creds();
	if (!new)
		return -ENOMEM;

	old = current_cred();

	retval = -EPERM;
	if (!nsown_capable(CAP_SETUID)) {
		if (ruid != (uid_t) -1 && ruid != old->uid &&
		    ruid != old->euid  && ruid != old->suid)
			goto error;
		if (euid != (uid_t) -1 && euid != old->uid &&
		    euid != old->euid  && euid != old->suid)
			goto error;
		if (suid != (uid_t) -1 && suid != old->uid &&
		    suid != old->euid  && suid != old->suid)
			goto error;
	}

	if (ruid != (uid_t) -1) {
		new->uid = ruid;
		if (ruid != old->uid) {
			retval = set_user(new);
			if (retval < 0)
				goto error;
		}
	}
	if (euid != (uid_t) -1)
		new->euid = euid;
	if (suid != (uid_t) -1)
		new->suid = suid;
	new->fsuid = new->euid;

	retval = security_task_fix_setuid(new, old, LSM_SETID_RES);
	if (retval < 0)
		goto error;

	return commit_creds(new);

error:
	abort_creds(new);
	return retval;
}

SYSCALL_DEFINE3(getresuid, uid_t __user *, ruid, uid_t __user *, euid, uid_t __user *, suid)
{
	const struct cred *cred = current_cred();
	int retval;

	if (!(retval   = put_user(cred->uid,  ruid)) &&
	    !(retval   = put_user(cred->euid, euid)))
		retval = put_user(cred->suid, suid);

	return retval;
}

/*
 * Same as above, but for rgid, egid, sgid.
 */
SYSCALL_DEFINE3(setresgid, gid_t, rgid, gid_t, egid, gid_t, sgid)
{
	const struct cred *old;
	struct cred *new;
	int retval;

	new = prepare_creds();
	if (!new)
		return -ENOMEM;
	old = current_cred();

	retval = -EPERM;
	if (!nsown_capable(CAP_SETGID)) {
		if (rgid != (gid_t) -1 && rgid != old->gid &&
		    rgid != old->egid  && rgid != old->sgid)
			goto error;
		if (egid != (gid_t) -1 && egid != old->gid &&
		    egid != old->egid  && egid != old->sgid)
			goto error;
		if (sgid != (gid_t) -1 && sgid != old->gid &&
		    sgid != old->egid  && sgid != old->sgid)
			goto error;
	}

	if (rgid != (gid_t) -1)
		new->gid = rgid;
	if (egid != (gid_t) -1)
		new->egid = egid;
	if (sgid != (gid_t) -1)
		new->sgid = sgid;
	new->fsgid = new->egid;

	return commit_creds(new);

error:
	abort_creds(new);
	return retval;
}

SYSCALL_DEFINE3(getresgid, gid_t __user *, rgid, gid_t __user *, egid, gid_t __user *, sgid)
{
	const struct cred *cred = current_cred();
	int retval;

	if (!(retval   = put_user(cred->gid,  rgid)) &&
	    !(retval   = put_user(cred->egid, egid)))
		retval = put_user(cred->sgid, sgid);

	return retval;
}


/*
 * "setfsuid()" sets the fsuid - the uid used for filesystem checks. This
 * is used for "access()" and for the NFS daemon (letting nfsd stay at
 * whatever uid it wants to). It normally shadows "euid", except when
 * explicitly set by setfsuid() or for access..
 */
SYSCALL_DEFINE1(setfsuid, uid_t, uid)
{
	const struct cred *old;
	struct cred *new;
	uid_t old_fsuid;

	new = prepare_creds();
	if (!new)
		return current_fsuid();
	old = current_cred();
	old_fsuid = old->fsuid;

	if (uid == old->uid  || uid == old->euid  ||
	    uid == old->suid || uid == old->fsuid ||
	    nsown_capable(CAP_SETUID)) {
		if (uid != old_fsuid) {
			new->fsuid = uid;
			if (security_task_fix_setuid(new, old, LSM_SETID_FS) == 0)
				goto change_okay;
		}
	}

	abort_creds(new);
	return old_fsuid;

change_okay:
	commit_creds(new);
	return old_fsuid;
}

/*
 * Samma på svenska..
 */
SYSCALL_DEFINE1(setfsgid, gid_t, gid)
{
	const struct cred *old;
	struct cred *new;
	gid_t old_fsgid;

	new = prepare_creds();
	if (!new)
		return current_fsgid();
	old = current_cred();
	old_fsgid = old->fsgid;

	if (gid == old->gid  || gid == old->egid  ||
	    gid == old->sgid || gid == old->fsgid ||
	    nsown_capable(CAP_SETGID)) {
		if (gid != old_fsgid) {
			new->fsgid = gid;
			goto change_okay;
		}
	}

	abort_creds(new);
	return old_fsgid;

change_okay:
	commit_creds(new);
	return old_fsgid;
}

void do_sys_times(struct tms *tms)
{
	cputime_t tgutime, tgstime, cutime, cstime;

	spin_lock_irq(&current->sighand->siglock);
	thread_group_times(current, &tgutime, &tgstime);
	cutime = current->signal->cutime;
	cstime = current->signal->cstime;
	spin_unlock_irq(&current->sighand->siglock);
	tms->tms_utime = cputime_to_clock_t(tgutime);
	tms->tms_stime = cputime_to_clock_t(tgstime);
	tms->tms_cutime = cputime_to_clock_t(cutime);
	tms->tms_cstime = cputime_to_clock_t(cstime);
}

SYSCALL_DEFINE1(times, struct tms __user *, tbuf)
{
	if (tbuf) {
		struct tms tmp;

		do_sys_times(&tmp);
		if (copy_to_user(tbuf, &tmp, sizeof(struct tms)))
			return -EFAULT;
	}
	force_successful_syscall_return();
	return (long) jiffies_64_to_clock_t(get_jiffies_64());
}

/*
 * This needs some heavy checking ...
 * I just haven't the stomach for it. I also don't fully
 * understand sessions/pgrp etc. Let somebody who does explain it.
 *
 * OK, I think I have the protection semantics right.... this is really
 * only important on a multi-user system anyway, to make sure one user
 * can't send a signal to a process owned by another.  -TYT, 12/12/91
 *
 * Auch. Had to add the 'did_exec' flag to conform completely to POSIX.
 * LBT 04.03.94
 */
SYSCALL_DEFINE2(setpgid, pid_t, pid, pid_t, pgid)
{
	struct task_struct *p;
	struct task_struct *group_leader = current->group_leader;
	struct pid *pgrp;
	int err;

	if (!pid)
		pid = task_pid_vnr(group_leader);
	if (!pgid)
		pgid = pid;
	if (pgid < 0)
		return -EINVAL;
	rcu_read_lock();

	/* From this point forward we keep holding onto the tasklist lock
	 * so that our parent does not change from under us. -DaveM
	 */
	write_lock_irq(&tasklist_lock);

	err = -ESRCH;
	p = find_task_by_vpid(pid);
	if (!p)
		goto out;

	err = -EINVAL;
	if (!thread_group_leader(p))
		goto out;

	if (same_thread_group(p->real_parent, group_leader)) {
		err = -EPERM;
		if (task_session(p) != task_session(group_leader))
			goto out;
		err = -EACCES;
		if (p->did_exec)
			goto out;
	} else {
		err = -ESRCH;
		if (p != group_leader)
			goto out;
	}

	err = -EPERM;
	if (p->signal->leader)
		goto out;

	pgrp = task_pid(p);
	if (pgid != pid) {
		struct task_struct *g;

		pgrp = find_vpid(pgid);
		g = pid_task(pgrp, PIDTYPE_PGID);
		if (!g || task_session(g) != task_session(group_leader))
			goto out;
	}

	err = security_task_setpgid(p, pgid);
	if (err)
		goto out;

	if (task_pgrp(p) != pgrp)
		change_pid(p, PIDTYPE_PGID, pgrp);

	err = 0;
out:
	/* All paths lead to here, thus we are safe. -DaveM */
	write_unlock_irq(&tasklist_lock);
	rcu_read_unlock();
	return err;
}

SYSCALL_DEFINE1(getpgid, pid_t, pid)
{
	struct task_struct *p;
	struct pid *grp;
	int retval;

	rcu_read_lock();
	if (!pid)
		grp = task_pgrp(current);
	else {
		retval = -ESRCH;
		p = find_task_by_vpid(pid);
		if (!p)
			goto out;
		grp = task_pgrp(p);
		if (!grp)
			goto out;

		retval = security_task_getpgid(p);
		if (retval)
			goto out;
	}
	retval = pid_vnr(grp);
out:
	rcu_read_unlock();
	return retval;
}

#ifdef __ARCH_WANT_SYS_GETPGRP

SYSCALL_DEFINE0(getpgrp)
{
	return sys_getpgid(0);
}

#endif

SYSCALL_DEFINE1(getsid, pid_t, pid)
{
	struct task_struct *p;
	struct pid *sid;
	int retval;

	rcu_read_lock();
	if (!pid)
		sid = task_session(current);
	else {
		retval = -ESRCH;
		p = find_task_by_vpid(pid);
		if (!p)
			goto out;
		sid = task_session(p);
		if (!sid)
			goto out;

		retval = security_task_getsid(p);
		if (retval)
			goto out;
	}
	retval = pid_vnr(sid);
out:
	rcu_read_unlock();
	return retval;
}

SYSCALL_DEFINE0(setsid)
{
	struct task_struct *group_leader = current->group_leader;
	struct pid *sid = task_pid(group_leader);
	pid_t session = pid_vnr(sid);
	int err = -EPERM;

	write_lock_irq(&tasklist_lock);
	/* Fail if I am already a session leader */
	if (group_leader->signal->leader)
		goto out;

	/* Fail if a process group id already exists that equals the
	 * proposed session id.
	 */
	if (pid_task(sid, PIDTYPE_PGID))
		goto out;

	group_leader->signal->leader = 1;
	__set_special_pids(sid);

	proc_clear_tty(group_leader);

	err = session;
out:
	write_unlock_irq(&tasklist_lock);
	if (err > 0) {
		proc_sid_connector(group_leader);
		sched_autogroup_create_attach(group_leader);
	}
	return err;
}

DECLARE_RWSEM(uts_sem);

#ifdef COMPAT_UTS_MACHINE
#define override_architecture(name) \
	(personality(current->personality) == PER_LINUX32 && \
	 copy_to_user(name->machine, COMPAT_UTS_MACHINE, \
		      sizeof(COMPAT_UTS_MACHINE)))
#else
#define override_architecture(name)	0
#endif

/*
 * Work around broken programs that cannot handle "Linux 3.0".
 * Instead we map 3.x to 2.6.40+x, so e.g. 3.0 would be 2.6.40
 */
static int override_release(char __user *release, size_t len)
{
	int ret = 0;

	if (current->personality & UNAME26) {
		const char *rest = UTS_RELEASE;
		char buf[65] = { 0 };
		int ndots = 0;
		unsigned v;
		size_t copy;

		while (*rest) {
			if (*rest == '.' && ++ndots >= 3)
				break;
			if (!isdigit(*rest) && *rest != '.')
				break;
			rest++;
		}
		v = ((LINUX_VERSION_CODE >> 8) & 0xff) + 40;
<<<<<<< HEAD
		copy = min(sizeof(buf), max_t(size_t, 1, len));
=======
		copy = clamp_t(size_t, len, 1, sizeof(buf));
>>>>>>> 85f38030
		copy = scnprintf(buf, copy, "2.6.%u%s", v, rest);
		ret = copy_to_user(release, buf, copy + 1);
	}
	return ret;
}

SYSCALL_DEFINE1(newuname, struct new_utsname __user *, name)
{
	int errno = 0;

	down_read(&uts_sem);
	if (copy_to_user(name, utsname(), sizeof *name))
		errno = -EFAULT;
	up_read(&uts_sem);

	if (!errno && override_release(name->release, sizeof(name->release)))
		errno = -EFAULT;
	if (!errno && override_architecture(name))
		errno = -EFAULT;
	return errno;
}

#ifdef __ARCH_WANT_SYS_OLD_UNAME
/*
 * Old cruft
 */
SYSCALL_DEFINE1(uname, struct old_utsname __user *, name)
{
	int error = 0;

	if (!name)
		return -EFAULT;

	down_read(&uts_sem);
	if (copy_to_user(name, utsname(), sizeof(*name)))
		error = -EFAULT;
	up_read(&uts_sem);

	if (!error && override_release(name->release, sizeof(name->release)))
		error = -EFAULT;
	if (!error && override_architecture(name))
		error = -EFAULT;
	return error;
}

SYSCALL_DEFINE1(olduname, struct oldold_utsname __user *, name)
{
	int error;

	if (!name)
		return -EFAULT;
	if (!access_ok(VERIFY_WRITE, name, sizeof(struct oldold_utsname)))
		return -EFAULT;

	down_read(&uts_sem);
	error = __copy_to_user(&name->sysname, &utsname()->sysname,
			       __OLD_UTS_LEN);
	error |= __put_user(0, name->sysname + __OLD_UTS_LEN);
	error |= __copy_to_user(&name->nodename, &utsname()->nodename,
				__OLD_UTS_LEN);
	error |= __put_user(0, name->nodename + __OLD_UTS_LEN);
	error |= __copy_to_user(&name->release, &utsname()->release,
				__OLD_UTS_LEN);
	error |= __put_user(0, name->release + __OLD_UTS_LEN);
	error |= __copy_to_user(&name->version, &utsname()->version,
				__OLD_UTS_LEN);
	error |= __put_user(0, name->version + __OLD_UTS_LEN);
	error |= __copy_to_user(&name->machine, &utsname()->machine,
				__OLD_UTS_LEN);
	error |= __put_user(0, name->machine + __OLD_UTS_LEN);
	up_read(&uts_sem);

	if (!error && override_architecture(name))
		error = -EFAULT;
	if (!error && override_release(name->release, sizeof(name->release)))
		error = -EFAULT;
	return error ? -EFAULT : 0;
}
#endif

SYSCALL_DEFINE2(sethostname, char __user *, name, int, len)
{
	int errno;
	char tmp[__NEW_UTS_LEN];

	if (!ns_capable(current->nsproxy->uts_ns->user_ns, CAP_SYS_ADMIN))
		return -EPERM;

	if (len < 0 || len > __NEW_UTS_LEN)
		return -EINVAL;
	down_write(&uts_sem);
	errno = -EFAULT;
	if (!copy_from_user(tmp, name, len)) {
		struct new_utsname *u = utsname();

		memcpy(u->nodename, tmp, len);
		memset(u->nodename + len, 0, sizeof(u->nodename) - len);
		errno = 0;
	}
	uts_proc_notify(UTS_PROC_HOSTNAME);
	up_write(&uts_sem);
	return errno;
}

#ifdef __ARCH_WANT_SYS_GETHOSTNAME

SYSCALL_DEFINE2(gethostname, char __user *, name, int, len)
{
	int i, errno;
	struct new_utsname *u;

	if (len < 0)
		return -EINVAL;
	down_read(&uts_sem);
	u = utsname();
	i = 1 + strlen(u->nodename);
	if (i > len)
		i = len;
	errno = 0;
	if (copy_to_user(name, u->nodename, i))
		errno = -EFAULT;
	up_read(&uts_sem);
	return errno;
}

#endif

/*
 * Only setdomainname; getdomainname can be implemented by calling
 * uname()
 */
SYSCALL_DEFINE2(setdomainname, char __user *, name, int, len)
{
	int errno;
	char tmp[__NEW_UTS_LEN];

	if (!ns_capable(current->nsproxy->uts_ns->user_ns, CAP_SYS_ADMIN))
		return -EPERM;
	if (len < 0 || len > __NEW_UTS_LEN)
		return -EINVAL;

	down_write(&uts_sem);
	errno = -EFAULT;
	if (!copy_from_user(tmp, name, len)) {
		struct new_utsname *u = utsname();

		memcpy(u->domainname, tmp, len);
		memset(u->domainname + len, 0, sizeof(u->domainname) - len);
		errno = 0;
	}
	uts_proc_notify(UTS_PROC_DOMAINNAME);
	up_write(&uts_sem);
	return errno;
}

SYSCALL_DEFINE2(getrlimit, unsigned int, resource, struct rlimit __user *, rlim)
{
	struct rlimit value;
	int ret;

	ret = do_prlimit(current, resource, NULL, &value);
	if (!ret)
		ret = copy_to_user(rlim, &value, sizeof(*rlim)) ? -EFAULT : 0;

	return ret;
}

#ifdef __ARCH_WANT_SYS_OLD_GETRLIMIT

/*
 *	Back compatibility for getrlimit. Needed for some apps.
 */
 
SYSCALL_DEFINE2(old_getrlimit, unsigned int, resource,
		struct rlimit __user *, rlim)
{
	struct rlimit x;
	if (resource >= RLIM_NLIMITS)
		return -EINVAL;

	task_lock(current->group_leader);
	x = current->signal->rlim[resource];
	task_unlock(current->group_leader);
	if (x.rlim_cur > 0x7FFFFFFF)
		x.rlim_cur = 0x7FFFFFFF;
	if (x.rlim_max > 0x7FFFFFFF)
		x.rlim_max = 0x7FFFFFFF;
	return copy_to_user(rlim, &x, sizeof(x))?-EFAULT:0;
}

#endif

static inline bool rlim64_is_infinity(__u64 rlim64)
{
#if BITS_PER_LONG < 64
	return rlim64 >= ULONG_MAX;
#else
	return rlim64 == RLIM64_INFINITY;
#endif
}

static void rlim_to_rlim64(const struct rlimit *rlim, struct rlimit64 *rlim64)
{
	if (rlim->rlim_cur == RLIM_INFINITY)
		rlim64->rlim_cur = RLIM64_INFINITY;
	else
		rlim64->rlim_cur = rlim->rlim_cur;
	if (rlim->rlim_max == RLIM_INFINITY)
		rlim64->rlim_max = RLIM64_INFINITY;
	else
		rlim64->rlim_max = rlim->rlim_max;
}

static void rlim64_to_rlim(const struct rlimit64 *rlim64, struct rlimit *rlim)
{
	if (rlim64_is_infinity(rlim64->rlim_cur))
		rlim->rlim_cur = RLIM_INFINITY;
	else
		rlim->rlim_cur = (unsigned long)rlim64->rlim_cur;
	if (rlim64_is_infinity(rlim64->rlim_max))
		rlim->rlim_max = RLIM_INFINITY;
	else
		rlim->rlim_max = (unsigned long)rlim64->rlim_max;
}

/* make sure you are allowed to change @tsk limits before calling this */
int do_prlimit(struct task_struct *tsk, unsigned int resource,
		struct rlimit *new_rlim, struct rlimit *old_rlim)
{
	struct rlimit *rlim;
	int retval = 0;

	if (resource >= RLIM_NLIMITS)
		return -EINVAL;
	if (new_rlim) {
		if (new_rlim->rlim_cur > new_rlim->rlim_max)
			return -EINVAL;
		if (resource == RLIMIT_NOFILE &&
				new_rlim->rlim_max > sysctl_nr_open)
			return -EPERM;
	}

	/* protect tsk->signal and tsk->sighand from disappearing */
	read_lock(&tasklist_lock);
	if (!tsk->sighand) {
		retval = -ESRCH;
		goto out;
	}

	rlim = tsk->signal->rlim + resource;
	task_lock(tsk->group_leader);
	if (new_rlim) {
		/* Keep the capable check against init_user_ns until
		   cgroups can contain all limits */
		if (new_rlim->rlim_max > rlim->rlim_max &&
				!capable(CAP_SYS_RESOURCE))
			retval = -EPERM;
		if (!retval)
			retval = security_task_setrlimit(tsk->group_leader,
					resource, new_rlim);
		if (resource == RLIMIT_CPU && new_rlim->rlim_cur == 0) {
			/*
			 * The caller is asking for an immediate RLIMIT_CPU
			 * expiry.  But we use the zero value to mean "it was
			 * never set".  So let's cheat and make it one second
			 * instead
			 */
			new_rlim->rlim_cur = 1;
		}
	}
	if (!retval) {
		if (old_rlim)
			*old_rlim = *rlim;
		if (new_rlim)
			*rlim = *new_rlim;
	}
	task_unlock(tsk->group_leader);

	/*
	 * RLIMIT_CPU handling.   Note that the kernel fails to return an error
	 * code if it rejected the user's attempt to set RLIMIT_CPU.  This is a
	 * very long-standing error, and fixing it now risks breakage of
	 * applications, so we live with it
	 */
	 if (!retval && new_rlim && resource == RLIMIT_CPU &&
			 new_rlim->rlim_cur != RLIM_INFINITY)
		update_rlimit_cpu(tsk, new_rlim->rlim_cur);
out:
	read_unlock(&tasklist_lock);
	return retval;
}

/* rcu lock must be held */
static int check_prlimit_permission(struct task_struct *task)
{
	const struct cred *cred = current_cred(), *tcred;

	if (current == task)
		return 0;

	tcred = __task_cred(task);
	if (cred->user->user_ns == tcred->user->user_ns &&
	    (cred->uid == tcred->euid &&
	     cred->uid == tcred->suid &&
	     cred->uid == tcred->uid  &&
	     cred->gid == tcred->egid &&
	     cred->gid == tcred->sgid &&
	     cred->gid == tcred->gid))
		return 0;
	if (ns_capable(tcred->user->user_ns, CAP_SYS_RESOURCE))
		return 0;

	return -EPERM;
}

SYSCALL_DEFINE4(prlimit64, pid_t, pid, unsigned int, resource,
		const struct rlimit64 __user *, new_rlim,
		struct rlimit64 __user *, old_rlim)
{
	struct rlimit64 old64, new64;
	struct rlimit old, new;
	struct task_struct *tsk;
	int ret;

	if (new_rlim) {
		if (copy_from_user(&new64, new_rlim, sizeof(new64)))
			return -EFAULT;
		rlim64_to_rlim(&new64, &new);
	}

	rcu_read_lock();
	tsk = pid ? find_task_by_vpid(pid) : current;
	if (!tsk) {
		rcu_read_unlock();
		return -ESRCH;
	}
	ret = check_prlimit_permission(tsk);
	if (ret) {
		rcu_read_unlock();
		return ret;
	}
	get_task_struct(tsk);
	rcu_read_unlock();

	ret = do_prlimit(tsk, resource, new_rlim ? &new : NULL,
			old_rlim ? &old : NULL);

	if (!ret && old_rlim) {
		rlim_to_rlim64(&old, &old64);
		if (copy_to_user(old_rlim, &old64, sizeof(old64)))
			ret = -EFAULT;
	}

	put_task_struct(tsk);
	return ret;
}

SYSCALL_DEFINE2(setrlimit, unsigned int, resource, struct rlimit __user *, rlim)
{
	struct rlimit new_rlim;

	if (copy_from_user(&new_rlim, rlim, sizeof(*rlim)))
		return -EFAULT;
	return do_prlimit(current, resource, &new_rlim, NULL);
}

/*
 * It would make sense to put struct rusage in the task_struct,
 * except that would make the task_struct be *really big*.  After
 * task_struct gets moved into malloc'ed memory, it would
 * make sense to do this.  It will make moving the rest of the information
 * a lot simpler!  (Which we're not doing right now because we're not
 * measuring them yet).
 *
 * When sampling multiple threads for RUSAGE_SELF, under SMP we might have
 * races with threads incrementing their own counters.  But since word
 * reads are atomic, we either get new values or old values and we don't
 * care which for the sums.  We always take the siglock to protect reading
 * the c* fields from p->signal from races with exit.c updating those
 * fields when reaping, so a sample either gets all the additions of a
 * given child after it's reaped, or none so this sample is before reaping.
 *
 * Locking:
 * We need to take the siglock for CHILDEREN, SELF and BOTH
 * for  the cases current multithreaded, non-current single threaded
 * non-current multithreaded.  Thread traversal is now safe with
 * the siglock held.
 * Strictly speaking, we donot need to take the siglock if we are current and
 * single threaded,  as no one else can take our signal_struct away, no one
 * else can  reap the  children to update signal->c* counters, and no one else
 * can race with the signal-> fields. If we do not take any lock, the
 * signal-> fields could be read out of order while another thread was just
 * exiting. So we should  place a read memory barrier when we avoid the lock.
 * On the writer side,  write memory barrier is implied in  __exit_signal
 * as __exit_signal releases  the siglock spinlock after updating the signal->
 * fields. But we don't do this yet to keep things simple.
 *
 */

static void accumulate_thread_rusage(struct task_struct *t, struct rusage *r)
{
	r->ru_nvcsw += t->nvcsw;
	r->ru_nivcsw += t->nivcsw;
	r->ru_minflt += t->min_flt;
	r->ru_majflt += t->maj_flt;
	r->ru_inblock += task_io_get_inblock(t);
	r->ru_oublock += task_io_get_oublock(t);
}

static void k_getrusage(struct task_struct *p, int who, struct rusage *r)
{
	struct task_struct *t;
	unsigned long flags;
	cputime_t tgutime, tgstime, utime, stime;
	unsigned long maxrss = 0;

	memset((char *) r, 0, sizeof *r);
	utime = stime = 0;

	if (who == RUSAGE_THREAD) {
		task_times(current, &utime, &stime);
		accumulate_thread_rusage(p, r);
		maxrss = p->signal->maxrss;
		goto out;
	}

	if (!lock_task_sighand(p, &flags))
		return;

	switch (who) {
		case RUSAGE_BOTH:
		case RUSAGE_CHILDREN:
			utime = p->signal->cutime;
			stime = p->signal->cstime;
			r->ru_nvcsw = p->signal->cnvcsw;
			r->ru_nivcsw = p->signal->cnivcsw;
			r->ru_minflt = p->signal->cmin_flt;
			r->ru_majflt = p->signal->cmaj_flt;
			r->ru_inblock = p->signal->cinblock;
			r->ru_oublock = p->signal->coublock;
			maxrss = p->signal->cmaxrss;

			if (who == RUSAGE_CHILDREN)
				break;

		case RUSAGE_SELF:
			thread_group_times(p, &tgutime, &tgstime);
			utime += tgutime;
			stime += tgstime;
			r->ru_nvcsw += p->signal->nvcsw;
			r->ru_nivcsw += p->signal->nivcsw;
			r->ru_minflt += p->signal->min_flt;
			r->ru_majflt += p->signal->maj_flt;
			r->ru_inblock += p->signal->inblock;
			r->ru_oublock += p->signal->oublock;
			if (maxrss < p->signal->maxrss)
				maxrss = p->signal->maxrss;
			t = p;
			do {
				accumulate_thread_rusage(t, r);
				t = next_thread(t);
			} while (t != p);
			break;

		default:
			BUG();
	}
	unlock_task_sighand(p, &flags);

out:
	cputime_to_timeval(utime, &r->ru_utime);
	cputime_to_timeval(stime, &r->ru_stime);

	if (who != RUSAGE_CHILDREN) {
		struct mm_struct *mm = get_task_mm(p);
		if (mm) {
			setmax_mm_hiwater_rss(&maxrss, mm);
			mmput(mm);
		}
	}
	r->ru_maxrss = maxrss * (PAGE_SIZE / 1024); /* convert pages to KBs */
}

int getrusage(struct task_struct *p, int who, struct rusage __user *ru)
{
	struct rusage r;
	k_getrusage(p, who, &r);
	return copy_to_user(ru, &r, sizeof(r)) ? -EFAULT : 0;
}

SYSCALL_DEFINE2(getrusage, int, who, struct rusage __user *, ru)
{
	if (who != RUSAGE_SELF && who != RUSAGE_CHILDREN &&
	    who != RUSAGE_THREAD)
		return -EINVAL;
	return getrusage(current, who, ru);
}

SYSCALL_DEFINE1(umask, int, mask)
{
	mask = xchg(&current->fs->umask, mask & S_IRWXUGO);
	return mask;
}

#ifdef CONFIG_CHECKPOINT_RESTORE
static int prctl_set_mm(int opt, unsigned long addr,
			unsigned long arg4, unsigned long arg5)
{
	unsigned long rlim = rlimit(RLIMIT_DATA);
	unsigned long vm_req_flags;
	unsigned long vm_bad_flags;
	struct vm_area_struct *vma;
	int error = 0;
	struct mm_struct *mm = current->mm;

	if (arg4 | arg5)
		return -EINVAL;

	if (!capable(CAP_SYS_RESOURCE))
		return -EPERM;

	if (addr >= TASK_SIZE)
		return -EINVAL;

	down_read(&mm->mmap_sem);
	vma = find_vma(mm, addr);

	if (opt != PR_SET_MM_START_BRK && opt != PR_SET_MM_BRK) {
		/* It must be existing VMA */
		if (!vma || vma->vm_start > addr)
			goto out;
	}

	error = -EINVAL;
	switch (opt) {
	case PR_SET_MM_START_CODE:
	case PR_SET_MM_END_CODE:
		vm_req_flags = VM_READ | VM_EXEC;
		vm_bad_flags = VM_WRITE | VM_MAYSHARE;

		if ((vma->vm_flags & vm_req_flags) != vm_req_flags ||
		    (vma->vm_flags & vm_bad_flags))
			goto out;

		if (opt == PR_SET_MM_START_CODE)
			mm->start_code = addr;
		else
			mm->end_code = addr;
		break;

	case PR_SET_MM_START_DATA:
	case PR_SET_MM_END_DATA:
		vm_req_flags = VM_READ | VM_WRITE;
		vm_bad_flags = VM_EXEC | VM_MAYSHARE;

		if ((vma->vm_flags & vm_req_flags) != vm_req_flags ||
		    (vma->vm_flags & vm_bad_flags))
			goto out;

		if (opt == PR_SET_MM_START_DATA)
			mm->start_data = addr;
		else
			mm->end_data = addr;
		break;

	case PR_SET_MM_START_STACK:

#ifdef CONFIG_STACK_GROWSUP
		vm_req_flags = VM_READ | VM_WRITE | VM_GROWSUP;
#else
		vm_req_flags = VM_READ | VM_WRITE | VM_GROWSDOWN;
#endif
		if ((vma->vm_flags & vm_req_flags) != vm_req_flags)
			goto out;

		mm->start_stack = addr;
		break;

	case PR_SET_MM_START_BRK:
		if (addr <= mm->end_data)
			goto out;

		if (rlim < RLIM_INFINITY &&
		    (mm->brk - addr) +
		    (mm->end_data - mm->start_data) > rlim)
			goto out;

		mm->start_brk = addr;
		break;

	case PR_SET_MM_BRK:
		if (addr <= mm->end_data)
			goto out;

		if (rlim < RLIM_INFINITY &&
		    (addr - mm->start_brk) +
		    (mm->end_data - mm->start_data) > rlim)
			goto out;

		mm->brk = addr;
		break;

	default:
		error = -EINVAL;
		goto out;
	}

	error = 0;

out:
	up_read(&mm->mmap_sem);

	return error;
}
#else /* CONFIG_CHECKPOINT_RESTORE */
static int prctl_set_mm(int opt, unsigned long addr,
			unsigned long arg4, unsigned long arg5)
{
	return -EINVAL;
}
#endif

SYSCALL_DEFINE5(prctl, int, option, unsigned long, arg2, unsigned long, arg3,
		unsigned long, arg4, unsigned long, arg5)
{
	struct task_struct *me = current;
	unsigned char comm[sizeof(me->comm)];
	long error;

	error = security_task_prctl(option, arg2, arg3, arg4, arg5);
	if (error != -ENOSYS)
		return error;

	error = 0;
	switch (option) {
		case PR_SET_PDEATHSIG:
			if (!valid_signal(arg2)) {
				error = -EINVAL;
				break;
			}
			me->pdeath_signal = arg2;
			error = 0;
			break;
		case PR_GET_PDEATHSIG:
			error = put_user(me->pdeath_signal, (int __user *)arg2);
			break;
		case PR_GET_DUMPABLE:
			error = get_dumpable(me->mm);
			break;
		case PR_SET_DUMPABLE:
			if (arg2 < 0 || arg2 > 1) {
				error = -EINVAL;
				break;
			}
			set_dumpable(me->mm, arg2);
			error = 0;
			break;

		case PR_SET_UNALIGN:
			error = SET_UNALIGN_CTL(me, arg2);
			break;
		case PR_GET_UNALIGN:
			error = GET_UNALIGN_CTL(me, arg2);
			break;
		case PR_SET_FPEMU:
			error = SET_FPEMU_CTL(me, arg2);
			break;
		case PR_GET_FPEMU:
			error = GET_FPEMU_CTL(me, arg2);
			break;
		case PR_SET_FPEXC:
			error = SET_FPEXC_CTL(me, arg2);
			break;
		case PR_GET_FPEXC:
			error = GET_FPEXC_CTL(me, arg2);
			break;
		case PR_GET_TIMING:
			error = PR_TIMING_STATISTICAL;
			break;
		case PR_SET_TIMING:
			if (arg2 != PR_TIMING_STATISTICAL)
				error = -EINVAL;
			else
				error = 0;
			break;

		case PR_SET_NAME:
			comm[sizeof(me->comm)-1] = 0;
			if (strncpy_from_user(comm, (char __user *)arg2,
					      sizeof(me->comm) - 1) < 0)
				return -EFAULT;
			set_task_comm(me, comm);
			proc_comm_connector(me);
			return 0;
		case PR_GET_NAME:
			get_task_comm(comm, me);
			if (copy_to_user((char __user *)arg2, comm,
					 sizeof(comm)))
				return -EFAULT;
			return 0;
		case PR_GET_ENDIAN:
			error = GET_ENDIAN(me, arg2);
			break;
		case PR_SET_ENDIAN:
			error = SET_ENDIAN(me, arg2);
			break;

		case PR_GET_SECCOMP:
			error = prctl_get_seccomp();
			break;
		case PR_SET_SECCOMP:
			error = prctl_set_seccomp(arg2);
			break;
		case PR_GET_TSC:
			error = GET_TSC_CTL(arg2);
			break;
		case PR_SET_TSC:
			error = SET_TSC_CTL(arg2);
			break;
		case PR_TASK_PERF_EVENTS_DISABLE:
			error = perf_event_task_disable();
			break;
		case PR_TASK_PERF_EVENTS_ENABLE:
			error = perf_event_task_enable();
			break;
		case PR_GET_TIMERSLACK:
			error = current->timer_slack_ns;
			break;
		case PR_SET_TIMERSLACK:
			if (arg2 <= 0)
				current->timer_slack_ns =
					current->default_timer_slack_ns;
			else
				current->timer_slack_ns = arg2;
			error = 0;
			break;
		case PR_MCE_KILL:
			if (arg4 | arg5)
				return -EINVAL;
			switch (arg2) {
			case PR_MCE_KILL_CLEAR:
				if (arg3 != 0)
					return -EINVAL;
				current->flags &= ~PF_MCE_PROCESS;
				break;
			case PR_MCE_KILL_SET:
				current->flags |= PF_MCE_PROCESS;
				if (arg3 == PR_MCE_KILL_EARLY)
					current->flags |= PF_MCE_EARLY;
				else if (arg3 == PR_MCE_KILL_LATE)
					current->flags &= ~PF_MCE_EARLY;
				else if (arg3 == PR_MCE_KILL_DEFAULT)
					current->flags &=
						~(PF_MCE_EARLY|PF_MCE_PROCESS);
				else
					return -EINVAL;
				break;
			default:
				return -EINVAL;
			}
			error = 0;
			break;
		case PR_MCE_KILL_GET:
			if (arg2 | arg3 | arg4 | arg5)
				return -EINVAL;
			if (current->flags & PF_MCE_PROCESS)
				error = (current->flags & PF_MCE_EARLY) ?
					PR_MCE_KILL_EARLY : PR_MCE_KILL_LATE;
			else
				error = PR_MCE_KILL_DEFAULT;
			break;
		case PR_SET_MM:
			error = prctl_set_mm(arg2, arg3, arg4, arg5);
			break;
		case PR_SET_CHILD_SUBREAPER:
			me->signal->is_child_subreaper = !!arg2;
			error = 0;
			break;
		case PR_GET_CHILD_SUBREAPER:
			error = put_user(me->signal->is_child_subreaper,
					 (int __user *) arg2);
			break;
		default:
			error = -EINVAL;
			break;
	}
	return error;
}

SYSCALL_DEFINE3(getcpu, unsigned __user *, cpup, unsigned __user *, nodep,
		struct getcpu_cache __user *, unused)
{
	int err = 0;
	int cpu = raw_smp_processor_id();
	if (cpup)
		err |= put_user(cpu, cpup);
	if (nodep)
		err |= put_user(cpu_to_node(cpu), nodep);
	return err ? -EFAULT : 0;
}

char poweroff_cmd[POWEROFF_CMD_PATH_LEN] = "/sbin/poweroff";

static void argv_cleanup(struct subprocess_info *info)
{
	argv_free(info->argv);
}

/**
 * orderly_poweroff - Trigger an orderly system poweroff
 * @force: force poweroff if command execution fails
 *
 * This may be called from any context to trigger a system shutdown.
 * If the orderly shutdown fails, it will force an immediate shutdown.
 */
int orderly_poweroff(bool force)
{
	int argc;
	char **argv = argv_split(GFP_ATOMIC, poweroff_cmd, &argc);
	static char *envp[] = {
		"HOME=/",
		"PATH=/sbin:/bin:/usr/sbin:/usr/bin",
		NULL
	};
	int ret = -ENOMEM;
	struct subprocess_info *info;

	if (argv == NULL) {
		printk(KERN_WARNING "%s failed to allocate memory for \"%s\"\n",
		       __func__, poweroff_cmd);
		goto out;
	}

	info = call_usermodehelper_setup(argv[0], argv, envp, GFP_ATOMIC);
	if (info == NULL) {
		argv_free(argv);
		goto out;
	}

	call_usermodehelper_setfns(info, NULL, argv_cleanup, NULL);

	ret = call_usermodehelper_exec(info, UMH_NO_WAIT);

  out:
	if (ret && force) {
		printk(KERN_WARNING "Failed to start orderly shutdown: "
		       "forcing the issue\n");

		/* I guess this should try to kick off some daemon to
		   sync and poweroff asap.  Or not even bother syncing
		   if we're doing an emergency shutdown? */
		emergency_sync();
		kernel_power_off();
	}

	return ret;
}
EXPORT_SYMBOL_GPL(orderly_poweroff);<|MERGE_RESOLUTION|>--- conflicted
+++ resolved
@@ -1200,11 +1200,7 @@
 			rest++;
 		}
 		v = ((LINUX_VERSION_CODE >> 8) & 0xff) + 40;
-<<<<<<< HEAD
-		copy = min(sizeof(buf), max_t(size_t, 1, len));
-=======
 		copy = clamp_t(size_t, len, 1, sizeof(buf));
->>>>>>> 85f38030
 		copy = scnprintf(buf, copy, "2.6.%u%s", v, rest);
 		ret = copy_to_user(release, buf, copy + 1);
 	}
