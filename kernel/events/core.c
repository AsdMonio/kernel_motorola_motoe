--- conflicted
+++ resolved
@@ -1229,24 +1229,23 @@
 }
 
 #ifdef CONFIG_SMP
-static void perf_retry_remove(struct perf_event *event)
+static void perf_retry_remove(struct remove_event *re)
 {
 	int up_ret;
 	/*
 	 * CPU was offline. Bring it online so we can
 	 * gracefully exit a perf context.
 	 */
-	up_ret = cpu_up(event->cpu);
+	up_ret = cpu_up(re->event->cpu);
 	if (!up_ret)
 		/* Try the remove call once again. */
-		cpu_function_call(event->cpu, __perf_remove_from_context,
-				  event);
+		cpu_function_call(re->event->cpu, __perf_remove_from_context, re);
 	else
 		pr_err("Failed to bring up CPU: %d, ret: %d\n",
-		       event->cpu, up_ret);
+		       re->event->cpu, up_ret);
 }
 #else
-static void perf_retry_remove(struct perf_event *event)
+static void perf_retry_remove(struct remove_event *re)
 {
 }
 #endif
@@ -1264,14 +1263,7 @@
  * When called from perf_event_exit_task, it's OK because the
  * context has been detached from its task.
  */
-<<<<<<< HEAD
-static void __ref perf_remove_from_context(struct perf_event *event)
-{
-	struct perf_event_context *ctx = event->ctx;
-	struct task_struct *task = ctx->task;
-	int ret;
-=======
-static void perf_remove_from_context(struct perf_event *event, bool detach_group)
+static void __ref perf_remove_from_context(struct perf_event *event, bool detach_group)
 {
 	struct perf_event_context *ctx = event->ctx;
 	struct task_struct *task = ctx->task;
@@ -1279,7 +1271,7 @@
 		.event = event,
 		.detach_group = detach_group,
 	};
->>>>>>> 3e3d5f61
+	int ret;
 
 	lockdep_assert_held(&ctx->mutex);
 
@@ -1287,14 +1279,9 @@
 		/*
 		 * Per cpu events are removed via an smp call
 		 */
-<<<<<<< HEAD
-		ret = cpu_function_call(event->cpu, __perf_remove_from_context,
-					event);
+		ret = cpu_function_call(event->cpu, __perf_remove_from_context, &re);
 		if (ret == -ENXIO)
-			perf_retry_remove(event);
-=======
-		cpu_function_call(event->cpu, __perf_remove_from_context, &re);
->>>>>>> 3e3d5f61
+			perf_retry_remove(&re);
 		return;
 	}
 
