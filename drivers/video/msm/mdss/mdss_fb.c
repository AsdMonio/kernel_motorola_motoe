/*
 * Core MDSS framebuffer driver.
 *
 * Copyright (C) 2007 Google Incorporated
 * Copyright (c) 2008-2013, The Linux Foundation. All rights reserved.
 *
 * This software is licensed under the terms of the GNU General Public
 * License version 2, as published by the Free Software Foundation, and
 * may be copied, distributed, and modified under those terms.
 *
 * This program is distributed in the hope that it will be useful,
 * but WITHOUT ANY WARRANTY; without even the implied warranty of
 * MERCHANTABILITY or FITNESS FOR A PARTICULAR PURPOSE.  See the
 * GNU General Public License for more details.
 */

#define pr_fmt(fmt)	"%s: " fmt, __func__

#include <linux/bootmem.h>
#include <linux/console.h>
#include <linux/debugfs.h>
#include <linux/delay.h>
#include <linux/device.h>
#include <linux/dma-mapping.h>
#include <linux/fb.h>
#include <linux/init.h>
#include <linux/ioport.h>
#include <linux/kernel.h>
#include <linux/leds.h>
#include <linux/memory.h>
#include <linux/mm.h>
#include <linux/module.h>
#include <linux/moduleparam.h>
#include <linux/msm_mdp.h>
#include <linux/proc_fs.h>
#include <linux/pm_runtime.h>
#include <linux/slab.h>
#include <linux/string.h>
#include <linux/uaccess.h>
#include <linux/version.h>
#include <linux/vmalloc.h>
#include <linux/sync.h>
#include <linux/sw_sync.h>
#include <linux/file.h>
#include <linux/memory_alloc.h>

#include <mach/board.h>
#include <mach/memory.h>
#include <mach/iommu.h>
#include <mach/iommu_domains.h>
#include <mach/msm_memtypes.h>

#include "mdss_fb.h"

#ifdef CONFIG_FB_MSM_TRIPLE_BUFFER
#define MDSS_FB_NUM 3
#else
#define MDSS_FB_NUM 2
#endif

#define MAX_FBI_LIST 32
static struct fb_info *fbi_list[MAX_FBI_LIST];
static int fbi_list_index;

static u32 mdss_fb_pseudo_palette[16] = {
	0x00000000, 0xffffffff, 0xffffffff, 0xffffffff,
	0xffffffff, 0xffffffff, 0xffffffff, 0xffffffff,
	0xffffffff, 0xffffffff, 0xffffffff, 0xffffffff,
	0xffffffff, 0xffffffff, 0xffffffff, 0xffffffff
};

static struct msm_mdp_interface *mdp_instance;

static int mdss_fb_register(struct msm_fb_data_type *mfd);
static int mdss_fb_open(struct fb_info *info, int user);
static int mdss_fb_release(struct fb_info *info, int user);
static int mdss_fb_pan_display(struct fb_var_screeninfo *var,
			       struct fb_info *info);
static int mdss_fb_check_var(struct fb_var_screeninfo *var,
			     struct fb_info *info);
static int mdss_fb_set_par(struct fb_info *info);
static int mdss_fb_blank_sub(int blank_mode, struct fb_info *info,
			     int op_enable);
static int mdss_fb_suspend_sub(struct msm_fb_data_type *mfd);
static int mdss_fb_ioctl(struct fb_info *info, unsigned int cmd,
			 unsigned long arg);
static int mdss_fb_mmap(struct fb_info *info, struct vm_area_struct *vma);
static void mdss_fb_release_fences(struct msm_fb_data_type *mfd);

static void mdss_fb_commit_wq_handler(struct work_struct *work);
static void mdss_fb_pan_idle(struct msm_fb_data_type *mfd);
static int mdss_fb_send_panel_event(struct msm_fb_data_type *mfd,
					int event, void *arg);
void mdss_fb_no_update_notify_timer_cb(unsigned long data)
{
	struct msm_fb_data_type *mfd = (struct msm_fb_data_type *)data;
	if (!mfd)
		pr_err("%s mfd NULL\n", __func__);
	mfd->no_update.value = NOTIFY_TYPE_NO_UPDATE;
	complete(&mfd->no_update.comp);
}

static int mdss_fb_notify_update(struct msm_fb_data_type *mfd,
							unsigned long *argp)
{
	int ret, notify, to_user;

	ret = copy_from_user(&notify, argp, sizeof(int));
	if (ret) {
		pr_err("%s:ioctl failed\n", __func__);
		return ret;
	}

	if (notify > NOTIFY_UPDATE_POWER_OFF)
		return -EINVAL;

	if (notify == NOTIFY_UPDATE_START) {
		INIT_COMPLETION(mfd->update.comp);
		ret = wait_for_completion_interruptible_timeout(
						&mfd->update.comp, 4 * HZ);
		to_user = mfd->update.value;
	} else if (notify == NOTIFY_UPDATE_STOP) {
		INIT_COMPLETION(mfd->no_update.comp);
		ret = wait_for_completion_interruptible_timeout(
						&mfd->no_update.comp, 4 * HZ);
		to_user = mfd->no_update.value;
	} else {
		if (mfd->panel_power_on) {
			INIT_COMPLETION(mfd->power_off_comp);
			ret = wait_for_completion_interruptible_timeout(
						&mfd->power_off_comp, 1 * HZ);
		}
	}

	if (ret == 0)
		ret = -ETIMEDOUT;
	else if (ret > 0)
		ret = copy_to_user(argp, &to_user, sizeof(int));
	return ret;
}

static int lcd_backlight_registered;

static void mdss_fb_set_bl_brightness(struct led_classdev *led_cdev,
				      enum led_brightness value)
{
	struct msm_fb_data_type *mfd = dev_get_drvdata(led_cdev->dev->parent);
	int bl_lvl;

	if (value > MDSS_MAX_BL_BRIGHTNESS)
		value = MDSS_MAX_BL_BRIGHTNESS;

	/* This maps android backlight level 0 to 255 into
	   driver backlight level 0 to bl_max with rounding */
	MDSS_BRIGHT_TO_BL(bl_lvl, value, mfd->panel_info->bl_max,
						MDSS_MAX_BL_BRIGHTNESS);

	if (!bl_lvl && value)
		bl_lvl = 1;

	if (!IS_CALIB_MODE_BL(mfd) && (!mfd->ext_bl_ctrl || !value ||
							!mfd->bl_level)) {
		mutex_lock(&mfd->bl_lock);
		mdss_fb_set_backlight(mfd, bl_lvl);
		mutex_unlock(&mfd->bl_lock);
	}
}

static struct led_classdev backlight_led = {
	.name           = "lcd-backlight",
	.brightness     = MDSS_MAX_BL_BRIGHTNESS,
	.brightness_set = mdss_fb_set_bl_brightness,
};

static ssize_t mdss_fb_get_type(struct device *dev,
				struct device_attribute *attr, char *buf)
{
	ssize_t ret = 0;
	struct fb_info *fbi = dev_get_drvdata(dev);
	struct msm_fb_data_type *mfd = (struct msm_fb_data_type *)fbi->par;

	switch (mfd->panel.type) {
	case NO_PANEL:
		ret = snprintf(buf, PAGE_SIZE, "no panel\n");
		break;
	case HDMI_PANEL:
		ret = snprintf(buf, PAGE_SIZE, "hdmi panel\n");
		break;
	case LVDS_PANEL:
		ret = snprintf(buf, PAGE_SIZE, "lvds panel\n");
		break;
	case DTV_PANEL:
		ret = snprintf(buf, PAGE_SIZE, "dtv panel\n");
		break;
	case MIPI_VIDEO_PANEL:
		ret = snprintf(buf, PAGE_SIZE, "mipi dsi video panel\n");
		break;
	case MIPI_CMD_PANEL:
		ret = snprintf(buf, PAGE_SIZE, "mipi dsi cmd panel\n");
		break;
	case WRITEBACK_PANEL:
		ret = snprintf(buf, PAGE_SIZE, "writeback panel\n");
		break;
	case EDP_PANEL:
		ret = snprintf(buf, PAGE_SIZE, "edp panel\n");
		break;
	default:
		ret = snprintf(buf, PAGE_SIZE, "unknown panel\n");
		break;
	}

	return ret;
}

static void mdss_fb_parse_dt_split(struct msm_fb_data_type *mfd)
{
	u32 data[2];
	struct platform_device *pdev = mfd->pdev;
	if (of_property_read_u32_array(pdev->dev.of_node, "qcom,mdss-fb-split",
				       data, 2))
		return;
	if (data[0] && data[1] &&
	    (mfd->panel_info->xres == (data[0] + data[1]))) {
		mfd->split_fb_left = data[0];
		mfd->split_fb_right = data[1];
		pr_info("split framebuffer left=%d right=%d\n",
			mfd->split_fb_left, mfd->split_fb_right);
	} else {
		mfd->split_fb_left = 0;
		mfd->split_fb_right = 0;
	}
}

static ssize_t mdss_fb_get_split(struct device *dev,
		struct device_attribute *attr, char *buf)
{
	ssize_t ret = 0;
	struct fb_info *fbi = dev_get_drvdata(dev);
	struct msm_fb_data_type *mfd = (struct msm_fb_data_type *)fbi->par;
	ret = snprintf(buf, PAGE_SIZE, "%d %d\n",
		       mfd->split_fb_left, mfd->split_fb_right);
	return ret;
}

static ssize_t mdss_mdp_show_blank_event(struct device *dev,
		struct device_attribute *attr, char *buf)
{
	struct fb_info *fbi = dev_get_drvdata(dev);
	struct msm_fb_data_type *mfd = (struct msm_fb_data_type *)fbi->par;
	int ret;

	pr_debug("fb%d panel_power_on = %d\n", mfd->index, mfd->panel_power_on);
	ret = scnprintf(buf, PAGE_SIZE, "panel_power_on = %d\n",
						mfd->panel_power_on);

	return ret;
}

static DEVICE_ATTR(msm_fb_type, S_IRUGO, mdss_fb_get_type, NULL);
static DEVICE_ATTR(msm_fb_split, S_IRUGO, mdss_fb_get_split, NULL);
static DEVICE_ATTR(show_blank_event, S_IRUGO, mdss_mdp_show_blank_event, NULL);

static struct attribute *mdss_fb_attrs[] = {
	&dev_attr_msm_fb_type.attr,
	&dev_attr_msm_fb_split.attr,
	&dev_attr_show_blank_event.attr,
	NULL,
};

static struct attribute_group mdss_fb_attr_group = {
	.attrs = mdss_fb_attrs,
};

static int mdss_fb_create_sysfs(struct msm_fb_data_type *mfd)
{
	int rc;

	rc = sysfs_create_group(&mfd->fbi->dev->kobj, &mdss_fb_attr_group);
	if (rc)
		pr_err("sysfs group creation failed, rc=%d\n", rc);
	return rc;
}

static void mdss_fb_remove_sysfs(struct msm_fb_data_type *mfd)
{
	sysfs_remove_group(&mfd->fbi->dev->kobj, &mdss_fb_attr_group);
}

static void mdss_fb_shutdown(struct platform_device *pdev)
{
	struct msm_fb_data_type *mfd = platform_get_drvdata(pdev);

	for (; mfd->ref_cnt > 1; mfd->ref_cnt--)
		pm_runtime_put(mfd->fbi->dev);

	mdss_fb_release(mfd->fbi, 0);
}

static int mdss_fb_probe(struct platform_device *pdev)
{
	struct msm_fb_data_type *mfd = NULL;
	struct mdss_panel_data *pdata;
	struct fb_info *fbi;
	int rc;

	if (fbi_list_index >= MAX_FBI_LIST)
		return -ENOMEM;

	pdata = dev_get_platdata(&pdev->dev);
	if (!pdata)
		return -EPROBE_DEFER;

	/*
	 * alloc framebuffer info + par data
	 */
	fbi = framebuffer_alloc(sizeof(struct msm_fb_data_type), NULL);
	if (fbi == NULL) {
		pr_err("can't allocate framebuffer info data!\n");
		return -ENOMEM;
	}

	mfd = (struct msm_fb_data_type *)fbi->par;
	mfd->key = MFD_KEY;
	mfd->fbi = fbi;
	mfd->panel_info = &pdata->panel_info;
	mfd->panel.type = pdata->panel_info.type;
	mfd->panel.id = mfd->index;
	mfd->fb_page = MDSS_FB_NUM;
	mfd->index = fbi_list_index;
	mfd->mdp_fb_page_protection = MDP_FB_PAGE_PROTECTION_WRITECOMBINE;

	mfd->ext_ad_ctrl = -1;
	mfd->bl_level = 0;
	mfd->bl_scale = 1024;
	mfd->bl_min_lvl = 30;
	mfd->fb_imgType = MDP_RGBA_8888;

	mfd->pdev = pdev;
	if (pdata->next)
		mfd->split_display = true;
	mfd->mdp = *mdp_instance;
	INIT_LIST_HEAD(&mfd->proc_list);

	mutex_init(&mfd->lock);
	mutex_init(&mfd->bl_lock);

	fbi_list[fbi_list_index++] = fbi;

	platform_set_drvdata(pdev, mfd);

	rc = mdss_fb_register(mfd);
	if (rc)
		return rc;

	if (mfd->mdp.init_fnc) {
		rc = mfd->mdp.init_fnc(mfd);
		if (rc) {
			pr_err("init_fnc failed\n");
			return rc;
		}
	}

	rc = pm_runtime_set_active(mfd->fbi->dev);
	if (rc < 0)
		pr_err("pm_runtime: fail to set active.\n");
	pm_runtime_enable(mfd->fbi->dev);

	/* android supports only one lcd-backlight/lcd for now */
	if (!lcd_backlight_registered) {
		if (led_classdev_register(&pdev->dev, &backlight_led))
			pr_err("led_classdev_register failed\n");
		else
			lcd_backlight_registered = 1;
	}

	mdss_fb_create_sysfs(mfd);
	mdss_fb_send_panel_event(mfd, MDSS_EVENT_FB_REGISTERED, fbi);

	mfd->mdp_sync_pt_data.fence_name = "mdp-fence";
	if (mfd->mdp_sync_pt_data.timeline == NULL) {
		char timeline_name[16];
		snprintf(timeline_name, sizeof(timeline_name),
			"mdss_fb_%d", mfd->index);
		 mfd->mdp_sync_pt_data.timeline =
				sw_sync_timeline_create(timeline_name);
		if (mfd->mdp_sync_pt_data.timeline == NULL) {
			pr_err("%s: cannot create time line", __func__);
			return -ENOMEM;
		} else {
			mfd->mdp_sync_pt_data.timeline_value = 0;
		}
	}
	if (mfd->panel.type == WRITEBACK_PANEL)
		mfd->mdp_sync_pt_data.threshold = 1;
	else
		mfd->mdp_sync_pt_data.threshold = 2;

	return rc;
}

static int mdss_fb_remove(struct platform_device *pdev)
{
	struct msm_fb_data_type *mfd;

	mfd = (struct msm_fb_data_type *)platform_get_drvdata(pdev);

	mdss_fb_remove_sysfs(mfd);

	pm_runtime_disable(mfd->fbi->dev);

	if (!mfd)
		return -ENODEV;

	if (mfd->key != MFD_KEY)
		return -EINVAL;

	if (mdss_fb_suspend_sub(mfd))
		pr_err("msm_fb_remove: can't stop the device %d\n",
			    mfd->index);

	/* remove /dev/fb* */
	unregister_framebuffer(mfd->fbi);

	if (lcd_backlight_registered) {
		lcd_backlight_registered = 0;
		led_classdev_unregister(&backlight_led);
	}

	return 0;
}

static int mdss_fb_send_panel_event(struct msm_fb_data_type *mfd,
					int event, void *arg)
{
	struct mdss_panel_data *pdata;

	pdata = dev_get_platdata(&mfd->pdev->dev);
	if (!pdata) {
		pr_err("no panel connected\n");
		return -ENODEV;
	}

	pr_debug("sending event=%d for fb%d\n", event, mfd->index);

	if (pdata->event_handler)
		return pdata->event_handler(pdata, event, arg);

	return 0;
}

static int mdss_fb_suspend_sub(struct msm_fb_data_type *mfd)
{
	int ret = 0;

	if ((!mfd) || (mfd->key != MFD_KEY))
		return 0;

	pr_debug("mdss_fb suspend index=%d\n", mfd->index);

	mdss_fb_pan_idle(mfd);
	ret = mdss_fb_send_panel_event(mfd, MDSS_EVENT_SUSPEND, NULL);
	if (ret) {
		pr_warn("unable to suspend fb%d (%d)\n", mfd->index, ret);
		return ret;
	}

	mfd->suspend.op_enable = mfd->op_enable;
	mfd->suspend.panel_power_on = mfd->panel_power_on;

	if (mfd->op_enable) {
		ret = mdss_fb_blank_sub(FB_BLANK_POWERDOWN, mfd->fbi,
				mfd->suspend.op_enable);
		if (ret) {
			pr_warn("can't turn off display!\n");
			return ret;
		}
		mfd->op_enable = false;
		fb_set_suspend(mfd->fbi, FBINFO_STATE_SUSPENDED);
	}

	return 0;
}

static int mdss_fb_resume_sub(struct msm_fb_data_type *mfd)
{
	int ret = 0;

	if ((!mfd) || (mfd->key != MFD_KEY))
		return 0;

	INIT_COMPLETION(mfd->power_set_comp);
	mfd->is_power_setting = true;
	pr_debug("mdss_fb resume index=%d\n", mfd->index);

	mdss_fb_pan_idle(mfd);
	ret = mdss_fb_send_panel_event(mfd, MDSS_EVENT_RESUME, NULL);
	if (ret) {
		pr_warn("unable to resume fb%d (%d)\n", mfd->index, ret);
		return ret;
	}

	/* resume state var recover */
	mfd->op_enable = mfd->suspend.op_enable;

	if (mfd->suspend.panel_power_on) {
		ret = mdss_fb_blank_sub(FB_BLANK_UNBLANK, mfd->fbi,
					mfd->op_enable);
		if (ret)
			pr_warn("can't turn on display!\n");
		else
			fb_set_suspend(mfd->fbi, FBINFO_STATE_RUNNING);
	}
	mfd->is_power_setting = false;
	complete_all(&mfd->power_set_comp);

	return ret;
}

#if defined(CONFIG_PM) && !defined(CONFIG_PM_SLEEP)
static int mdss_fb_suspend(struct platform_device *pdev, pm_message_t state)
{
	struct msm_fb_data_type *mfd = platform_get_drvdata(pdev);
	if (!mfd)
		return -ENODEV;

	dev_dbg(&pdev->dev, "display suspend\n");

	return mdss_fb_suspend_sub(mfd);
}

static int mdss_fb_resume(struct platform_device *pdev)
{
	struct msm_fb_data_type *mfd = platform_get_drvdata(pdev);
	if (!mfd)
		return -ENODEV;

	dev_dbg(&pdev->dev, "display resume\n");

	return mdss_fb_resume_sub(mfd);
}
#else
#define mdss_fb_suspend NULL
#define mdss_fb_resume NULL
#endif

#ifdef CONFIG_PM_SLEEP
static int mdss_fb_pm_suspend(struct device *dev)
{
	struct msm_fb_data_type *mfd = dev_get_drvdata(dev);

	if (!mfd)
		return -ENODEV;

	dev_dbg(dev, "display pm suspend\n");

	return mdss_fb_suspend_sub(mfd);
}

static int mdss_fb_pm_resume(struct device *dev)
{
	struct msm_fb_data_type *mfd = dev_get_drvdata(dev);
	if (!mfd)
		return -ENODEV;

	dev_dbg(dev, "display pm resume\n");

	return mdss_fb_resume_sub(mfd);
}
#endif

static const struct dev_pm_ops mdss_fb_pm_ops = {
	SET_SYSTEM_SLEEP_PM_OPS(mdss_fb_pm_suspend, mdss_fb_pm_resume)
};

static const struct of_device_id mdss_fb_dt_match[] = {
	{ .compatible = "qcom,mdss-fb",},
	{}
};
EXPORT_COMPAT("qcom,mdss-fb");

static struct platform_driver mdss_fb_driver = {
	.probe = mdss_fb_probe,
	.remove = mdss_fb_remove,
	.suspend = mdss_fb_suspend,
	.resume = mdss_fb_resume,
	.shutdown = mdss_fb_shutdown,
	.driver = {
		.name = "mdss_fb",
		.of_match_table = mdss_fb_dt_match,
		.pm = &mdss_fb_pm_ops,
	},
};

static int unset_bl_level, bl_updated;
static int bl_level_old;

static void mdss_fb_scale_bl(struct msm_fb_data_type *mfd, u32 *bl_lvl)
{
	u32 temp = *bl_lvl;

	pr_debug("input = %d, scale = %d", temp, mfd->bl_scale);
	if (temp >= mfd->bl_min_lvl) {
		if (temp > mfd->panel_info->bl_max) {
			pr_warn("%s: invalid bl level\n",
				__func__);
			temp = mfd->panel_info->bl_max;
		}
		if (mfd->bl_scale > 1024) {
			pr_warn("%s: invalid bl scale\n",
				__func__);
			mfd->bl_scale = 1024;
		}
		/*
		 * bl_scale is the numerator of
		 * scaling fraction (x/1024)
		 */
		temp = (temp * mfd->bl_scale) / 1024;

		/*if less than minimum level, use min level*/
		if (temp < mfd->bl_min_lvl)
			temp = mfd->bl_min_lvl;
	}
	pr_debug("output = %d", temp);

	(*bl_lvl) = temp;
}

/* must call this function from within mfd->bl_lock */
void mdss_fb_set_backlight(struct msm_fb_data_type *mfd, u32 bkl_lvl)
{
	struct mdss_panel_data *pdata;
	int (*update_ad_input)(struct msm_fb_data_type *mfd);
	u32 temp = bkl_lvl;

	if ((!mfd->panel_power_on || !bl_updated) && !IS_CALIB_MODE_BL(mfd)) {
		unset_bl_level = bkl_lvl;
		return;
	} else {
		unset_bl_level = 0;
	}

	pdata = dev_get_platdata(&mfd->pdev->dev);

	if ((pdata) && (pdata->set_backlight)) {
		if (!IS_CALIB_MODE_BL(mfd))
			mdss_fb_scale_bl(mfd, &temp);
		/*
		 * Even though backlight has been scaled, want to show that
		 * backlight has been set to bkl_lvl to those that read from
		 * sysfs node. Thus, need to set bl_level even if it appears
		 * the backlight has already been set to the level it is at,
		 * as well as setting bl_level to bkl_lvl even though the
		 * backlight has been set to the scaled value.
		 */
		if (bl_level_old == temp) {
			mfd->bl_level = bkl_lvl;
			return;
		}
		pdata->set_backlight(pdata, temp);
		mfd->bl_level = bkl_lvl;
		bl_level_old = temp;

		if (mfd->mdp.update_ad_input) {
			update_ad_input = mfd->mdp.update_ad_input;
			mutex_unlock(&mfd->bl_lock);
			/* Will trigger ad_setup which will grab bl_lock */
			update_ad_input(mfd);
			mutex_lock(&mfd->bl_lock);
		}
	}
}

void mdss_fb_update_backlight(struct msm_fb_data_type *mfd)
{
	struct mdss_panel_data *pdata;

	if (unset_bl_level && !bl_updated) {
		pdata = dev_get_platdata(&mfd->pdev->dev);
		if ((pdata) && (pdata->set_backlight)) {
			mutex_lock(&mfd->bl_lock);
			mfd->bl_level = unset_bl_level;
			pdata->set_backlight(pdata, mfd->bl_level);
			bl_level_old = unset_bl_level;
			mutex_unlock(&mfd->bl_lock);
			bl_updated = 1;
		}
	}
}

static int mdss_fb_blank_sub(int blank_mode, struct fb_info *info,
			     int op_enable)
{
	struct msm_fb_data_type *mfd = (struct msm_fb_data_type *)info->par;
	int ret = 0;

	if (!op_enable)
		return -EPERM;

	if (mfd->dcm_state == DCM_ENTER)
		return -EPERM;

	switch (blank_mode) {
	case FB_BLANK_UNBLANK:
		if (!mfd->panel_power_on && mfd->mdp.on_fnc) {
			ret = mfd->mdp.on_fnc(mfd);
			if (ret == 0)
				mfd->panel_power_on = true;
			mutex_lock(&mfd->update.lock);
			mfd->update.type = NOTIFY_TYPE_UPDATE;
			mutex_unlock(&mfd->update.lock);
		}
		break;

	case FB_BLANK_VSYNC_SUSPEND:
	case FB_BLANK_HSYNC_SUSPEND:
	case FB_BLANK_NORMAL:
	case FB_BLANK_POWERDOWN:
	default:
		if (mfd->panel_power_on && mfd->mdp.off_fnc) {
			int curr_pwr_state;

			mutex_lock(&mfd->update.lock);
			mfd->update.type = NOTIFY_TYPE_SUSPEND;
			mutex_unlock(&mfd->update.lock);
			del_timer(&mfd->no_update.timer);
			mfd->no_update.value = NOTIFY_TYPE_SUSPEND;
			complete(&mfd->no_update.comp);

			mfd->op_enable = false;
			curr_pwr_state = mfd->panel_power_on;
			mfd->panel_power_on = false;
			bl_updated = 0;

			ret = mfd->mdp.off_fnc(mfd);
			if (ret)
				mfd->panel_power_on = curr_pwr_state;
			else
				mdss_fb_release_fences(mfd);
			mfd->op_enable = true;
			complete(&mfd->power_off_comp);
		}
		break;
	}

	return ret;
}

static int mdss_fb_blank(int blank_mode, struct fb_info *info)
{
	struct msm_fb_data_type *mfd = (struct msm_fb_data_type *)info->par;

	mdss_fb_pan_idle(mfd);
	if (mfd->op_enable == 0) {
		if (blank_mode == FB_BLANK_UNBLANK)
			mfd->suspend.panel_power_on = true;
		else
			mfd->suspend.panel_power_on = false;
		return 0;
	}
	return mdss_fb_blank_sub(blank_mode, info, mfd->op_enable);
}

/*
 * Custom Framebuffer mmap() function for MSM driver.
 * Differs from standard mmap() function by allowing for customized
 * page-protection.
 */
static int mdss_fb_mmap(struct fb_info *info, struct vm_area_struct *vma)
{
	/* Get frame buffer memory range. */
	unsigned long start = info->fix.smem_start;
	u32 len = PAGE_ALIGN((start & ~PAGE_MASK) + info->fix.smem_len);
	unsigned long off = vma->vm_pgoff << PAGE_SHIFT;
	struct msm_fb_data_type *mfd = (struct msm_fb_data_type *)info->par;

	if (!start) {
		pr_warn("No framebuffer memory is allocated.\n");
		return -ENOMEM;
	}

	mdss_fb_pan_idle(mfd);

	/* Set VM flags. */
	start &= PAGE_MASK;
	if ((vma->vm_end <= vma->vm_start) ||
	    (off >= len) ||
	    ((vma->vm_end - vma->vm_start) > (len - off)))
		return -EINVAL;
	off += start;
	if (off < start)
		return -EINVAL;
	vma->vm_pgoff = off >> PAGE_SHIFT;
	/* This is an IO map - tell maydump to skip this VMA */
	vma->vm_flags |= VM_IO | VM_RESERVED;

	/* Set VM page protection */
	if (mfd->mdp_fb_page_protection == MDP_FB_PAGE_PROTECTION_WRITECOMBINE)
		vma->vm_page_prot = pgprot_writecombine(vma->vm_page_prot);
	else if (mfd->mdp_fb_page_protection ==
		 MDP_FB_PAGE_PROTECTION_WRITETHROUGHCACHE)
		vma->vm_page_prot = pgprot_writethroughcache(vma->vm_page_prot);
	else if (mfd->mdp_fb_page_protection ==
		 MDP_FB_PAGE_PROTECTION_WRITEBACKCACHE)
		vma->vm_page_prot = pgprot_writebackcache(vma->vm_page_prot);
	else if (mfd->mdp_fb_page_protection ==
		 MDP_FB_PAGE_PROTECTION_WRITEBACKWACACHE)
		vma->vm_page_prot = pgprot_writebackwacache(vma->vm_page_prot);
	else
		vma->vm_page_prot = pgprot_noncached(vma->vm_page_prot);

	/* Remap the frame buffer I/O range */
	if (io_remap_pfn_range(vma, vma->vm_start, off >> PAGE_SHIFT,
			       vma->vm_end - vma->vm_start,
			       vma->vm_page_prot))
		return -EAGAIN;

	return 0;
}

static struct fb_ops mdss_fb_ops = {
	.owner = THIS_MODULE,
	.fb_open = mdss_fb_open,
	.fb_release = mdss_fb_release,
	.fb_check_var = mdss_fb_check_var,	/* vinfo check */
	.fb_set_par = mdss_fb_set_par,	/* set the video mode */
	.fb_blank = mdss_fb_blank,	/* blank display */
	.fb_pan_display = mdss_fb_pan_display,	/* pan display */
	.fb_ioctl = mdss_fb_ioctl,	/* perform fb specific ioctl */
	.fb_mmap = mdss_fb_mmap,
};

static int mdss_fb_alloc_fbmem_iommu(struct msm_fb_data_type *mfd, int dom)
{
	void *virt = NULL;
	unsigned long phys = 0;
	size_t size = 0;
	struct platform_device *pdev = mfd->pdev;

	if (!pdev || !pdev->dev.of_node) {
		pr_err("Invalid device node\n");
		return -ENODEV;
	}

	if (of_property_read_u32(pdev->dev.of_node,
				 "qcom,memory-reservation-size",
				 &size) || !size) {
		mfd->fbi->screen_base = NULL;
		mfd->fbi->fix.smem_start = 0;
		mfd->fbi->fix.smem_len = 0;
		return 0;
	}

	pr_info("%s frame buffer reserve_size=0x%x\n", __func__, size);

	if (size < PAGE_ALIGN(mfd->fbi->fix.line_length *
			      mfd->fbi->var.yres_virtual))
		pr_warn("reserve size is smaller than framebuffer size\n");

	virt = allocate_contiguous_memory(size, MEMTYPE_EBI1, SZ_1M, 0);
	if (!virt) {
		pr_err("unable to alloc fbmem size=%u\n", size);
		return -ENOMEM;
	}

	phys = memory_pool_node_paddr(virt);

	msm_iommu_map_contig_buffer(phys, dom, 0, size, SZ_4K, 0,
					    &mfd->iova);
	pr_info("allocating %u bytes at %p (%lx phys) for fb %d\n",
		 size, virt, phys, mfd->index);

	mfd->fbi->screen_base = virt;
	mfd->fbi->fix.smem_start = phys;
	mfd->fbi->fix.smem_len = size;

	return 0;
}

static int mdss_fb_alloc_fbmem(struct msm_fb_data_type *mfd)
{

	if (mfd->mdp.fb_mem_alloc_fnc)
		return mfd->mdp.fb_mem_alloc_fnc(mfd);
	else if (mfd->mdp.fb_mem_get_iommu_domain) {
		int dom = mfd->mdp.fb_mem_get_iommu_domain();
		if (dom >= 0)
			return mdss_fb_alloc_fbmem_iommu(mfd, dom);
		else
			return -ENOMEM;
	} else {
		pr_err("no fb memory allocator function defined\n");
		return -ENOMEM;
	}
}

static int mdss_fb_register(struct msm_fb_data_type *mfd)
{
	int ret = -ENODEV;
	int bpp;
	struct mdss_panel_info *panel_info = mfd->panel_info;
	struct fb_info *fbi = mfd->fbi;
	struct fb_fix_screeninfo *fix;
	struct fb_var_screeninfo *var;
	int *id;

	/*
	 * fb info initialization
	 */
	fix = &fbi->fix;
	var = &fbi->var;

	fix->type_aux = 0;	/* if type == FB_TYPE_INTERLEAVED_PLANES */
	fix->visual = FB_VISUAL_TRUECOLOR;	/* True Color */
	fix->ywrapstep = 0;	/* No support */
	fix->mmio_start = 0;	/* No MMIO Address */
	fix->mmio_len = 0;	/* No MMIO Address */
	fix->accel = FB_ACCEL_NONE;/* FB_ACCEL_MSM needes to be added in fb.h */

	var->xoffset = 0,	/* Offset from virtual to visible */
	var->yoffset = 0,	/* resolution */
	var->grayscale = 0,	/* No graylevels */
	var->nonstd = 0,	/* standard pixel format */
	var->activate = FB_ACTIVATE_VBL,	/* activate it at vsync */
	var->height = -1,	/* height of picture in mm */
	var->width = -1,	/* width of picture in mm */
	var->accel_flags = 0,	/* acceleration flags */
	var->sync = 0,	/* see FB_SYNC_* */
	var->rotate = 0,	/* angle we rotate counter clockwise */
	mfd->op_enable = false;

	switch (mfd->fb_imgType) {
	case MDP_RGB_565:
		fix->type = FB_TYPE_PACKED_PIXELS;
		fix->xpanstep = 1;
		fix->ypanstep = 1;
		var->vmode = FB_VMODE_NONINTERLACED;
		var->blue.offset = 0;
		var->green.offset = 5;
		var->red.offset = 11;
		var->blue.length = 5;
		var->green.length = 6;
		var->red.length = 5;
		var->blue.msb_right = 0;
		var->green.msb_right = 0;
		var->red.msb_right = 0;
		var->transp.offset = 0;
		var->transp.length = 0;
		bpp = 2;
		break;

	case MDP_RGB_888:
		fix->type = FB_TYPE_PACKED_PIXELS;
		fix->xpanstep = 1;
		fix->ypanstep = 1;
		var->vmode = FB_VMODE_NONINTERLACED;
		var->blue.offset = 0;
		var->green.offset = 8;
		var->red.offset = 16;
		var->blue.length = 8;
		var->green.length = 8;
		var->red.length = 8;
		var->blue.msb_right = 0;
		var->green.msb_right = 0;
		var->red.msb_right = 0;
		var->transp.offset = 0;
		var->transp.length = 0;
		bpp = 3;
		break;

	case MDP_ARGB_8888:
		fix->type = FB_TYPE_PACKED_PIXELS;
		fix->xpanstep = 1;
		fix->ypanstep = 1;
		var->vmode = FB_VMODE_NONINTERLACED;
		var->blue.offset = 0;
		var->green.offset = 8;
		var->red.offset = 16;
		var->blue.length = 8;
		var->green.length = 8;
		var->red.length = 8;
		var->blue.msb_right = 0;
		var->green.msb_right = 0;
		var->red.msb_right = 0;
		var->transp.offset = 24;
		var->transp.length = 8;
		bpp = 4;
		break;

	case MDP_RGBA_8888:
		fix->type = FB_TYPE_PACKED_PIXELS;
		fix->xpanstep = 1;
		fix->ypanstep = 1;
		var->vmode = FB_VMODE_NONINTERLACED;
		var->blue.offset = 8;
		var->green.offset = 16;
		var->red.offset = 24;
		var->blue.length = 8;
		var->green.length = 8;
		var->red.length = 8;
		var->blue.msb_right = 0;
		var->green.msb_right = 0;
		var->red.msb_right = 0;
		var->transp.offset = 0;
		var->transp.length = 8;
		bpp = 4;
		break;

	case MDP_YCRYCB_H2V1:
		fix->type = FB_TYPE_INTERLEAVED_PLANES;
		fix->xpanstep = 2;
		fix->ypanstep = 1;
		var->vmode = FB_VMODE_NONINTERLACED;

		/* how about R/G/B offset? */
		var->blue.offset = 0;
		var->green.offset = 5;
		var->red.offset = 11;
		var->blue.length = 5;
		var->green.length = 6;
		var->red.length = 5;
		var->blue.msb_right = 0;
		var->green.msb_right = 0;
		var->red.msb_right = 0;
		var->transp.offset = 0;
		var->transp.length = 0;
		bpp = 2;
		break;

	default:
		pr_err("msm_fb_init: fb %d unkown image type!\n",
			    mfd->index);
		return ret;
	}

	var->xres = panel_info->xres;
	if (mfd->split_display)
		var->xres *= 2;

	fix->type = panel_info->is_3d_panel;
	if (mfd->mdp.fb_stride)
		fix->line_length = mfd->mdp.fb_stride(mfd->index, var->xres,
							bpp);
	else
		fix->line_length = var->xres * bpp;

	var->yres = panel_info->yres;
	if (panel_info->physical_width)
		var->width = panel_info->physical_width;
	if (panel_info->physical_height)
		var->height = panel_info->physical_height;
	var->xres_virtual = var->xres;
	var->yres_virtual = panel_info->yres * mfd->fb_page;
	var->bits_per_pixel = bpp * 8;	/* FrameBuffer color depth */
	var->upper_margin = panel_info->lcdc.v_back_porch;
	var->lower_margin = panel_info->lcdc.v_front_porch;
	var->vsync_len = panel_info->lcdc.v_pulse_width;
	var->left_margin = panel_info->lcdc.h_back_porch;
	var->right_margin = panel_info->lcdc.h_front_porch;
	var->hsync_len = panel_info->lcdc.h_pulse_width;
	var->pixclock = panel_info->clk_rate / 1000;

	/* id field for fb app  */

	id = (int *)&mfd->panel;

	snprintf(fix->id, sizeof(fix->id), "mdssfb_%x", (u32) *id);

	fbi->fbops = &mdss_fb_ops;
	fbi->flags = FBINFO_FLAG_DEFAULT;
	fbi->pseudo_palette = mdss_fb_pseudo_palette;

	mfd->ref_cnt = 0;
	mfd->panel_power_on = false;
	mfd->dcm_state = DCM_UNINIT;

	mdss_fb_parse_dt_split(mfd);

	if (mdss_fb_alloc_fbmem(mfd)) {
		pr_err("unable to allocate framebuffer memory\n");
		return -ENOMEM;
	}

	mfd->op_enable = true;

	mutex_init(&mfd->update.lock);
	mutex_init(&mfd->no_update.lock);
	mutex_init(&mfd->mdp_sync_pt_data.sync_mutex);

	init_timer(&mfd->no_update.timer);
	mfd->no_update.timer.function = mdss_fb_no_update_notify_timer_cb;
	mfd->no_update.timer.data = (unsigned long)mfd;
	init_completion(&mfd->update.comp);
	init_completion(&mfd->no_update.comp);
	init_completion(&mfd->power_off_comp);
	init_completion(&mfd->commit_comp);
	init_completion(&mfd->power_set_comp);
	INIT_WORK(&mfd->commit_work, mdss_fb_commit_wq_handler);
	mfd->msm_fb_backup = kzalloc(sizeof(struct msm_fb_backup_type),
		GFP_KERNEL);
	if (mfd->msm_fb_backup == 0) {
		pr_err("error: not enough memory!\n");
		return -ENOMEM;
	}

	ret = fb_alloc_cmap(&fbi->cmap, 256, 0);
	if (ret)
		pr_err("fb_alloc_cmap() failed!\n");

	if (register_framebuffer(fbi) < 0) {
		fb_dealloc_cmap(&fbi->cmap);

		mfd->op_enable = false;
		return -EPERM;
	}

	pr_info("FrameBuffer[%d] %dx%d size=%d registered successfully!\n",
		     mfd->index, fbi->var.xres, fbi->var.yres,
		     fbi->fix.smem_len);

	ret = 0;

	return ret;
}

static int mdss_fb_open(struct fb_info *info, int user)
{
	struct msm_fb_data_type *mfd = (struct msm_fb_data_type *)info->par;
	struct mdss_fb_proc_info *pinfo = NULL;
	int result;
	int pid = current->tgid;

	list_for_each_entry(pinfo, &mfd->proc_list, list) {
		if (pinfo->pid == pid)
			break;
	}

	if ((pinfo == NULL) || (pinfo->pid != pid)) {
		pinfo = kmalloc(sizeof(*pinfo), GFP_KERNEL);
		if (!pinfo) {
			pr_err("unable to alloc process info\n");
			return -ENOMEM;
		}
		pinfo->pid = pid;
		pinfo->ref_cnt = 0;
		list_add(&pinfo->list, &mfd->proc_list);
		pr_debug("new process entry pid=%d\n", pinfo->pid);
	}

	result = pm_runtime_get_sync(info->dev);

	if (result < 0)
		pr_err("pm_runtime: fail to wake up\n");

	if (!mfd->ref_cnt) {
		result = mdss_fb_blank_sub(FB_BLANK_UNBLANK, info,
					   mfd->op_enable);
		if (result) {
			pm_runtime_put(info->dev);
			pr_err("can't turn on fb%d! rc=%d\n", mfd->index,
				result);
			return result;
		}
	}

	pinfo->ref_cnt++;
	mfd->ref_cnt++;
	return 0;
}

static int mdss_fb_release(struct fb_info *info, int user)
{
	struct msm_fb_data_type *mfd = (struct msm_fb_data_type *)info->par;
	struct mdss_fb_proc_info *pinfo = NULL;
	int ret = 0;
	int pid = current->tgid;

	if (!mfd->ref_cnt) {
		pr_info("try to close unopened fb %d!\n", mfd->index);
		return -EINVAL;
	}

	mdss_fb_pan_idle(mfd);
	mfd->ref_cnt--;

	list_for_each_entry(pinfo, &mfd->proc_list, list) {
		if (pinfo->pid == pid)
			break;
	}

	if (!pinfo || (pinfo->pid != pid)) {
		pr_warn("unable to find process info for fb%d pid=%d\n",
				mfd->index, pid);
		if (mfd->mdp.release_fnc) {
			ret = mfd->mdp.release_fnc(mfd);
			if (ret)
				pr_err("error releasing fb%d resources\n",
						mfd->index);
		}
	} else {
		pr_debug("found process entry pid=%d ref=%d\n",
				pinfo->pid, pinfo->ref_cnt);

		pinfo->ref_cnt--;
		if (pinfo->ref_cnt == 0) {
			if (mfd->mdp.release_fnc) {
				ret = mfd->mdp.release_fnc(mfd);
				if (ret)
					pr_err("error releasing fb%d pid=%d\n",
						mfd->index, pinfo->pid);
			}
			list_del(&pinfo->list);
			kfree(pinfo);
		}
	}

	if (!mfd->ref_cnt) {
		ret = mdss_fb_blank_sub(FB_BLANK_POWERDOWN, info,
				       mfd->op_enable);
		if (ret) {
			pr_err("can't turn off fb%d! rc=%d\n", mfd->index, ret);
			return ret;
		}
	}

	pm_runtime_put(info->dev);
	return ret;
}

static void mdss_fb_power_setting_idle(struct msm_fb_data_type *mfd)
{
	int ret;

	if (mfd->is_power_setting) {
		ret = wait_for_completion_timeout(
				&mfd->power_set_comp,
			msecs_to_jiffies(WAIT_DISP_OP_TIMEOUT));
		if (ret < 0)
			ret = -ERESTARTSYS;
		else if (!ret)
			pr_err("%s wait for power_set_comp timeout %d %d",
				__func__, ret, mfd->is_power_setting);
		if (ret <= 0) {
			mfd->is_power_setting = false;
			complete_all(&mfd->power_set_comp);
		}
	}
}

void mdss_fb_wait_for_fence(struct msm_sync_pt_data *sync_pt_data)
{
	int i, ret = 0;
	/* buf sync */
	for (i = 0; i < sync_pt_data->acq_fen_cnt; i++) {
		ret = sync_fence_wait(sync_pt_data->acq_fen[i],
				WAIT_FENCE_FIRST_TIMEOUT);
		if (ret == -ETIME) {
			pr_warn("sync_fence_wait timed out! ");
			pr_cont("Waiting %ld more seconds\n",
					WAIT_FENCE_FINAL_TIMEOUT/MSEC_PER_SEC);
			ret = sync_fence_wait(sync_pt_data->acq_fen[i],
					WAIT_FENCE_FINAL_TIMEOUT);
		}
		if (ret < 0) {
			pr_err("%s: sync_fence_wait failed! ret = %x\n",
				__func__, ret);
			break;
		}
		sync_fence_put(sync_pt_data->acq_fen[i]);
	}

	if (ret < 0) {
		while (i < sync_pt_data->acq_fen_cnt) {
			sync_fence_put(sync_pt_data->acq_fen[i]);
			i++;
		}
	}
	sync_pt_data->acq_fen_cnt = 0;
}

static void mdss_fb_signal_timeline_locked(
				struct msm_sync_pt_data *sync_pt_data)
{
	if (sync_pt_data->timeline && !list_empty((const struct list_head *)
			(&(sync_pt_data->timeline->obj.active_list_head)))) {
		sw_sync_timeline_inc(sync_pt_data->timeline, 1);
		sync_pt_data->timeline_value++;
	}
	sync_pt_data->cur_rel_fence = 0;
}

void mdss_fb_signal_timeline(struct msm_sync_pt_data *sync_pt_data)
{
	mutex_lock(&sync_pt_data->sync_mutex);
	mdss_fb_signal_timeline_locked(sync_pt_data);
	mutex_unlock(&sync_pt_data->sync_mutex);
}

static void mdss_fb_release_fences(struct msm_fb_data_type *mfd)
{

	mutex_lock(&mfd->mdp_sync_pt_data.sync_mutex);
	if (mfd->mdp_sync_pt_data.timeline) {
		sw_sync_timeline_inc(mfd->mdp_sync_pt_data.timeline, 2);
		mfd->mdp_sync_pt_data.timeline_value += 2;
	}
	mfd->mdp_sync_pt_data.cur_rel_fence = 0;
	mutex_unlock(&mfd->mdp_sync_pt_data.sync_mutex);
}

static void mdss_fb_pan_idle(struct msm_fb_data_type *mfd)
{
	int ret;

	if (mfd->is_committing) {
		ret = wait_for_completion_timeout(
				&mfd->commit_comp,
			msecs_to_jiffies(WAIT_DISP_OP_TIMEOUT));
		if (ret < 0)
			ret = -ERESTARTSYS;
		else if (!ret)
			pr_err("%s wait for commit_comp timeout %d %d",
				__func__, ret, mfd->is_committing);
		if (ret <= 0) {
			mutex_lock(&mfd->mdp_sync_pt_data.sync_mutex);
			mdss_fb_signal_timeline_locked(&mfd->mdp_sync_pt_data);
			mfd->is_committing = 0;
			complete_all(&mfd->commit_comp);
			mutex_unlock(&mfd->mdp_sync_pt_data.sync_mutex);
		}
	}
}

static int mdss_fb_pan_display_ex(struct fb_info *info,
		struct mdp_display_commit *disp_commit)
{
	struct msm_fb_data_type *mfd = (struct msm_fb_data_type *)info->par;
	struct msm_fb_backup_type *fb_backup;
	struct fb_var_screeninfo *var = &disp_commit->var;
	u32 wait_for_finish = disp_commit->wait_for_finish;
	int ret = 0;

	if ((!mfd->op_enable) || (!mfd->panel_power_on))
		return -EPERM;

	if (var->xoffset > (info->var.xres_virtual - info->var.xres))
		return -EINVAL;

	if (var->yoffset > (info->var.yres_virtual - info->var.yres))
		return -EINVAL;

	mdss_fb_pan_idle(mfd);

	mutex_lock(&mfd->mdp_sync_pt_data.sync_mutex);
	if (info->fix.xpanstep)
		info->var.xoffset =
		(var->xoffset / info->fix.xpanstep) * info->fix.xpanstep;

	if (info->fix.ypanstep)
		info->var.yoffset =
		(var->yoffset / info->fix.ypanstep) * info->fix.ypanstep;

	fb_backup = (struct msm_fb_backup_type *)mfd->msm_fb_backup;
	memcpy(&fb_backup->info, info, sizeof(struct fb_info));
	memcpy(&fb_backup->disp_commit, disp_commit,
		sizeof(struct mdp_display_commit));
	INIT_COMPLETION(mfd->commit_comp);
	mfd->is_committing = 1;
	schedule_work(&mfd->commit_work);
	mutex_unlock(&mfd->mdp_sync_pt_data.sync_mutex);
	if (wait_for_finish)
		mdss_fb_pan_idle(mfd);
	return ret;
}

static int mdss_fb_pan_display(struct fb_var_screeninfo *var,
		struct fb_info *info)
{
	struct mdp_display_commit disp_commit;
	memset(&disp_commit, 0, sizeof(disp_commit));
	disp_commit.wait_for_finish = true;
	memcpy(&disp_commit.var, var, sizeof(struct fb_var_screeninfo));
	return mdss_fb_pan_display_ex(info, &disp_commit);
}

static int mdss_fb_pan_display_sub(struct fb_var_screeninfo *var,
			       struct fb_info *info)
{
	struct msm_fb_data_type *mfd = (struct msm_fb_data_type *)info->par;

	if ((!mfd->op_enable) || (!mfd->panel_power_on))
		return -EPERM;

	if (var->xoffset > (info->var.xres_virtual - info->var.xres))
		return -EINVAL;

	if (var->yoffset > (info->var.yres_virtual - info->var.yres))
		return -EINVAL;

	if (info->fix.xpanstep)
		info->var.xoffset =
		(var->xoffset / info->fix.xpanstep) * info->fix.xpanstep;

	if (info->fix.ypanstep)
		info->var.yoffset =
		(var->yoffset / info->fix.ypanstep) * info->fix.ypanstep;

	mdss_fb_wait_for_fence(&mfd->mdp_sync_pt_data);
	if (mfd->mdp.dma_fnc)
		mfd->mdp.dma_fnc(mfd);
	else
		pr_warn("dma function not set for panel type=%d\n",
				mfd->panel.type);
	mdss_fb_signal_timeline(&mfd->mdp_sync_pt_data);
	mdss_fb_update_backlight(mfd);
	return 0;
}

static void mdss_fb_var_to_panelinfo(struct fb_var_screeninfo *var,
	struct mdss_panel_info *pinfo)
{
	pinfo->xres = var->xres;
	pinfo->yres = var->yres;
	pinfo->lcdc.v_front_porch = var->lower_margin;
	pinfo->lcdc.v_back_porch = var->upper_margin;
	pinfo->lcdc.v_pulse_width = var->vsync_len;
	pinfo->lcdc.h_front_porch = var->right_margin;
	pinfo->lcdc.h_back_porch = var->left_margin;
	pinfo->lcdc.h_pulse_width = var->hsync_len;
	pinfo->clk_rate = var->pixclock;
}

static void mdss_fb_commit_wq_handler(struct work_struct *work)
{
	struct msm_fb_data_type *mfd;
	struct fb_var_screeninfo *var;
	struct fb_info *info;
	struct msm_fb_backup_type *fb_backup;
	int ret = 0;

	mfd = container_of(work, struct msm_fb_data_type, commit_work);
	fb_backup = (struct msm_fb_backup_type *)mfd->msm_fb_backup;
	info = &fb_backup->info;
	if (fb_backup->disp_commit.flags &
		MDP_DISPLAY_COMMIT_OVERLAY) {
		mdss_fb_wait_for_fence(&mfd->mdp_sync_pt_data);
		if (mfd->mdp.kickoff_fnc)
<<<<<<< HEAD
			mfd->mdp.kickoff_fnc(mfd, &fb_backup->disp_commit);
		mdss_fb_update_backlight(mfd);
=======
			ret = mfd->mdp.kickoff_fnc(mfd, &fb_backup->disp_commit);
		if (!ret)
			mdss_fb_update_backlight(mfd);
>>>>>>> 55896caa
		mdss_fb_signal_timeline(&mfd->mdp_sync_pt_data);
	} else {
		var = &fb_backup->disp_commit.var;
		ret = mdss_fb_pan_display_sub(var, info);
		if (ret)
			pr_err("%s fails: ret = %x", __func__, ret);
	}
	mutex_lock(&mfd->mdp_sync_pt_data.sync_mutex);
	mfd->is_committing = 0;
	complete_all(&mfd->commit_comp);
	mutex_unlock(&mfd->mdp_sync_pt_data.sync_mutex);
}

static int mdss_fb_check_var(struct fb_var_screeninfo *var,
			     struct fb_info *info)
{
	struct msm_fb_data_type *mfd = (struct msm_fb_data_type *)info->par;

	if (var->rotate != FB_ROTATE_UR)
		return -EINVAL;
	if (var->grayscale != info->var.grayscale)
		return -EINVAL;

	switch (var->bits_per_pixel) {
	case 16:
		if ((var->green.offset != 5) ||
		    !((var->blue.offset == 11)
		      || (var->blue.offset == 0)) ||
		    !((var->red.offset == 11)
		      || (var->red.offset == 0)) ||
		    (var->blue.length != 5) ||
		    (var->green.length != 6) ||
		    (var->red.length != 5) ||
		    (var->blue.msb_right != 0) ||
		    (var->green.msb_right != 0) ||
		    (var->red.msb_right != 0) ||
		    (var->transp.offset != 0) ||
		    (var->transp.length != 0))
			return -EINVAL;
		break;

	case 24:
		if ((var->blue.offset != 0) ||
		    (var->green.offset != 8) ||
		    (var->red.offset != 16) ||
		    (var->blue.length != 8) ||
		    (var->green.length != 8) ||
		    (var->red.length != 8) ||
		    (var->blue.msb_right != 0) ||
		    (var->green.msb_right != 0) ||
		    (var->red.msb_right != 0) ||
		    !(((var->transp.offset == 0) &&
		       (var->transp.length == 0)) ||
		      ((var->transp.offset == 24) &&
		       (var->transp.length == 8))))
			return -EINVAL;
		break;

	case 32:
		/* Figure out if the user meant RGBA or ARGB
		   and verify the position of the RGB components */

		if (var->transp.offset == 24) {
			if ((var->blue.offset != 0) ||
			    (var->green.offset != 8) ||
			    (var->red.offset != 16))
				return -EINVAL;
		} else if (var->transp.offset == 0) {
			if ((var->blue.offset != 8) ||
			    (var->green.offset != 16) ||
			    (var->red.offset != 24))
				return -EINVAL;
		} else
			return -EINVAL;

		/* Check the common values for both RGBA and ARGB */

		if ((var->blue.length != 8) ||
		    (var->green.length != 8) ||
		    (var->red.length != 8) ||
		    (var->transp.length != 8) ||
		    (var->blue.msb_right != 0) ||
		    (var->green.msb_right != 0) ||
		    (var->red.msb_right != 0))
			return -EINVAL;

		break;

	default:
		return -EINVAL;
	}

	if ((var->xres_virtual <= 0) || (var->yres_virtual <= 0))
		return -EINVAL;

	if (info->fix.smem_start) {
		u32 len = var->xres_virtual * var->yres_virtual *
			(var->bits_per_pixel / 8);
		if (len > info->fix.smem_len)
			return -EINVAL;
	}

	if ((var->xres == 0) || (var->yres == 0))
		return -EINVAL;

	if (var->xoffset > (var->xres_virtual - var->xres))
		return -EINVAL;

	if (var->yoffset > (var->yres_virtual - var->yres))
		return -EINVAL;

	if (mfd->panel_info) {
		struct mdss_panel_info panel_info;
		int rc;

		memcpy(&panel_info, mfd->panel_info, sizeof(panel_info));
		mdss_fb_var_to_panelinfo(var, &panel_info);
		rc = mdss_fb_send_panel_event(mfd, MDSS_EVENT_CHECK_PARAMS,
			&panel_info);
		if (IS_ERR_VALUE(rc))
			return rc;
		mfd->panel_reconfig = rc;
	}

	return 0;
}

static int mdss_fb_set_par(struct fb_info *info)
{
	struct msm_fb_data_type *mfd = (struct msm_fb_data_type *)info->par;
	struct fb_var_screeninfo *var = &info->var;
	int old_imgType;

	mdss_fb_pan_idle(mfd);
	old_imgType = mfd->fb_imgType;
	switch (var->bits_per_pixel) {
	case 16:
		if (var->red.offset == 0)
			mfd->fb_imgType = MDP_BGR_565;
		else
			mfd->fb_imgType	= MDP_RGB_565;
		break;

	case 24:
		if ((var->transp.offset == 0) && (var->transp.length == 0))
			mfd->fb_imgType = MDP_RGB_888;
		else if ((var->transp.offset == 24) &&
			 (var->transp.length == 8)) {
			mfd->fb_imgType = MDP_ARGB_8888;
			info->var.bits_per_pixel = 32;
		}
		break;

	case 32:
		if (var->transp.offset == 24)
			mfd->fb_imgType = MDP_ARGB_8888;
		else
			mfd->fb_imgType	= MDP_RGBA_8888;
		break;

	default:
		return -EINVAL;
	}


	if (mfd->mdp.fb_stride)
		mfd->fbi->fix.line_length = mfd->mdp.fb_stride(mfd->index,
						var->xres,
						var->bits_per_pixel / 8);
	else
		mfd->fbi->fix.line_length = var->xres * var->bits_per_pixel / 8;


	if (mfd->panel_reconfig || (mfd->fb_imgType != old_imgType)) {
		mdss_fb_blank_sub(FB_BLANK_POWERDOWN, info, mfd->op_enable);
		mdss_fb_var_to_panelinfo(var, mfd->panel_info);
		mdss_fb_blank_sub(FB_BLANK_UNBLANK, info, mfd->op_enable);
		mfd->panel_reconfig = false;
	}

	return 0;
}

int mdss_fb_dcm(struct msm_fb_data_type *mfd, int req_state)
{
	int ret = -EINVAL;

	if (req_state == mfd->dcm_state) {
		pr_warn("Already in correct DCM state");
		ret = 0;
	}

	switch (req_state) {
	case DCM_UNBLANK:
		if (mfd->dcm_state == DCM_UNINIT &&
			!mfd->panel_power_on && mfd->mdp.on_fnc) {
			ret = mfd->mdp.on_fnc(mfd);
			if (ret == 0) {
				mfd->panel_power_on = true;
				mfd->dcm_state = DCM_UNBLANK;
			}
		}
		break;
	case DCM_ENTER:
		if (mfd->dcm_state == DCM_UNBLANK) {
			/* Keep unblank path available for only
			DCM operation */
			mfd->panel_power_on = false;
			mfd->dcm_state = DCM_ENTER;
			ret = 0;
		}
		break;
	case DCM_EXIT:
		if (mfd->dcm_state == DCM_ENTER) {
			/* Release the unblank path for exit */
			mfd->panel_power_on = true;
			mfd->dcm_state = DCM_EXIT;
			ret = 0;
		}
		break;
	case DCM_BLANK:
		if ((mfd->dcm_state == DCM_EXIT ||
			mfd->dcm_state == DCM_UNBLANK) &&
			mfd->panel_power_on && mfd->mdp.off_fnc) {
			ret = mfd->mdp.off_fnc(mfd);
			if (ret == 0) {
				mfd->panel_power_on = false;
				mfd->dcm_state = DCM_UNINIT;
			}
		}
		break;
	}
	return ret;
}

static int mdss_fb_cursor(struct fb_info *info, void __user *p)
{
	struct msm_fb_data_type *mfd = (struct msm_fb_data_type *)info->par;
	struct fb_cursor cursor;
	int ret;

	if (!mfd->mdp.cursor_update)
		return -ENODEV;

	ret = copy_from_user(&cursor, p, sizeof(cursor));
	if (ret)
		return ret;

	return mfd->mdp.cursor_update(mfd, &cursor);
}

static int mdss_fb_set_lut(struct fb_info *info, void __user *p)
{
	struct msm_fb_data_type *mfd = (struct msm_fb_data_type *)info->par;
	struct fb_cmap cmap;
	int ret;

	if (!mfd->mdp.lut_update)
		return -ENODEV;

	ret = copy_from_user(&cmap, p, sizeof(cmap));
	if (ret)
		return ret;

	mfd->mdp.lut_update(mfd, &cmap);
	return 0;
}

static int mdss_fb_handle_buf_sync_ioctl(struct msm_sync_pt_data *sync_pt_data,
				 struct mdp_buf_sync *buf_sync)
{
	int i, fence_cnt = 0, ret = 0;
	int acq_fen_fd[MDP_MAX_FENCE_FD];
	struct sync_fence *fence;

	if ((buf_sync->acq_fen_fd_cnt > MDP_MAX_FENCE_FD) ||
				(sync_pt_data->timeline == NULL))
		return -EINVAL;

	if (buf_sync->acq_fen_fd_cnt)
		ret = copy_from_user(acq_fen_fd, buf_sync->acq_fen_fd,
				buf_sync->acq_fen_fd_cnt * sizeof(int));
	if (ret) {
		pr_err("%s:copy_from_user failed", __func__);
		return ret;
	}

	mutex_lock(&sync_pt_data->sync_mutex);
	for (i = 0; i < buf_sync->acq_fen_fd_cnt; i++) {
		fence = sync_fence_fdget(acq_fen_fd[i]);
		if (fence == NULL) {
			pr_info("%s: null fence! i=%d fd=%d\n", __func__, i,
				acq_fen_fd[i]);
			ret = -EINVAL;
			break;
		}
		sync_pt_data->acq_fen[i] = fence;
	}
	fence_cnt = i;
	if (ret)
		goto buf_sync_err_1;
	sync_pt_data->acq_fen_cnt = fence_cnt;

	if (buf_sync->flags & MDP_BUF_SYNC_FLAG_WAIT)
		mdss_fb_wait_for_fence(sync_pt_data);

	sync_pt_data->cur_rel_sync_pt = sw_sync_pt_create(
			sync_pt_data->timeline, sync_pt_data->timeline_value +
					sync_pt_data->threshold);

	if (sync_pt_data->cur_rel_sync_pt == NULL) {
		pr_err("%s: cannot create sync point", __func__);
		ret = -ENOMEM;
		goto buf_sync_err_1;
	}
	/* create fence */
	sync_pt_data->cur_rel_fence = sync_fence_create(
		sync_pt_data->fence_name, sync_pt_data->cur_rel_sync_pt);

	if (sync_pt_data->cur_rel_fence == NULL) {
		sync_pt_free(sync_pt_data->cur_rel_sync_pt);
		sync_pt_data->cur_rel_sync_pt = NULL;
		pr_err("%s: cannot create fence", __func__);
		ret = -ENOMEM;
		goto buf_sync_err_1;
	}
	/* create fd */
	sync_pt_data->cur_rel_fen_fd = get_unused_fd_flags(0);
	if (sync_pt_data->cur_rel_fen_fd < 0) {
		pr_err("%s: get_unused_fd_flags failed", __func__);
		ret  = -EIO;
		goto buf_sync_err_2;
	}

	sync_fence_install(sync_pt_data->cur_rel_fence,
					sync_pt_data->cur_rel_fen_fd);
	ret = copy_to_user(buf_sync->rel_fen_fd,
				&sync_pt_data->cur_rel_fen_fd, sizeof(int));

	if (ret) {
		pr_err("%s:copy_to_user failed", __func__);
		goto buf_sync_err_3;
	}
	mutex_unlock(&sync_pt_data->sync_mutex);
	return ret;
buf_sync_err_3:
	put_unused_fd(sync_pt_data->cur_rel_fen_fd);
buf_sync_err_2:
	sync_fence_put(sync_pt_data->cur_rel_fence);
	sync_pt_data->cur_rel_fence = NULL;
	sync_pt_data->cur_rel_fen_fd = 0;
buf_sync_err_1:
	for (i = 0; i < fence_cnt; i++)
		sync_fence_put(sync_pt_data->acq_fen[i]);
	sync_pt_data->acq_fen_cnt = 0;
	mutex_unlock(&sync_pt_data->sync_mutex);
	return ret;
}
static int mdss_fb_display_commit(struct fb_info *info,
						unsigned long *argp)
{
	int ret;
	struct mdp_display_commit disp_commit;
	ret = copy_from_user(&disp_commit, argp,
			sizeof(disp_commit));
	if (ret) {
		pr_err("%s:copy_from_user failed", __func__);
		return ret;
	}
	ret = mdss_fb_pan_display_ex(info, &disp_commit);
	return ret;
}


static int mdss_fb_ioctl(struct fb_info *info, unsigned int cmd,
			 unsigned long arg)
{
	struct msm_fb_data_type *mfd;
	void __user *argp = (void __user *)arg;
	struct mdp_page_protection fb_page_protection;
	int ret = -ENOSYS;
	struct mdp_buf_sync buf_sync;
	struct msm_sync_pt_data *sync_pt_data = NULL;
	if (!info || !info->par)
		return -EINVAL;
	mfd = (struct msm_fb_data_type *)info->par;
	mdss_fb_power_setting_idle(mfd);

	mdss_fb_pan_idle(mfd);

	switch (cmd) {
	case MSMFB_CURSOR:
		ret = mdss_fb_cursor(info, argp);
		break;

	case MSMFB_SET_LUT:
		ret = mdss_fb_set_lut(info, argp);
		break;

	case MSMFB_GET_PAGE_PROTECTION:
		fb_page_protection.page_protection =
			mfd->mdp_fb_page_protection;
		ret = copy_to_user(argp, &fb_page_protection,
				   sizeof(fb_page_protection));
		if (ret)
			return ret;
		break;

	case MSMFB_BUFFER_SYNC:
		ret = copy_from_user(&buf_sync, argp, sizeof(buf_sync));
		if (ret)
			return ret;
		if ((!mfd->op_enable) || (!mfd->panel_power_on))
			return -EPERM;
		if (mfd->mdp.get_sync_fnc)
			sync_pt_data = mfd->mdp.get_sync_fnc(mfd, &buf_sync);
		if (!sync_pt_data)
			sync_pt_data = &mfd->mdp_sync_pt_data;

		ret = mdss_fb_handle_buf_sync_ioctl(sync_pt_data, &buf_sync);

		if (!ret)
			ret = copy_to_user(argp, &buf_sync, sizeof(buf_sync));
		break;

	case MSMFB_NOTIFY_UPDATE:
		ret = mdss_fb_notify_update(mfd, argp);
		break;

	case MSMFB_DISPLAY_COMMIT:
		ret = mdss_fb_display_commit(info, argp);
		break;

	default:
		if (mfd->mdp.ioctl_handler)
			ret = mfd->mdp.ioctl_handler(mfd, cmd, argp);
		break;
	}

	if (ret == -ENOSYS)
		pr_err("unsupported ioctl (%x)\n", cmd);

	return ret;
}

struct fb_info *msm_fb_get_writeback_fb(void)
{
	int c = 0;
	for (c = 0; c < fbi_list_index; ++c) {
		struct msm_fb_data_type *mfd;
		mfd = (struct msm_fb_data_type *)fbi_list[c]->par;
		if (mfd->panel.type == WRITEBACK_PANEL)
			return fbi_list[c];
	}

	return NULL;
}
EXPORT_SYMBOL(msm_fb_get_writeback_fb);

static int mdss_fb_register_extra_panel(struct platform_device *pdev,
	struct mdss_panel_data *pdata)
{
	struct mdss_panel_data *fb_pdata;

	fb_pdata = dev_get_platdata(&pdev->dev);
	if (!fb_pdata) {
		pr_err("framebuffer device %s contains invalid panel data\n",
				dev_name(&pdev->dev));
		return -EINVAL;
	}

	if (fb_pdata->next) {
		pr_err("split panel already setup for framebuffer device %s\n",
				dev_name(&pdev->dev));
		return -EEXIST;
	}

	if ((fb_pdata->panel_info.type != MIPI_VIDEO_PANEL) ||
			(pdata->panel_info.type != MIPI_VIDEO_PANEL)) {
		pr_err("Split panel not supported for panel type %d\n",
				pdata->panel_info.type);
		return -EINVAL;
	}

	fb_pdata->next = pdata;

	return 0;
}

int mdss_register_panel(struct platform_device *pdev,
	struct mdss_panel_data *pdata)
{
	struct platform_device *fb_pdev, *mdss_pdev;
	struct device_node *node;
	int rc = 0;

	if (!pdev || !pdev->dev.of_node) {
		pr_err("Invalid device node\n");
		return -ENODEV;
	}

	if (!mdp_instance) {
		pr_err("mdss mdp resource not initialized yet\n");
		return -EPROBE_DEFER;
	}

	node = of_parse_phandle(pdev->dev.of_node, "qcom,mdss-fb-map", 0);
	if (!node) {
		pr_err("Unable to find fb node for device: %s\n",
				pdev->name);
		return -ENODEV;
	}
	mdss_pdev = of_find_device_by_node(node->parent);
	if (!mdss_pdev) {
		pr_err("Unable to find mdss for node: %s\n", node->full_name);
		rc = -ENODEV;
		goto mdss_notfound;
	}

	fb_pdev = of_find_device_by_node(node);
	if (fb_pdev) {
		rc = mdss_fb_register_extra_panel(fb_pdev, pdata);
	} else {
		pr_info("adding framebuffer device %s\n", dev_name(&pdev->dev));
		fb_pdev = of_platform_device_create(node, NULL,
				&mdss_pdev->dev);
		fb_pdev->dev.platform_data = pdata;
	}

	if (mdp_instance->panel_register_done)
		mdp_instance->panel_register_done(pdata);

mdss_notfound:
	of_node_put(node);
	return rc;
}
EXPORT_SYMBOL(mdss_register_panel);

int mdss_fb_register_mdp_instance(struct msm_mdp_interface *mdp)
{
	if (mdp_instance) {
		pr_err("multiple MDP instance registration");
		return -EINVAL;
	}

	mdp_instance = mdp;
	return 0;
}
EXPORT_SYMBOL(mdss_fb_register_mdp_instance);

int mdss_fb_get_phys_info(unsigned long *start, unsigned long *len, int fb_num)
{
	struct fb_info *info;
	struct msm_fb_data_type *mfd;

	if (fb_num > MAX_FBI_LIST)
		return -EINVAL;

	info = fbi_list[fb_num];
	if (!info)
		return -ENOENT;

	mfd = (struct msm_fb_data_type *)info->par;
	if (!mfd)
		return -ENODEV;

	if (mfd->iova)
		*start = mfd->iova;
	else
		*start = info->fix.smem_start;
	*len = info->fix.smem_len;

	return 0;
}
EXPORT_SYMBOL(mdss_fb_get_phys_info);

int __init mdss_fb_init(void)
{
	int rc = -ENODEV;

	if (platform_driver_register(&mdss_fb_driver))
		return rc;

	return 0;
}

module_init(mdss_fb_init);<|MERGE_RESOLUTION|>--- conflicted
+++ resolved
@@ -1444,14 +1444,9 @@
 		MDP_DISPLAY_COMMIT_OVERLAY) {
 		mdss_fb_wait_for_fence(&mfd->mdp_sync_pt_data);
 		if (mfd->mdp.kickoff_fnc)
-<<<<<<< HEAD
-			mfd->mdp.kickoff_fnc(mfd, &fb_backup->disp_commit);
-		mdss_fb_update_backlight(mfd);
-=======
 			ret = mfd->mdp.kickoff_fnc(mfd, &fb_backup->disp_commit);
 		if (!ret)
 			mdss_fb_update_backlight(mfd);
->>>>>>> 55896caa
 		mdss_fb_signal_timeline(&mfd->mdp_sync_pt_data);
 	} else {
 		var = &fb_backup->disp_commit.var;
