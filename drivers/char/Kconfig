--- conflicted
+++ resolved
@@ -620,7 +620,6 @@
 	  Enables userspace clients to read and write to some packet SMD
 	  ports via device interface for MSM chipset.
 
-<<<<<<< HEAD
 config TILE_SROM
 	bool "Character-device access via hypervisor to the Tilera SPI ROM"
 	depends on TILE
@@ -632,7 +631,6 @@
 	  device appear much like a simple EEPROM, and knows
 	  how to partition a single ROM for multiple purposes.
 
-=======
 config MSM_ROTATOR
         tristate "MSM Offline Image Rotator Driver"
         depends on (ARCH_MSM7X30 || ARCH_MSM8X60 || ARCH_MSM8960) && ANDROID_PMEM
@@ -674,5 +672,4 @@
 	  Enter device id for targeted sdio device, this may be overwritten by
 	  module parameters.
 .
->>>>>>> 3f6240f3
 endmenu
