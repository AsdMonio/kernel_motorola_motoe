/*
 *  eepc-laptop.c - Asus Eee PC extras
 *
 *  Based on asus_acpi.c as patched for the Eee PC by Asus:
 *  ftp://ftp.asus.com/pub/ASUS/EeePC/701/ASUS_ACPI_071126.rar
 *  Based on eee.c from eeepc-linux
 *
 *  This program is free software; you can redistribute it and/or modify
 *  it under the terms of the GNU General Public License as published by
 *  the Free Software Foundation; either version 2 of the License, or
 *  (at your option) any later version.
 *
 *  This program is distributed in the hope that it will be useful,
 *  but WITHOUT ANY WARRANTY; without even the implied warranty of
 *  MERCHANTABILITY or FITNESS FOR A PARTICULAR PURPOSE.  See the
 *  GNU General Public License for more details.
 */

#include <linux/kernel.h>
#include <linux/module.h>
#include <linux/init.h>
#include <linux/types.h>
#include <linux/platform_device.h>
#include <linux/backlight.h>
#include <linux/fb.h>
#include <linux/hwmon.h>
#include <linux/hwmon-sysfs.h>
#include <acpi/acpi_drivers.h>
#include <acpi/acpi_bus.h>
#include <linux/uaccess.h>
#include <linux/input.h>
#include <linux/rfkill.h>
#include <linux/pci.h>

#define EEEPC_LAPTOP_VERSION	"0.1"

#define EEEPC_HOTK_NAME		"Eee PC Hotkey Driver"
#define EEEPC_HOTK_FILE		"eeepc"
#define EEEPC_HOTK_CLASS	"hotkey"
#define EEEPC_HOTK_DEVICE_NAME	"Hotkey"
#define EEEPC_HOTK_HID		"ASUS010"

#define EEEPC_LOG	EEEPC_HOTK_FILE ": "
#define EEEPC_ERR	KERN_ERR	EEEPC_LOG
#define EEEPC_WARNING	KERN_WARNING	EEEPC_LOG
#define EEEPC_NOTICE	KERN_NOTICE	EEEPC_LOG
#define EEEPC_INFO	KERN_INFO	EEEPC_LOG

/*
 * Definitions for Asus EeePC
 */
#define	NOTIFY_WLAN_ON	0x10
#define NOTIFY_BRN_MIN	0x20
#define NOTIFY_BRN_MAX	0x2f

enum {
	DISABLE_ASL_WLAN = 0x0001,
	DISABLE_ASL_BLUETOOTH = 0x0002,
	DISABLE_ASL_IRDA = 0x0004,
	DISABLE_ASL_CAMERA = 0x0008,
	DISABLE_ASL_TV = 0x0010,
	DISABLE_ASL_GPS = 0x0020,
	DISABLE_ASL_DISPLAYSWITCH = 0x0040,
	DISABLE_ASL_MODEM = 0x0080,
	DISABLE_ASL_CARDREADER = 0x0100
};

enum {
	CM_ASL_WLAN = 0,
	CM_ASL_BLUETOOTH,
	CM_ASL_IRDA,
	CM_ASL_1394,
	CM_ASL_CAMERA,
	CM_ASL_TV,
	CM_ASL_GPS,
	CM_ASL_DVDROM,
	CM_ASL_DISPLAYSWITCH,
	CM_ASL_PANELBRIGHT,
	CM_ASL_BIOSFLASH,
	CM_ASL_ACPIFLASH,
	CM_ASL_CPUFV,
	CM_ASL_CPUTEMPERATURE,
	CM_ASL_FANCPU,
	CM_ASL_FANCHASSIS,
	CM_ASL_USBPORT1,
	CM_ASL_USBPORT2,
	CM_ASL_USBPORT3,
	CM_ASL_MODEM,
	CM_ASL_CARDREADER,
	CM_ASL_LID
};

static const char *cm_getv[] = {
	"WLDG", "BTHG", NULL, NULL,
	"CAMG", NULL, NULL, NULL,
	NULL, "PBLG", NULL, NULL,
	"CFVG", NULL, NULL, NULL,
	"USBG", NULL, NULL, "MODG",
	"CRDG", "LIDG"
};

static const char *cm_setv[] = {
	"WLDS", "BTHS", NULL, NULL,
	"CAMS", NULL, NULL, NULL,
	"SDSP", "PBLS", "HDPS", NULL,
	"CFVS", NULL, NULL, NULL,
	"USBG", NULL, NULL, "MODS",
	"CRDS", NULL
};

#define EEEPC_EC	"\\_SB.PCI0.SBRG.EC0."

#define EEEPC_EC_FAN_PWM	EEEPC_EC "SC02" /* Fan PWM duty cycle (%) */
#define EEEPC_EC_SC02		0x63
#define EEEPC_EC_FAN_HRPM	EEEPC_EC "SC05" /* High byte, fan speed (RPM) */
#define EEEPC_EC_FAN_LRPM	EEEPC_EC "SC06" /* Low byte, fan speed (RPM) */
#define EEEPC_EC_FAN_CTRL	EEEPC_EC "SFB3" /* Byte containing SF25  */
#define EEEPC_EC_SFB3		0xD3

/*
 * This is the main structure, we can use it to store useful information
 * about the hotk device
 */
struct eeepc_hotk {
	struct acpi_device *device;	/* the device we are in */
	acpi_handle handle;		/* the handle of the hotk device */
	u32 cm_supported;		/* the control methods supported
					   by this BIOS */
	uint init_flag;			/* Init flags */
	u16 event_count[128];		/* count for each event */
	struct input_dev *inputdev;
	u16 *keycode_map;
	struct rfkill *eeepc_wlan_rfkill;
	struct rfkill *eeepc_bluetooth_rfkill;
};

/* The actual device the driver binds to */
static struct eeepc_hotk *ehotk;

/* Platform device/driver */
static struct platform_driver platform_driver = {
	.driver = {
		.name = EEEPC_HOTK_FILE,
		.owner = THIS_MODULE,
	}
};

static struct platform_device *platform_device;

struct key_entry {
	char type;
	u8 code;
	u16 keycode;
};

enum { KE_KEY, KE_END };

static struct key_entry eeepc_keymap[] = {
	/* Sleep already handled via generic ACPI code */
	{KE_KEY, 0x10, KEY_WLAN },
	{KE_KEY, 0x11, KEY_WLAN },
	{KE_KEY, 0x12, KEY_PROG1 },
	{KE_KEY, 0x13, KEY_MUTE },
	{KE_KEY, 0x14, KEY_VOLUMEDOWN },
	{KE_KEY, 0x15, KEY_VOLUMEUP },
	{KE_KEY, 0x1a, KEY_COFFEE },
	{KE_KEY, 0x1b, KEY_ZOOM },
	{KE_KEY, 0x1c, KEY_PROG2 },
	{KE_KEY, 0x1d, KEY_PROG3 },
	{KE_KEY, NOTIFY_BRN_MIN,     KEY_BRIGHTNESSDOWN },
	{KE_KEY, NOTIFY_BRN_MIN + 2, KEY_BRIGHTNESSUP },
	{KE_KEY, 0x30, KEY_SWITCHVIDEOMODE },
	{KE_KEY, 0x31, KEY_SWITCHVIDEOMODE },
	{KE_KEY, 0x32, KEY_SWITCHVIDEOMODE },
	{KE_END, 0},
};

/*
 * The hotkey driver declaration
 */
static int eeepc_hotk_add(struct acpi_device *device);
static int eeepc_hotk_remove(struct acpi_device *device, int type);
<<<<<<< HEAD
static int eeepc_hotk_resume(struct acpi_device *device);
=======
static void eeepc_hotk_notify(struct acpi_device *device, u32 event);
>>>>>>> 586caae3

static const struct acpi_device_id eeepc_device_ids[] = {
	{EEEPC_HOTK_HID, 0},
	{"", 0},
};
MODULE_DEVICE_TABLE(acpi, eeepc_device_ids);

static struct acpi_driver eeepc_hotk_driver = {
	.name = EEEPC_HOTK_NAME,
	.class = EEEPC_HOTK_CLASS,
	.ids = eeepc_device_ids,
	.flags = ACPI_DRIVER_ALL_NOTIFY_EVENTS,
	.ops = {
		.add = eeepc_hotk_add,
		.remove = eeepc_hotk_remove,
<<<<<<< HEAD
		.resume = eeepc_hotk_resume,
=======
		.notify = eeepc_hotk_notify,
>>>>>>> 586caae3
	},
};

/* The backlight device /sys/class/backlight */
static struct backlight_device *eeepc_backlight_device;

/* The hwmon device */
static struct device *eeepc_hwmon_device;

/*
 * The backlight class declaration
 */
static int read_brightness(struct backlight_device *bd);
static int update_bl_status(struct backlight_device *bd);
static struct backlight_ops eeepcbl_ops = {
	.get_brightness = read_brightness,
	.update_status = update_bl_status,
};

MODULE_AUTHOR("Corentin Chary, Eric Cooper");
MODULE_DESCRIPTION(EEEPC_HOTK_NAME);
MODULE_LICENSE("GPL");

/*
 * ACPI Helpers
 */
static int write_acpi_int(acpi_handle handle, const char *method, int val,
			  struct acpi_buffer *output)
{
	struct acpi_object_list params;
	union acpi_object in_obj;
	acpi_status status;

	params.count = 1;
	params.pointer = &in_obj;
	in_obj.type = ACPI_TYPE_INTEGER;
	in_obj.integer.value = val;

	status = acpi_evaluate_object(handle, (char *)method, &params, output);
	return (status == AE_OK ? 0 : -1);
}

static int read_acpi_int(acpi_handle handle, const char *method, int *val)
{
	acpi_status status;
	unsigned long long result;

	status = acpi_evaluate_integer(handle, (char *)method, NULL, &result);
	if (ACPI_FAILURE(status)) {
		*val = -1;
		return -1;
	} else {
		*val = result;
		return 0;
	}
}

static int set_acpi(int cm, int value)
{
	if (ehotk->cm_supported & (0x1 << cm)) {
		const char *method = cm_setv[cm];
		if (method == NULL)
			return -ENODEV;
		if (write_acpi_int(ehotk->handle, method, value, NULL))
			printk(EEEPC_WARNING "Error writing %s\n", method);
	}
	return 0;
}

static int get_acpi(int cm)
{
	int value = -1;
	if ((ehotk->cm_supported & (0x1 << cm))) {
		const char *method = cm_getv[cm];
		if (method == NULL)
			return -ENODEV;
		if (read_acpi_int(ehotk->handle, method, &value))
			printk(EEEPC_WARNING "Error reading %s\n", method);
	}
	return value;
}

/*
 * Backlight
 */
static int read_brightness(struct backlight_device *bd)
{
	return get_acpi(CM_ASL_PANELBRIGHT);
}

static int set_brightness(struct backlight_device *bd, int value)
{
	value = max(0, min(15, value));
	return set_acpi(CM_ASL_PANELBRIGHT, value);
}

static int update_bl_status(struct backlight_device *bd)
{
	return set_brightness(bd, bd->props.brightness);
}

/*
 * Rfkill helpers
 */

static bool eeepc_wlan_rfkill_blocked(void)
{
	if (get_acpi(CM_ASL_WLAN) == 1)
		return false;
	return true;
}

static int eeepc_rfkill_set(void *data, bool blocked)
{
	unsigned long asl = (unsigned long)data;
	return set_acpi(asl, !blocked);
}

static const struct rfkill_ops eeepc_rfkill_ops = {
	.set_block = eeepc_rfkill_set,
};

/*
 * Sys helpers
 */
static int parse_arg(const char *buf, unsigned long count, int *val)
{
	if (!count)
		return 0;
	if (sscanf(buf, "%i", val) != 1)
		return -EINVAL;
	return count;
}

static ssize_t store_sys_acpi(int cm, const char *buf, size_t count)
{
	int rv, value;

	rv = parse_arg(buf, count, &value);
	if (rv > 0)
		set_acpi(cm, value);
	return rv;
}

static ssize_t show_sys_acpi(int cm, char *buf)
{
	return sprintf(buf, "%d\n", get_acpi(cm));
}

#define EEEPC_CREATE_DEVICE_ATTR(_name, _cm)				\
	static ssize_t show_##_name(struct device *dev,			\
				    struct device_attribute *attr,	\
				    char *buf)				\
	{								\
		return show_sys_acpi(_cm, buf);				\
	}								\
	static ssize_t store_##_name(struct device *dev,		\
				     struct device_attribute *attr,	\
				     const char *buf, size_t count)	\
	{								\
		return store_sys_acpi(_cm, buf, count);			\
	}								\
	static struct device_attribute dev_attr_##_name = {		\
		.attr = {						\
			.name = __stringify(_name),			\
			.mode = 0644 },					\
		.show   = show_##_name,					\
		.store  = store_##_name,				\
	}

EEEPC_CREATE_DEVICE_ATTR(camera, CM_ASL_CAMERA);
EEEPC_CREATE_DEVICE_ATTR(cardr, CM_ASL_CARDREADER);
EEEPC_CREATE_DEVICE_ATTR(disp, CM_ASL_DISPLAYSWITCH);
EEEPC_CREATE_DEVICE_ATTR(cpufv, CM_ASL_CPUFV);

static struct attribute *platform_attributes[] = {
	&dev_attr_camera.attr,
	&dev_attr_cardr.attr,
	&dev_attr_disp.attr,
	&dev_attr_cpufv.attr,
	NULL
};

static struct attribute_group platform_attribute_group = {
	.attrs = platform_attributes
};

/*
 * Hotkey functions
 */
static struct key_entry *eepc_get_entry_by_scancode(int code)
{
	struct key_entry *key;

	for (key = eeepc_keymap; key->type != KE_END; key++)
		if (code == key->code)
			return key;

	return NULL;
}

static struct key_entry *eepc_get_entry_by_keycode(int code)
{
	struct key_entry *key;

	for (key = eeepc_keymap; key->type != KE_END; key++)
		if (code == key->keycode && key->type == KE_KEY)
			return key;

	return NULL;
}

static int eeepc_getkeycode(struct input_dev *dev, int scancode, int *keycode)
{
	struct key_entry *key = eepc_get_entry_by_scancode(scancode);

	if (key && key->type == KE_KEY) {
		*keycode = key->keycode;
		return 0;
	}

	return -EINVAL;
}

static int eeepc_setkeycode(struct input_dev *dev, int scancode, int keycode)
{
	struct key_entry *key;
	int old_keycode;

	if (keycode < 0 || keycode > KEY_MAX)
		return -EINVAL;

	key = eepc_get_entry_by_scancode(scancode);
	if (key && key->type == KE_KEY) {
		old_keycode = key->keycode;
		key->keycode = keycode;
		set_bit(keycode, dev->keybit);
		if (!eepc_get_entry_by_keycode(old_keycode))
			clear_bit(old_keycode, dev->keybit);
		return 0;
	}

	return -EINVAL;
}

static int eeepc_hotk_check(void)
{
	const struct key_entry *key;
	struct acpi_buffer buffer = { ACPI_ALLOCATE_BUFFER, NULL };
	int result;

	result = acpi_bus_get_status(ehotk->device);
	if (result)
		return result;
	if (ehotk->device->status.present) {
		if (write_acpi_int(ehotk->handle, "INIT", ehotk->init_flag,
				    &buffer)) {
			printk(EEEPC_ERR "Hotkey initialization failed\n");
			return -ENODEV;
		} else {
			printk(EEEPC_NOTICE "Hotkey init flags 0x%x\n",
			       ehotk->init_flag);
		}
		/* get control methods supported */
		if (read_acpi_int(ehotk->handle, "CMSG"
				   , &ehotk->cm_supported)) {
			printk(EEEPC_ERR
			       "Get control methods supported failed\n");
			return -ENODEV;
		} else {
			printk(EEEPC_INFO
			       "Get control methods supported: 0x%x\n",
			       ehotk->cm_supported);
		}
		ehotk->inputdev = input_allocate_device();
		if (!ehotk->inputdev) {
			printk(EEEPC_INFO "Unable to allocate input device\n");
			return 0;
		}
		ehotk->inputdev->name = "Asus EeePC extra buttons";
		ehotk->inputdev->phys = EEEPC_HOTK_FILE "/input0";
		ehotk->inputdev->id.bustype = BUS_HOST;
		ehotk->inputdev->getkeycode = eeepc_getkeycode;
		ehotk->inputdev->setkeycode = eeepc_setkeycode;

		for (key = eeepc_keymap; key->type != KE_END; key++) {
			switch (key->type) {
			case KE_KEY:
				set_bit(EV_KEY, ehotk->inputdev->evbit);
				set_bit(key->keycode, ehotk->inputdev->keybit);
				break;
			}
		}
		result = input_register_device(ehotk->inputdev);
		if (result) {
			printk(EEEPC_INFO "Unable to register input device\n");
			input_free_device(ehotk->inputdev);
			return 0;
		}
	} else {
		printk(EEEPC_ERR "Hotkey device not present, aborting\n");
		return -EINVAL;
	}
	return 0;
}

static int notify_brn(void)
{
	/* returns the *previous* brightness, or -1 */
	struct backlight_device *bd = eeepc_backlight_device;
	if (bd) {
		int old = bd->props.brightness;
		bd->props.brightness = read_brightness(bd);
		return old;
	}
	return -1;
}

static void eeepc_rfkill_hotplug(void)
{
	struct pci_dev *dev;
	struct pci_bus *bus = pci_find_bus(0, 1);
	bool blocked;

	if (!bus) {
		printk(EEEPC_WARNING "Unable to find PCI bus 1?\n");
		return;
	}

	blocked = eeepc_wlan_rfkill_blocked();
	if (!blocked) {
		dev = pci_get_slot(bus, 0);
		if (dev) {
			/* Device already present */
			pci_dev_put(dev);
			return;
		}
		dev = pci_scan_single_device(bus, 0);
		if (dev) {
			pci_bus_assign_resources(bus);
			if (pci_bus_add_device(dev))
				printk(EEEPC_ERR "Unable to hotplug wifi\n");
		}
	} else {
		dev = pci_get_slot(bus, 0);
		if (dev) {
			pci_remove_bus_device(dev);
			pci_dev_put(dev);
		}
	}

	rfkill_set_sw_state(ehotk->eeepc_wlan_rfkill, blocked);
}

static void eeepc_rfkill_notify(acpi_handle handle, u32 event, void *data)
{
	if (event != ACPI_NOTIFY_BUS_CHECK)
		return;

	eeepc_rfkill_hotplug();
}

static void eeepc_hotk_notify(struct acpi_device *device, u32 event)
{
	static struct key_entry *key;
	u16 count;
	int brn = -ENODEV;

	if (!ehotk)
		return;
	if (event > ACPI_MAX_SYS_NOTIFY)
		return;
	if (event >= NOTIFY_BRN_MIN && event <= NOTIFY_BRN_MAX)
		brn = notify_brn();
	count = ehotk->event_count[event % 128]++;
	acpi_bus_generate_proc_event(ehotk->device, event, count);
	acpi_bus_generate_netlink_event(ehotk->device->pnp.device_class,
					dev_name(&ehotk->device->dev), event,
					count);
	if (ehotk->inputdev) {
		if (brn != -ENODEV) {
			/* brightness-change events need special
			 * handling for conversion to key events
			 */
			if (brn < 0)
				brn = event;
			else
				brn += NOTIFY_BRN_MIN;
			if (event < brn)
				event = NOTIFY_BRN_MIN; /* brightness down */
			else if (event > brn)
				event = NOTIFY_BRN_MIN + 2; /* ... up */
			else
				event = NOTIFY_BRN_MIN + 1; /* ... unchanged */
		}
		key = eepc_get_entry_by_scancode(event);
		if (key) {
			switch (key->type) {
			case KE_KEY:
				input_report_key(ehotk->inputdev, key->keycode,
						 1);
				input_sync(ehotk->inputdev);
				input_report_key(ehotk->inputdev, key->keycode,
						 0);
				input_sync(ehotk->inputdev);
				break;
			}
		}
	}
}

static int eeepc_register_rfkill_notifier(char *node)
{
	acpi_status status = AE_OK;
	acpi_handle handle;

	status = acpi_get_handle(NULL, node, &handle);

	if (ACPI_SUCCESS(status)) {
		status = acpi_install_notify_handler(handle,
						     ACPI_SYSTEM_NOTIFY,
						     eeepc_rfkill_notify,
						     NULL);
		if (ACPI_FAILURE(status))
			printk(EEEPC_WARNING
			       "Failed to register notify on %s\n", node);
	} else
		return -ENODEV;

	return 0;
}

static void eeepc_unregister_rfkill_notifier(char *node)
{
	acpi_status status = AE_OK;
	acpi_handle handle;

	status = acpi_get_handle(NULL, node, &handle);

	if (ACPI_SUCCESS(status)) {
		status = acpi_remove_notify_handler(handle,
						     ACPI_SYSTEM_NOTIFY,
						     eeepc_rfkill_notify);
		if (ACPI_FAILURE(status))
			printk(EEEPC_ERR
			       "Error removing rfkill notify handler %s\n",
				node);
	}
}

static int eeepc_hotk_add(struct acpi_device *device)
{
	int result;

	if (!device)
		 return -EINVAL;
	printk(EEEPC_NOTICE EEEPC_HOTK_NAME "\n");
	ehotk = kzalloc(sizeof(struct eeepc_hotk), GFP_KERNEL);
	if (!ehotk)
		return -ENOMEM;
	ehotk->init_flag = DISABLE_ASL_WLAN | DISABLE_ASL_DISPLAYSWITCH;
	ehotk->handle = device->handle;
	strcpy(acpi_device_name(device), EEEPC_HOTK_DEVICE_NAME);
	strcpy(acpi_device_class(device), EEEPC_HOTK_CLASS);
	device->driver_data = ehotk;
	ehotk->device = device;
	result = eeepc_hotk_check();
	if (result)
		goto ehotk_fail;

	eeepc_register_rfkill_notifier("\\_SB.PCI0.P0P6");
	eeepc_register_rfkill_notifier("\\_SB.PCI0.P0P7");

	if (get_acpi(CM_ASL_WLAN) != -1) {
		ehotk->eeepc_wlan_rfkill = rfkill_alloc("eeepc-wlan",
							&device->dev,
							RFKILL_TYPE_WLAN,
							&eeepc_rfkill_ops,
							(void *)CM_ASL_WLAN);

		if (!ehotk->eeepc_wlan_rfkill)
			goto wlan_fail;

		rfkill_init_sw_state(ehotk->eeepc_wlan_rfkill,
				     get_acpi(CM_ASL_WLAN) != 1);
		result = rfkill_register(ehotk->eeepc_wlan_rfkill);
		if (result)
			goto wlan_fail;
	}

	if (get_acpi(CM_ASL_BLUETOOTH) != -1) {
		ehotk->eeepc_bluetooth_rfkill =
			rfkill_alloc("eeepc-bluetooth",
				     &device->dev,
				     RFKILL_TYPE_BLUETOOTH,
				     &eeepc_rfkill_ops,
				     (void *)CM_ASL_BLUETOOTH);

		if (!ehotk->eeepc_bluetooth_rfkill)
			goto bluetooth_fail;

		rfkill_init_sw_state(ehotk->eeepc_bluetooth_rfkill,
				     get_acpi(CM_ASL_BLUETOOTH) != 1);
		result = rfkill_register(ehotk->eeepc_bluetooth_rfkill);
		if (result)
			goto bluetooth_fail;
	}

	return 0;

 bluetooth_fail:
	rfkill_destroy(ehotk->eeepc_bluetooth_rfkill);
	rfkill_unregister(ehotk->eeepc_wlan_rfkill);
 wlan_fail:
	rfkill_destroy(ehotk->eeepc_wlan_rfkill);
	eeepc_unregister_rfkill_notifier("\\_SB.PCI0.P0P6");
	eeepc_unregister_rfkill_notifier("\\_SB.PCI0.P0P7");
 ehotk_fail:
	kfree(ehotk);
	ehotk = NULL;

	return result;
}

static int eeepc_hotk_remove(struct acpi_device *device, int type)
{
	if (!device || !acpi_driver_data(device))
		 return -EINVAL;

	eeepc_unregister_rfkill_notifier("\\_SB.PCI0.P0P6");
	eeepc_unregister_rfkill_notifier("\\_SB.PCI0.P0P7");

	kfree(ehotk);
	return 0;
}

static int eeepc_hotk_resume(struct acpi_device *device)
{
	if (ehotk->eeepc_wlan_rfkill) {
		bool wlan;

		/* Workaround - it seems that _PTS disables the wireless
		   without notification or changing the value read by WLAN.
		   Normally this is fine because the correct value is restored
		   from the non-volatile storage on resume, but we need to do
		   it ourself if case suspend is aborted, or we lose wireless.
		 */
		wlan = get_acpi(CM_ASL_WLAN);
		set_acpi(CM_ASL_WLAN, wlan);

		rfkill_set_sw_state(ehotk->eeepc_wlan_rfkill,
				    wlan != 1);

		eeepc_rfkill_hotplug();
	}

	if (ehotk->eeepc_bluetooth_rfkill)
		rfkill_set_sw_state(ehotk->eeepc_bluetooth_rfkill,
				    get_acpi(CM_ASL_BLUETOOTH) != 1);

	return 0;
}

/*
 * Hwmon
 */
static int eeepc_get_fan_pwm(void)
{
	int value = 0;

	read_acpi_int(NULL, EEEPC_EC_FAN_PWM, &value);
	value = value * 255 / 100;
	return (value);
}

static void eeepc_set_fan_pwm(int value)
{
	value = SENSORS_LIMIT(value, 0, 255);
	value = value * 100 / 255;
	ec_write(EEEPC_EC_SC02, value);
}

static int eeepc_get_fan_rpm(void)
{
	int high = 0;
	int low = 0;

	read_acpi_int(NULL, EEEPC_EC_FAN_HRPM, &high);
	read_acpi_int(NULL, EEEPC_EC_FAN_LRPM, &low);
	return (high << 8 | low);
}

static int eeepc_get_fan_ctrl(void)
{
	int value = 0;

	read_acpi_int(NULL, EEEPC_EC_FAN_CTRL, &value);
	return ((value & 0x02 ? 1 : 0));
}

static void eeepc_set_fan_ctrl(int manual)
{
	int value = 0;

	read_acpi_int(NULL, EEEPC_EC_FAN_CTRL, &value);
	if (manual)
		value |= 0x02;
	else
		value &= ~0x02;
	ec_write(EEEPC_EC_SFB3, value);
}

static ssize_t store_sys_hwmon(void (*set)(int), const char *buf, size_t count)
{
	int rv, value;

	rv = parse_arg(buf, count, &value);
	if (rv > 0)
		set(value);
	return rv;
}

static ssize_t show_sys_hwmon(int (*get)(void), char *buf)
{
	return sprintf(buf, "%d\n", get());
}

#define EEEPC_CREATE_SENSOR_ATTR(_name, _mode, _set, _get)		\
	static ssize_t show_##_name(struct device *dev,			\
				    struct device_attribute *attr,	\
				    char *buf)				\
	{								\
		return show_sys_hwmon(_set, buf);			\
	}								\
	static ssize_t store_##_name(struct device *dev,		\
				     struct device_attribute *attr,	\
				     const char *buf, size_t count)	\
	{								\
		return store_sys_hwmon(_get, buf, count);		\
	}								\
	static SENSOR_DEVICE_ATTR(_name, _mode, show_##_name, store_##_name, 0);

EEEPC_CREATE_SENSOR_ATTR(fan1_input, S_IRUGO, eeepc_get_fan_rpm, NULL);
EEEPC_CREATE_SENSOR_ATTR(pwm1, S_IRUGO | S_IWUSR,
			 eeepc_get_fan_pwm, eeepc_set_fan_pwm);
EEEPC_CREATE_SENSOR_ATTR(pwm1_enable, S_IRUGO | S_IWUSR,
			 eeepc_get_fan_ctrl, eeepc_set_fan_ctrl);

static ssize_t
show_name(struct device *dev, struct device_attribute *attr, char *buf)
{
	return sprintf(buf, "eeepc\n");
}
static SENSOR_DEVICE_ATTR(name, S_IRUGO, show_name, NULL, 0);

static struct attribute *hwmon_attributes[] = {
	&sensor_dev_attr_pwm1.dev_attr.attr,
	&sensor_dev_attr_fan1_input.dev_attr.attr,
	&sensor_dev_attr_pwm1_enable.dev_attr.attr,
	&sensor_dev_attr_name.dev_attr.attr,
	NULL
};

static struct attribute_group hwmon_attribute_group = {
	.attrs = hwmon_attributes
};

/*
 * exit/init
 */
static void eeepc_backlight_exit(void)
{
	if (eeepc_backlight_device)
		backlight_device_unregister(eeepc_backlight_device);
	eeepc_backlight_device = NULL;
}

static void eeepc_rfkill_exit(void)
{
	if (ehotk->eeepc_wlan_rfkill)
		rfkill_unregister(ehotk->eeepc_wlan_rfkill);
	if (ehotk->eeepc_bluetooth_rfkill)
		rfkill_unregister(ehotk->eeepc_bluetooth_rfkill);
}

static void eeepc_input_exit(void)
{
	if (ehotk->inputdev)
		input_unregister_device(ehotk->inputdev);
}

static void eeepc_hwmon_exit(void)
{
	struct device *hwmon;

	hwmon = eeepc_hwmon_device;
	if (!hwmon)
		return ;
	sysfs_remove_group(&hwmon->kobj,
			   &hwmon_attribute_group);
	hwmon_device_unregister(hwmon);
	eeepc_hwmon_device = NULL;
}

static void __exit eeepc_laptop_exit(void)
{
	eeepc_backlight_exit();
	eeepc_rfkill_exit();
	eeepc_input_exit();
	eeepc_hwmon_exit();
	acpi_bus_unregister_driver(&eeepc_hotk_driver);
	sysfs_remove_group(&platform_device->dev.kobj,
			   &platform_attribute_group);
	platform_device_unregister(platform_device);
	platform_driver_unregister(&platform_driver);
}

static int eeepc_backlight_init(struct device *dev)
{
	struct backlight_device *bd;

	bd = backlight_device_register(EEEPC_HOTK_FILE, dev,
				       NULL, &eeepcbl_ops);
	if (IS_ERR(bd)) {
		printk(EEEPC_ERR
		       "Could not register eeepc backlight device\n");
		eeepc_backlight_device = NULL;
		return PTR_ERR(bd);
	}
	eeepc_backlight_device = bd;
	bd->props.max_brightness = 15;
	bd->props.brightness = read_brightness(NULL);
	bd->props.power = FB_BLANK_UNBLANK;
	backlight_update_status(bd);
	return 0;
}

static int eeepc_hwmon_init(struct device *dev)
{
	struct device *hwmon;
	int result;

	hwmon = hwmon_device_register(dev);
	if (IS_ERR(hwmon)) {
		printk(EEEPC_ERR
		       "Could not register eeepc hwmon device\n");
		eeepc_hwmon_device = NULL;
		return PTR_ERR(hwmon);
	}
	eeepc_hwmon_device = hwmon;
	result = sysfs_create_group(&hwmon->kobj,
				    &hwmon_attribute_group);
	if (result)
		eeepc_hwmon_exit();
	return result;
}

static int __init eeepc_laptop_init(void)
{
	struct device *dev;
	int result;

	if (acpi_disabled)
		return -ENODEV;
	result = acpi_bus_register_driver(&eeepc_hotk_driver);
	if (result < 0)
		return result;
	if (!ehotk) {
		acpi_bus_unregister_driver(&eeepc_hotk_driver);
		return -ENODEV;
	}
	dev = acpi_get_physical_device(ehotk->device->handle);

	if (!acpi_video_backlight_support()) {
		result = eeepc_backlight_init(dev);
		if (result)
			goto fail_backlight;
	} else
		printk(EEEPC_INFO "Backlight controlled by ACPI video "
		       "driver\n");

	result = eeepc_hwmon_init(dev);
	if (result)
		goto fail_hwmon;
	/* Register platform stuff */
	result = platform_driver_register(&platform_driver);
	if (result)
		goto fail_platform_driver;
	platform_device = platform_device_alloc(EEEPC_HOTK_FILE, -1);
	if (!platform_device) {
		result = -ENOMEM;
		goto fail_platform_device1;
	}
	result = platform_device_add(platform_device);
	if (result)
		goto fail_platform_device2;
	result = sysfs_create_group(&platform_device->dev.kobj,
				    &platform_attribute_group);
	if (result)
		goto fail_sysfs;
	return 0;
fail_sysfs:
	platform_device_del(platform_device);
fail_platform_device2:
	platform_device_put(platform_device);
fail_platform_device1:
	platform_driver_unregister(&platform_driver);
fail_platform_driver:
	eeepc_hwmon_exit();
fail_hwmon:
	eeepc_backlight_exit();
fail_backlight:
	eeepc_input_exit();
	eeepc_rfkill_exit();
	return result;
}

module_init(eeepc_laptop_init);
module_exit(eeepc_laptop_exit);<|MERGE_RESOLUTION|>--- conflicted
+++ resolved
@@ -180,11 +180,8 @@
  */
 static int eeepc_hotk_add(struct acpi_device *device);
 static int eeepc_hotk_remove(struct acpi_device *device, int type);
-<<<<<<< HEAD
 static int eeepc_hotk_resume(struct acpi_device *device);
-=======
 static void eeepc_hotk_notify(struct acpi_device *device, u32 event);
->>>>>>> 586caae3
 
 static const struct acpi_device_id eeepc_device_ids[] = {
 	{EEEPC_HOTK_HID, 0},
@@ -200,11 +197,8 @@
 	.ops = {
 		.add = eeepc_hotk_add,
 		.remove = eeepc_hotk_remove,
-<<<<<<< HEAD
 		.resume = eeepc_hotk_resume,
-=======
 		.notify = eeepc_hotk_notify,
->>>>>>> 586caae3
 	},
 };
 
