/*
 * USB device quirk handling logic and table
 *
 * Copyright (c) 2007 Oliver Neukum
 * Copyright (c) 2007 Greg Kroah-Hartman <gregkh@suse.de>
 *
 * This program is free software; you can redistribute it and/or modify it
 * under the terms of the GNU General Public License as published by the Free
 * Software Foundation, version 2.
 *
 *
 */

#include <linux/usb.h>
#include <linux/usb/quirks.h>
#include "usb.h"

/* List of quirky USB devices.  Please keep this list ordered by:
 * 	1) Vendor ID
 * 	2) Product ID
 * 	3) Class ID
 *
 * as we want specific devices to be overridden first, and only after that, any
 * class specific quirks.
 *
 * Right now the logic aborts if it finds a valid device in the table, we might
 * want to change that in the future if it turns out that a whole class of
 * devices is broken...
 */
static const struct usb_device_id usb_quirk_list[] = {
	/* CBM - Flash disk */
	{ USB_DEVICE(0x0204, 0x6025), .driver_info = USB_QUIRK_RESET_RESUME },

	/* HP 5300/5370C scanner */
	{ USB_DEVICE(0x03f0, 0x0701), .driver_info =
			USB_QUIRK_STRING_FETCH_255 },

	/* Creative SB Audigy 2 NX */
	{ USB_DEVICE(0x041e, 0x3020), .driver_info = USB_QUIRK_RESET_RESUME },

	/* Microsoft Wireless Laser Mouse 6000 Receiver */
	{ USB_DEVICE(0x045e, 0x00e1), .driver_info = USB_QUIRK_RESET_RESUME },

	/* Microsoft LifeCam-VX700 v2.0 */
	{ USB_DEVICE(0x045e, 0x0770), .driver_info = USB_QUIRK_RESET_RESUME },

<<<<<<< HEAD
	/* Logitech Webcam C200 */
	{ USB_DEVICE(0x046d, 0x0802), .driver_info = USB_QUIRK_RESET_RESUME },

	/* Logitech Webcam C250 */
	{ USB_DEVICE(0x046d, 0x0804), .driver_info = USB_QUIRK_RESET_RESUME },

	/* Logitech Webcam C300 */
	{ USB_DEVICE(0x046d, 0x0805), .driver_info = USB_QUIRK_RESET_RESUME },

	/* Logitech Webcam B/C500 */
	{ USB_DEVICE(0x046d, 0x0807), .driver_info = USB_QUIRK_RESET_RESUME },

	/* Logitech Webcam C600 */
	{ USB_DEVICE(0x046d, 0x0808), .driver_info = USB_QUIRK_RESET_RESUME },

	/* Logitech Webcam Pro 9000 */
	{ USB_DEVICE(0x046d, 0x0809), .driver_info = USB_QUIRK_RESET_RESUME },
=======
	/* Logitech ConferenceCam CC3000e */
	{ USB_DEVICE(0x046d, 0x0847), .driver_info = USB_QUIRK_DELAY_INIT },
	{ USB_DEVICE(0x046d, 0x0848), .driver_info = USB_QUIRK_DELAY_INIT },

	/* Logitech PTZ Pro Camera */
	{ USB_DEVICE(0x046d, 0x0853), .driver_info = USB_QUIRK_DELAY_INIT },

	/* Logitech Quickcam Fusion */
	{ USB_DEVICE(0x046d, 0x08c1), .driver_info = USB_QUIRK_RESET_RESUME },
>>>>>>> 343a5fbe

	/* Logitech Webcam C905 */
	{ USB_DEVICE(0x046d, 0x080a), .driver_info = USB_QUIRK_RESET_RESUME },

	/* Logitech Webcam C210 */
	{ USB_DEVICE(0x046d, 0x0819), .driver_info = USB_QUIRK_RESET_RESUME },

	/* Logitech Webcam C260 */
	{ USB_DEVICE(0x046d, 0x081a), .driver_info = USB_QUIRK_RESET_RESUME },

	/* Logitech Webcam C310 */
	{ USB_DEVICE(0x046d, 0x081b), .driver_info = USB_QUIRK_RESET_RESUME },

	/* Logitech Webcam C910 */
	{ USB_DEVICE(0x046d, 0x0821), .driver_info = USB_QUIRK_RESET_RESUME },

	/* Logitech Webcam C160 */
	{ USB_DEVICE(0x046d, 0x0824), .driver_info = USB_QUIRK_RESET_RESUME },

	/* Logitech Webcam C270 */
	{ USB_DEVICE(0x046d, 0x0825), .driver_info = USB_QUIRK_RESET_RESUME },

	/* Logitech Quickcam Pro 9000 */
	{ USB_DEVICE(0x046d, 0x0990), .driver_info = USB_QUIRK_RESET_RESUME },

	/* Logitech Quickcam E3500 */
	{ USB_DEVICE(0x046d, 0x09a4), .driver_info = USB_QUIRK_RESET_RESUME },

	/* Logitech Quickcam Vision Pro */
	{ USB_DEVICE(0x046d, 0x09a6), .driver_info = USB_QUIRK_RESET_RESUME },

	/* Logitech Harmony 700-series */
	{ USB_DEVICE(0x046d, 0xc122), .driver_info = USB_QUIRK_DELAY_INIT },

	/* Philips PSC805 audio device */
	{ USB_DEVICE(0x0471, 0x0155), .driver_info = USB_QUIRK_RESET_RESUME },

	/* Plantronic Audio 655 DSP */
	{ USB_DEVICE(0x047f, 0xc008), .driver_info = USB_QUIRK_RESET_RESUME },

	/* Plantronic Audio 648 USB */
	{ USB_DEVICE(0x047f, 0xc013), .driver_info = USB_QUIRK_RESET_RESUME },

	/* Artisman Watchdog Dongle */
	{ USB_DEVICE(0x04b4, 0x0526), .driver_info =
			USB_QUIRK_CONFIG_INTF_STRINGS },

	/* Microchip Joss Optical infrared touchboard device */
	{ USB_DEVICE(0x04d8, 0x000c), .driver_info =
			USB_QUIRK_CONFIG_INTF_STRINGS },

	/* CarrolTouch 4000U */
	{ USB_DEVICE(0x04e7, 0x0009), .driver_info = USB_QUIRK_RESET_RESUME },

	/* CarrolTouch 4500U */
	{ USB_DEVICE(0x04e7, 0x0030), .driver_info = USB_QUIRK_RESET_RESUME },

	/* Samsung Android phone modem - ID conflict with SPH-I500 */
	{ USB_DEVICE(0x04e8, 0x6601), .driver_info =
			USB_QUIRK_CONFIG_INTF_STRINGS },

	{ USB_DEVICE(0x04f3, 0x009b), .driver_info =
			USB_QUIRK_DEVICE_QUALIFIER },

	{ USB_DEVICE(0x04f3, 0x016f), .driver_info =
			USB_QUIRK_DEVICE_QUALIFIER },

	/* Roland SC-8820 */
	{ USB_DEVICE(0x0582, 0x0007), .driver_info = USB_QUIRK_RESET_RESUME },

	/* Edirol SD-20 */
	{ USB_DEVICE(0x0582, 0x0027), .driver_info = USB_QUIRK_RESET_RESUME },

	/* Alcor Micro Corp. Hub */
	{ USB_DEVICE(0x058f, 0x9254), .driver_info = USB_QUIRK_RESET_RESUME },

	/* MicroTouch Systems touchscreen */
	{ USB_DEVICE(0x0596, 0x051e), .driver_info = USB_QUIRK_RESET_RESUME },

	/* appletouch */
	{ USB_DEVICE(0x05ac, 0x021a), .driver_info = USB_QUIRK_RESET_RESUME },

	/* Avision AV600U */
	{ USB_DEVICE(0x0638, 0x0a13), .driver_info =
	  USB_QUIRK_STRING_FETCH_255 },

	/* Saitek Cyborg Gold Joystick */
	{ USB_DEVICE(0x06a3, 0x0006), .driver_info =
			USB_QUIRK_CONFIG_INTF_STRINGS },

	/* Guillemot Webcam Hercules Dualpix Exchange (2nd ID) */
	{ USB_DEVICE(0x06f8, 0x0804), .driver_info = USB_QUIRK_RESET_RESUME },

	/* Guillemot Webcam Hercules Dualpix Exchange*/
	{ USB_DEVICE(0x06f8, 0x3005), .driver_info = USB_QUIRK_RESET_RESUME },

	/* Midiman M-Audio Keystation 88es */
	{ USB_DEVICE(0x0763, 0x0192), .driver_info = USB_QUIRK_RESET_RESUME },

	/* M-Systems Flash Disk Pioneers */
	{ USB_DEVICE(0x08ec, 0x1000), .driver_info = USB_QUIRK_RESET_RESUME },

	/* Keytouch QWERTY Panel keyboard */
	{ USB_DEVICE(0x0926, 0x3333), .driver_info =
			USB_QUIRK_CONFIG_INTF_STRINGS },

	/* X-Rite/Gretag-Macbeth Eye-One Pro display colorimeter */
	{ USB_DEVICE(0x0971, 0x2000), .driver_info = USB_QUIRK_NO_SET_INTF },

	/* Broadcom BCM92035DGROM BT dongle */
	{ USB_DEVICE(0x0a5c, 0x2021), .driver_info = USB_QUIRK_RESET_RESUME },

	/* MAYA44USB sound device */
	{ USB_DEVICE(0x0a92, 0x0091), .driver_info = USB_QUIRK_RESET_RESUME },

	/* Action Semiconductor flash disk */
	{ USB_DEVICE(0x10d6, 0x2200), .driver_info =
			USB_QUIRK_STRING_FETCH_255 },

	/* SKYMEDI USB_DRIVE */
	{ USB_DEVICE(0x1516, 0x8628), .driver_info = USB_QUIRK_RESET_RESUME },

	/* Razer - Razer Blade Keyboard */
	{ USB_DEVICE(0x1532, 0x0116), .driver_info =
			USB_QUIRK_LINEAR_UFRAME_INTR_BINTERVAL },

	/* BUILDWIN Photo Frame */
	{ USB_DEVICE(0x1908, 0x1315), .driver_info =
			USB_QUIRK_HONOR_BNUMINTERFACES },

	/* INTEL VALUE SSD */
	{ USB_DEVICE(0x8086, 0xf1a5), .driver_info = USB_QUIRK_RESET_RESUME },

	/* Protocol and OTG Electrical Test Device */
	{ USB_DEVICE(0x1a0a, 0x0200), .driver_info = USB_QUIRK_OTG_PET },

	/* ASUS Base Station(T100) */
	{ USB_DEVICE(0x0b05, 0x17e0), .driver_info =
			USB_QUIRK_IGNORE_REMOTE_WAKEUP },

	/* Protocol and OTG Electrical Test Device */
	{ USB_DEVICE(0x1a0a, 0x0200), .driver_info =
			USB_QUIRK_LINEAR_UFRAME_INTR_BINTERVAL },

	{ }  /* terminating entry must be last */
};

static const struct usb_device_id *find_id(struct usb_device *udev)
{
	const struct usb_device_id *id = usb_quirk_list;

	for (; id->idVendor || id->bDeviceClass || id->bInterfaceClass ||
			id->driver_info; id++) {
		if (usb_match_device(udev, id))
			return id;
	}
	return NULL;
}

/*
 * Detect any quirks the device has, and do any housekeeping for it if needed.
 */
void usb_detect_quirks(struct usb_device *udev)
{
	const struct usb_device_id *id = usb_quirk_list;

	id = find_id(udev);
	if (id)
		udev->quirks = (u32)(id->driver_info);
	if (udev->quirks)
		dev_dbg(&udev->dev, "USB quirks for this device: %x\n",
				udev->quirks);

	/* For the present, all devices default to USB-PERSIST enabled */
#if 0		/* was: #ifdef CONFIG_PM */
	/* Hubs are automatically enabled for USB-PERSIST */
	if (udev->descriptor.bDeviceClass == USB_CLASS_HUB)
		udev->persist_enabled = 1;

#else
	/* In the absence of PM, we can safely enable USB-PERSIST
	 * for all devices.  It will affect things like hub resets
	 * and EMF-related port disables.
	 */
	if (!(udev->quirks & USB_QUIRK_RESET_MORPHS))
		udev->persist_enabled = 1;
#endif	/* CONFIG_PM */
}<|MERGE_RESOLUTION|>--- conflicted
+++ resolved
@@ -44,7 +44,6 @@
 	/* Microsoft LifeCam-VX700 v2.0 */
 	{ USB_DEVICE(0x045e, 0x0770), .driver_info = USB_QUIRK_RESET_RESUME },
 
-<<<<<<< HEAD
 	/* Logitech Webcam C200 */
 	{ USB_DEVICE(0x046d, 0x0802), .driver_info = USB_QUIRK_RESET_RESUME },
 
@@ -62,7 +61,7 @@
 
 	/* Logitech Webcam Pro 9000 */
 	{ USB_DEVICE(0x046d, 0x0809), .driver_info = USB_QUIRK_RESET_RESUME },
-=======
+
 	/* Logitech ConferenceCam CC3000e */
 	{ USB_DEVICE(0x046d, 0x0847), .driver_info = USB_QUIRK_DELAY_INIT },
 	{ USB_DEVICE(0x046d, 0x0848), .driver_info = USB_QUIRK_DELAY_INIT },
@@ -72,7 +71,6 @@
 
 	/* Logitech Quickcam Fusion */
 	{ USB_DEVICE(0x046d, 0x08c1), .driver_info = USB_QUIRK_RESET_RESUME },
->>>>>>> 343a5fbe
 
 	/* Logitech Webcam C905 */
 	{ USB_DEVICE(0x046d, 0x080a), .driver_info = USB_QUIRK_RESET_RESUME },
