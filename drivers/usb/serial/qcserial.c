--- conflicted
+++ resolved
@@ -121,12 +121,9 @@
 	{USB_DEVICE(0x1199, 0x9019)},	/* Sierra Wireless Gobi 3000 Modem device */
 	{USB_DEVICE(0x12D1, 0x14F0)},	/* Sony Gobi 3000 QDL */
 	{USB_DEVICE(0x12D1, 0x14F1)},	/* Sony Gobi 3000 Composite */
-<<<<<<< HEAD
 	{USB_DEVICE(0x05c6, 0x9048)},	/* MDM9x15 device */
 	{USB_DEVICE(0x05c6, 0x904C)},	/* MDM9x15 device */
-=======
 	{USB_DEVICE(0x0AF0, 0x8120)},	/* Option GTM681W */
->>>>>>> febc032e
 	{ }				/* Terminating entry */
 };
 MODULE_DEVICE_TABLE(usb, id_table);
