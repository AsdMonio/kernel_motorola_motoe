--- conflicted
+++ resolved
@@ -1509,7 +1509,6 @@
 #define XHCI_COMP_MODE_QUIRK	(1 << 14)
 #define XHCI_AVOID_BEI		(1 << 15)
 #define XHCI_PLAT		(1 << 16)
-<<<<<<< HEAD
 /*
  * In Synopsis DWC3 controller, PORTSC register access involves multiple clock
  * domains. When the software does a PORTSC write, handshakes are needed
@@ -1533,10 +1532,8 @@
  * The workaround is to give worst case pipe delay ~350us after resetting HC
  */
 #define XHCI_RESET_DELAY	(1 << 18)
-=======
-#define XHCI_SLOW_SUSPEND	(1 << 17)
-#define XHCI_SPURIOUS_WAKEUP	(1 << 18)
->>>>>>> febc032e
+#define XHCI_SLOW_SUSPEND	(1 << 19)
+#define XHCI_SPURIOUS_WAKEUP	(1 << 20)
 	unsigned int		num_active_eps;
 	unsigned int		limit_active_eps;
 	/* There are two roothubs to keep track of bus suspend info for */
