/*
 * xhci-plat.c - xHCI host controller driver platform Bus Glue.
 *
 * Copyright (C) 2012 Texas Instruments Incorporated - http://www.ti.com
 * Author: Sebastian Andrzej Siewior <bigeasy@linutronix.de>
 *
 * A lot of code borrowed from the Linux xHCI driver.
 *
 * This program is free software; you can redistribute it and/or
 * modify it under the terms of the GNU General Public License
 * version 2 as published by the Free Software Foundation.
 */

#include <linux/platform_device.h>
#include <linux/pm_runtime.h>
#include <linux/module.h>
#include <linux/slab.h>
#include <linux/usb/otg.h>
#include <linux/usb/msm_hsusb.h>

#include "xhci.h"

#define SYNOPSIS_DWC3_VENDOR	0x5533

static struct usb_phy *phy;

static void xhci_plat_quirks(struct device *dev, struct xhci_hcd *xhci)
{
	struct xhci_plat_data *pdata = dev->platform_data;

	/*
	 * As of now platform drivers don't provide MSI support so we ensure
	 * here that the generic code does not try to make a pci_dev from our
	 * dev struct in order to setup MSI
	 */
<<<<<<< HEAD
	xhci->quirks |= XHCI_BROKEN_MSI;

	if (!pdata)
		return;

	if (pdata->vendor == SYNOPSIS_DWC3_VENDOR && pdata->revision < 0x230A)
		xhci->quirks |= XHCI_PORTSC_DELAY;

	if (pdata->vendor == SYNOPSIS_DWC3_VENDOR && pdata->revision == 0x250A)
		xhci->quirks |= XHCI_RESET_DELAY;
=======
	xhci->quirks |= XHCI_PLAT;
>>>>>>> 234d96ee
}

/* called during probe() after chip reset completes */
static int xhci_plat_setup(struct usb_hcd *hcd)
{
	return xhci_gen_setup(hcd, xhci_plat_quirks);
}

static void xhci_plat_phy_autosuspend(struct usb_hcd *hcd,
						int enable_autosuspend)
{
	if (!phy || !phy->set_phy_autosuspend)
		return;

	usb_phy_set_autosuspend(phy, enable_autosuspend);

	return;
}

static const struct hc_driver xhci_plat_xhci_driver = {
	.description =		"xhci-hcd",
	.product_desc =		"xHCI Host Controller",
	.hcd_priv_size =	sizeof(struct xhci_hcd *),

	/*
	 * generic hardware linkage
	 */
	.irq =			xhci_irq,
	.flags =		HCD_MEMORY | HCD_USB3 | HCD_SHARED,

	/*
	 * basic lifecycle operations
	 */
	.reset =		xhci_plat_setup,
	.start =		xhci_run,
	.stop =			xhci_stop,
	.shutdown =		xhci_shutdown,

	/*
	 * managing i/o requests and associated device resources
	 */
	.urb_enqueue =		xhci_urb_enqueue,
	.urb_dequeue =		xhci_urb_dequeue,
	.alloc_dev =		xhci_alloc_dev,
	.free_dev =		xhci_free_dev,
	.alloc_streams =	xhci_alloc_streams,
	.free_streams =		xhci_free_streams,
	.add_endpoint =		xhci_add_endpoint,
	.drop_endpoint =	xhci_drop_endpoint,
	.endpoint_reset =	xhci_endpoint_reset,
	.check_bandwidth =	xhci_check_bandwidth,
	.reset_bandwidth =	xhci_reset_bandwidth,
	.address_device =	xhci_address_device,
	.update_hub_device =	xhci_update_hub_device,
	.reset_device =		xhci_discover_or_reset_device,

	/*
	 * scheduling support
	 */
	.get_frame_number =	xhci_get_frame,

	/* Root hub support */
	.hub_control =		xhci_hub_control,
	.hub_status_data =	xhci_hub_status_data,
	.bus_suspend =		xhci_bus_suspend,
	.bus_resume =		xhci_bus_resume,
	.set_autosuspend =	xhci_plat_phy_autosuspend,
};

static int xhci_plat_probe(struct platform_device *pdev)
{
	const struct hc_driver	*driver;
	struct xhci_hcd		*xhci;
	struct resource         *res;
	struct usb_hcd		*hcd;
	int			ret;
	int			irq;

	if (usb_disabled())
		return -ENODEV;

	driver = &xhci_plat_xhci_driver;

	irq = platform_get_irq(pdev, 0);
	if (irq < 0)
		return -ENODEV;

	res = platform_get_resource(pdev, IORESOURCE_MEM, 0);
	if (!res)
		return -ENODEV;

	hcd = usb_create_hcd(driver, &pdev->dev, dev_name(&pdev->dev));
	if (!hcd)
		return -ENOMEM;

	hcd_to_bus(hcd)->skip_resume = true;
	hcd->rsrc_start = res->start;
	hcd->rsrc_len = resource_size(res);

	if (!request_mem_region(hcd->rsrc_start, hcd->rsrc_len,
				driver->description)) {
		dev_dbg(&pdev->dev, "controller already in use\n");
		ret = -EBUSY;
		goto put_hcd;
	}

	hcd->regs = ioremap_nocache(hcd->rsrc_start, hcd->rsrc_len);
	if (!hcd->regs) {
		dev_dbg(&pdev->dev, "error mapping memory\n");
		ret = -EFAULT;
		goto release_mem_region;
	}

	pm_runtime_set_active(&pdev->dev);
	pm_runtime_enable(&pdev->dev);
	pm_runtime_get_sync(&pdev->dev);

	ret = usb_add_hcd(hcd, irq, IRQF_SHARED);
	if (ret)
		goto unmap_registers;

	/* USB 2.0 roothub is stored in the platform_device now. */
	hcd = dev_get_drvdata(&pdev->dev);
	xhci = hcd_to_xhci(hcd);
	xhci->shared_hcd = usb_create_shared_hcd(driver, &pdev->dev,
			dev_name(&pdev->dev), hcd);
	if (!xhci->shared_hcd) {
		ret = -ENOMEM;
		goto dealloc_usb2_hcd;
	}

	hcd_to_bus(xhci->shared_hcd)->skip_resume = true;
	/*
	 * Set the xHCI pointer before xhci_plat_setup() (aka hcd_driver.reset)
	 * is called by usb_add_hcd().
	 */
	*((struct xhci_hcd **) xhci->shared_hcd->hcd_priv) = xhci;

	ret = usb_add_hcd(xhci->shared_hcd, irq, IRQF_SHARED);
	if (ret)
		goto put_usb3_hcd;

	phy = usb_get_transceiver();
	/* Register with OTG if present, ignore USB2 OTG using other PHY */
	if (phy && phy->otg && !(phy->flags & ENABLE_SECONDARY_PHY)) {
		dev_dbg(&pdev->dev, "%s otg support available\n", __func__);
		ret = otg_set_host(phy->otg, &hcd->self);
		if (ret) {
			dev_err(&pdev->dev, "%s otg_set_host failed\n",
				__func__);
			usb_put_transceiver(phy);
			goto put_usb3_hcd;
		}
	} else {
		pm_runtime_no_callbacks(&pdev->dev);
	}

	pm_runtime_put(&pdev->dev);

	return 0;

put_usb3_hcd:
	usb_put_hcd(xhci->shared_hcd);

dealloc_usb2_hcd:
	usb_remove_hcd(hcd);

unmap_registers:
	iounmap(hcd->regs);

release_mem_region:
	release_mem_region(hcd->rsrc_start, hcd->rsrc_len);

put_hcd:
	usb_put_hcd(hcd);

	return ret;
}

static int xhci_plat_remove(struct platform_device *dev)
{
	struct usb_hcd	*hcd = platform_get_drvdata(dev);
	struct xhci_hcd	*xhci = hcd_to_xhci(hcd);


	usb_remove_hcd(xhci->shared_hcd);
	usb_put_hcd(xhci->shared_hcd);

	usb_remove_hcd(hcd);
	iounmap(hcd->regs);
	release_mem_region(hcd->rsrc_start, hcd->rsrc_len);
	usb_put_hcd(hcd);
	kfree(xhci);

	if (phy && phy->otg) {
		otg_set_host(phy->otg, NULL);
		usb_put_transceiver(phy);
	}

	return 0;
}

#ifdef CONFIG_PM_RUNTIME
static int xhci_msm_runtime_idle(struct device *dev)
{
	dev_dbg(dev, "xhci msm runtime idle\n");
	return 0;
}

static int xhci_msm_runtime_suspend(struct device *dev)
{
	dev_dbg(dev, "xhci msm runtime suspend\n");
	/*
	 * Notify OTG about suspend.  It takes care of
	 * putting the hardware in LPM.
	 */
	if (phy)
		return usb_phy_set_suspend(phy, 1);

	return 0;
}

static int xhci_msm_runtime_resume(struct device *dev)
{
	dev_dbg(dev, "xhci msm runtime resume\n");

	if (phy)
		return usb_phy_set_suspend(phy, 0);

	return 0;
}
#endif

#ifdef CONFIG_PM_SLEEP
static int xhci_msm_pm_suspend(struct device *dev)
{
	dev_dbg(dev, "xhci-msm PM suspend\n");

	if (phy)
		return usb_phy_set_suspend(phy, 1);

	return 0;
}

static int xhci_msm_pm_resume(struct device *dev)
{
	dev_dbg(dev, "xhci-msm PM resume\n");

	if (pm_runtime_suspended(dev))
		return 0;

	if (phy)
		return usb_phy_set_suspend(phy, 0);

	return 0;
}
#endif

static const struct dev_pm_ops xhci_msm_dev_pm_ops = {
	SET_SYSTEM_SLEEP_PM_OPS(xhci_msm_pm_suspend, xhci_msm_pm_resume)
	SET_RUNTIME_PM_OPS(xhci_msm_runtime_suspend, xhci_msm_runtime_resume,
				xhci_msm_runtime_idle)
};

static struct platform_driver usb_xhci_driver = {
	.probe	= xhci_plat_probe,
	.remove	= xhci_plat_remove,
	.driver	= {
		.name = "xhci-hcd",
		.pm = &xhci_msm_dev_pm_ops,
	},
};
MODULE_ALIAS("platform:xhci-hcd");

int xhci_register_plat(void)
{
	return platform_driver_register(&usb_xhci_driver);
}

void xhci_unregister_plat(void)
{
	platform_driver_unregister(&usb_xhci_driver);
}<|MERGE_RESOLUTION|>--- conflicted
+++ resolved
@@ -33,8 +33,7 @@
 	 * here that the generic code does not try to make a pci_dev from our
 	 * dev struct in order to setup MSI
 	 */
-<<<<<<< HEAD
-	xhci->quirks |= XHCI_BROKEN_MSI;
+	xhci->quirks |= XHCI_PLAT;
 
 	if (!pdata)
 		return;
@@ -44,9 +43,6 @@
 
 	if (pdata->vendor == SYNOPSIS_DWC3_VENDOR && pdata->revision == 0x250A)
 		xhci->quirks |= XHCI_RESET_DELAY;
-=======
-	xhci->quirks |= XHCI_PLAT;
->>>>>>> 234d96ee
 }
 
 /* called during probe() after chip reset completes */
