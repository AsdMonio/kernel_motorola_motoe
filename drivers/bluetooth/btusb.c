/*
 *
 *  Generic Bluetooth USB driver
 *
 *  Copyright (C) 2005-2008  Marcel Holtmann <marcel@holtmann.org>
 *
 *
 *  This program is free software; you can redistribute it and/or modify
 *  it under the terms of the GNU General Public License as published by
 *  the Free Software Foundation; either version 2 of the License, or
 *  (at your option) any later version.
 *
 *  This program is distributed in the hope that it will be useful,
 *  but WITHOUT ANY WARRANTY; without even the implied warranty of
 *  MERCHANTABILITY or FITNESS FOR A PARTICULAR PURPOSE.  See the
 *  GNU General Public License for more details.
 *
 *  You should have received a copy of the GNU General Public License
 *  along with this program; if not, write to the Free Software
 *  Foundation, Inc., 59 Temple Place, Suite 330, Boston, MA  02111-1307  USA
 *
 */

#include <linux/kernel.h>
#include <linux/module.h>
#include <linux/init.h>
#include <linux/slab.h>
#include <linux/types.h>
#include <linux/sched.h>
#include <linux/errno.h>
#include <linux/skbuff.h>

#include <linux/usb.h>

#include <net/bluetooth/bluetooth.h>
#include <net/bluetooth/hci_core.h>

#define VERSION "0.6"

static bool ignore_dga;
static bool ignore_csr;
static bool ignore_sniffer;
static bool disable_scofix;
static bool force_scofix;

static bool reset = 1;

static struct usb_driver btusb_driver;

#define BTUSB_IGNORE		0x01
#define BTUSB_DIGIANSWER	0x02
#define BTUSB_CSR		0x04
#define BTUSB_SNIFFER		0x08
#define BTUSB_BCM92035		0x10
#define BTUSB_BROKEN_ISOC	0x20
#define BTUSB_WRONG_SCO_MTU	0x40
#define BTUSB_ATH3012		0x80
#define BTUSB_INTEL_BOOT	0x200

static struct usb_device_id btusb_table[] = {
	/* Generic Bluetooth USB device */
	{ USB_DEVICE_INFO(0xe0, 0x01, 0x01) },

	/* Apple-specific (Broadcom) devices */
	{ USB_VENDOR_AND_INTERFACE_INFO(0x05ac, 0xff, 0x01, 0x01) },

	/* MediaTek MT76x0E */
	{ USB_DEVICE(0x0e8d, 0x763f) },

	/* Broadcom SoftSailing reporting vendor specific */
	{ USB_DEVICE(0x05ac, 0x21e1) },

	/* Apple MacBookPro 7,1 */
	{ USB_DEVICE(0x05ac, 0x8213) },

	/* Apple iMac11,1 */
	{ USB_DEVICE(0x05ac, 0x8215) },

	/* Apple MacBookPro6,2 */
	{ USB_DEVICE(0x05ac, 0x8218) },

	/* Apple MacBookAir3,1, MacBookAir3,2 */
	{ USB_DEVICE(0x05ac, 0x821b) },

	/* Apple MacBookAir4,1 */
	{ USB_DEVICE(0x05ac, 0x821f) },

	/* Apple MacBookPro8,2 */
	{ USB_DEVICE(0x05ac, 0x821a) },

	/* Apple MacMini5,1 */
	{ USB_DEVICE(0x05ac, 0x8281) },

	/* AVM BlueFRITZ! USB v2.0 */
	{ USB_DEVICE(0x057c, 0x3800) },

	/* Bluetooth Ultraport Module from IBM */
	{ USB_DEVICE(0x04bf, 0x030a) },

	/* ALPS Modules with non-standard id */
	{ USB_DEVICE(0x044e, 0x3001) },
	{ USB_DEVICE(0x044e, 0x3002) },

	/* Ericsson with non-standard id */
	{ USB_DEVICE(0x0bdb, 0x1002) },

	/* Canyon CN-BTU1 with HID interfaces */
	{ USB_DEVICE(0x0c10, 0x0000) },

	/* Broadcom BCM20702A0 */
	{ USB_DEVICE(0x0489, 0xe042) },
	{ USB_DEVICE(0x04ca, 0x2003) },
	{ USB_DEVICE(0x0b05, 0x17b5) },
	{ USB_DEVICE(0x0b05, 0x17cb) },
	{ USB_DEVICE(0x413c, 0x8197) },

	/* Foxconn - Hon Hai */
	{ USB_VENDOR_AND_INTERFACE_INFO(0x0489, 0xff, 0x01, 0x01) },

	/* Broadcom devices with vendor specific id */
	{ USB_VENDOR_AND_INTERFACE_INFO(0x0a5c, 0xff, 0x01, 0x01) },

	/* ASUSTek Computer - Broadcom based */
	{ USB_VENDOR_AND_INTERFACE_INFO(0x0b05, 0xff, 0x01, 0x01) },

	/* Intel Bluetooth USB Bootloader (RAM module) */
	{ USB_DEVICE(0x8087, 0x0a5a),
	  .driver_info = BTUSB_INTEL_BOOT | BTUSB_BROKEN_ISOC },

	{ }	/* Terminating entry */
};

MODULE_DEVICE_TABLE(usb, btusb_table);

static struct usb_device_id blacklist_table[] = {
	/* CSR BlueCore devices */
	{ USB_DEVICE(0x0a12, 0x0001), .driver_info = BTUSB_CSR },

	/* Broadcom BCM2033 without firmware */
	{ USB_DEVICE(0x0a5c, 0x2033), .driver_info = BTUSB_IGNORE },

	/* Atheros 3011 with sflash firmware */
	{ USB_DEVICE(0x0489, 0xe027), .driver_info = BTUSB_IGNORE },
	{ USB_DEVICE(0x0489, 0xe03d), .driver_info = BTUSB_IGNORE },
	{ USB_DEVICE(0x0930, 0x0215), .driver_info = BTUSB_IGNORE },
	{ USB_DEVICE(0x0cf3, 0x3002), .driver_info = BTUSB_IGNORE },
	{ USB_DEVICE(0x0cf3, 0xe019), .driver_info = BTUSB_IGNORE },
	{ USB_DEVICE(0x13d3, 0x3304), .driver_info = BTUSB_IGNORE },

	/* Atheros AR9285 Malbec with sflash firmware */
	{ USB_DEVICE(0x03f0, 0x311d), .driver_info = BTUSB_IGNORE },

	/* Atheros 3012 with sflash firmware */
	{ USB_DEVICE(0x0489, 0xe04d), .driver_info = BTUSB_ATH3012 },
	{ USB_DEVICE(0x0489, 0xe04e), .driver_info = BTUSB_ATH3012 },
	{ USB_DEVICE(0x0489, 0xe056), .driver_info = BTUSB_ATH3012 },
	{ USB_DEVICE(0x0489, 0xe057), .driver_info = BTUSB_ATH3012 },
	{ USB_DEVICE(0x0489, 0xe078), .driver_info = BTUSB_ATH3012 },
	{ USB_DEVICE(0x04c5, 0x1330), .driver_info = BTUSB_ATH3012 },
	{ USB_DEVICE(0x04ca, 0x3004), .driver_info = BTUSB_ATH3012 },
	{ USB_DEVICE(0x04ca, 0x3005), .driver_info = BTUSB_ATH3012 },
	{ USB_DEVICE(0x04ca, 0x3006), .driver_info = BTUSB_ATH3012 },
	{ USB_DEVICE(0x04ca, 0x3008), .driver_info = BTUSB_ATH3012 },
	{ USB_DEVICE(0x04ca, 0x3010), .driver_info = BTUSB_ATH3012 },
	{ USB_DEVICE(0x0930, 0x0219), .driver_info = BTUSB_ATH3012 },
	{ USB_DEVICE(0x0930, 0x0227), .driver_info = BTUSB_ATH3012 },
	{ USB_DEVICE(0x0b05, 0x17d0), .driver_info = BTUSB_ATH3012 },
	{ USB_DEVICE(0x0cf3, 0x0036), .driver_info = BTUSB_ATH3012 },
	{ USB_DEVICE(0x0cf3, 0x3004), .driver_info = BTUSB_ATH3012 },
	{ USB_DEVICE(0x0cf3, 0x3008), .driver_info = BTUSB_ATH3012 },
	{ USB_DEVICE(0x0cf3, 0x311d), .driver_info = BTUSB_ATH3012 },
	{ USB_DEVICE(0x0cf3, 0x3121), .driver_info = BTUSB_ATH3012 },
	{ USB_DEVICE(0x0cf3, 0x817a), .driver_info = BTUSB_ATH3012 },
	{ USB_DEVICE(0x0cf3, 0xe003), .driver_info = BTUSB_ATH3012 },
	{ USB_DEVICE(0x0cf3, 0xe004), .driver_info = BTUSB_ATH3012 },
	{ USB_DEVICE(0x0cf3, 0xe005), .driver_info = BTUSB_ATH3012 },
	{ USB_DEVICE(0x13d3, 0x3362), .driver_info = BTUSB_ATH3012 },
	{ USB_DEVICE(0x13d3, 0x3375), .driver_info = BTUSB_ATH3012 },
	{ USB_DEVICE(0x13d3, 0x3393), .driver_info = BTUSB_ATH3012 },
	{ USB_DEVICE(0x13d3, 0x3402), .driver_info = BTUSB_ATH3012 },
	{ USB_DEVICE(0x13d3, 0x3408), .driver_info = BTUSB_ATH3012 },
	{ USB_DEVICE(0x13d3, 0x3432), .driver_info = BTUSB_ATH3012 },

	/* Atheros AR5BBU12 with sflash firmware */
	{ USB_DEVICE(0x0489, 0xe02c), .driver_info = BTUSB_IGNORE },

	/* Atheros AR5BBU12 with sflash firmware */
	{ USB_DEVICE(0x0489, 0xe036), .driver_info = BTUSB_ATH3012 },
	{ USB_DEVICE(0x0489, 0xe03c), .driver_info = BTUSB_ATH3012 },

	/* Broadcom BCM2035 */
	{ USB_DEVICE(0x0a5c, 0x2009), .driver_info = BTUSB_BCM92035 },
	{ USB_DEVICE(0x0a5c, 0x200a), .driver_info = BTUSB_WRONG_SCO_MTU },
	{ USB_DEVICE(0x0a5c, 0x2035), .driver_info = BTUSB_WRONG_SCO_MTU },

	/* Broadcom BCM2045 */
	{ USB_DEVICE(0x0a5c, 0x2039), .driver_info = BTUSB_WRONG_SCO_MTU },
	{ USB_DEVICE(0x0a5c, 0x2101), .driver_info = BTUSB_WRONG_SCO_MTU },

	/* IBM/Lenovo ThinkPad with Broadcom chip */
	{ USB_DEVICE(0x0a5c, 0x201e), .driver_info = BTUSB_WRONG_SCO_MTU },
	{ USB_DEVICE(0x0a5c, 0x2110), .driver_info = BTUSB_WRONG_SCO_MTU },

	/* HP laptop with Broadcom chip */
	{ USB_DEVICE(0x03f0, 0x171d), .driver_info = BTUSB_WRONG_SCO_MTU },

	/* Dell laptop with Broadcom chip */
	{ USB_DEVICE(0x413c, 0x8126), .driver_info = BTUSB_WRONG_SCO_MTU },

	/* Dell Wireless 370 and 410 devices */
	{ USB_DEVICE(0x413c, 0x8152), .driver_info = BTUSB_WRONG_SCO_MTU },
	{ USB_DEVICE(0x413c, 0x8156), .driver_info = BTUSB_WRONG_SCO_MTU },

	/* Belkin F8T012 and F8T013 devices */
	{ USB_DEVICE(0x050d, 0x0012), .driver_info = BTUSB_WRONG_SCO_MTU },
	{ USB_DEVICE(0x050d, 0x0013), .driver_info = BTUSB_WRONG_SCO_MTU },

	/* Asus WL-BTD202 device */
	{ USB_DEVICE(0x0b05, 0x1715), .driver_info = BTUSB_WRONG_SCO_MTU },

	/* Kensington Bluetooth USB adapter */
	{ USB_DEVICE(0x047d, 0x105e), .driver_info = BTUSB_WRONG_SCO_MTU },

	/* RTX Telecom based adapters with buggy SCO support */
	{ USB_DEVICE(0x0400, 0x0807), .driver_info = BTUSB_BROKEN_ISOC },
	{ USB_DEVICE(0x0400, 0x080a), .driver_info = BTUSB_BROKEN_ISOC },

	/* CONWISE Technology based adapters with buggy SCO support */
	{ USB_DEVICE(0x0e5e, 0x6622), .driver_info = BTUSB_BROKEN_ISOC },

	/* Digianswer devices */
	{ USB_DEVICE(0x08fd, 0x0001), .driver_info = BTUSB_DIGIANSWER },
	{ USB_DEVICE(0x08fd, 0x0002), .driver_info = BTUSB_IGNORE },

	/* CSR BlueCore Bluetooth Sniffer */
	{ USB_DEVICE(0x0a12, 0x0002), .driver_info = BTUSB_SNIFFER },

	/* Frontline ComProbe Bluetooth Sniffer */
	{ USB_DEVICE(0x16d3, 0x0002), .driver_info = BTUSB_SNIFFER },

	{ }	/* Terminating entry */
};

#define BTUSB_MAX_ISOC_FRAMES	10

#define BTUSB_INTR_RUNNING	0
#define BTUSB_BULK_RUNNING	1
#define BTUSB_ISOC_RUNNING	2
#define BTUSB_SUSPENDING	3
#define BTUSB_DID_ISO_RESUME	4

struct btusb_data {
	struct hci_dev       *hdev;
	struct usb_device    *udev;
	struct usb_interface *intf;
	struct usb_interface *isoc;

	spinlock_t lock;

	unsigned long flags;

	struct work_struct work;
	struct work_struct waker;

	struct usb_anchor tx_anchor;
	struct usb_anchor intr_anchor;
	struct usb_anchor bulk_anchor;
	struct usb_anchor isoc_anchor;
	struct usb_anchor deferred;
	int tx_in_flight;
	spinlock_t txlock;

	struct usb_endpoint_descriptor *intr_ep;
	struct usb_endpoint_descriptor *bulk_tx_ep;
	struct usb_endpoint_descriptor *bulk_rx_ep;
	struct usb_endpoint_descriptor *isoc_tx_ep;
	struct usb_endpoint_descriptor *isoc_rx_ep;

	__u8 cmdreq_type;

	unsigned int sco_num;
	int isoc_altsetting;
	int suspend_count;
};

static int inc_tx(struct btusb_data *data)
{
	unsigned long flags;
	int rv;

	spin_lock_irqsave(&data->txlock, flags);
	rv = test_bit(BTUSB_SUSPENDING, &data->flags);
	if (!rv)
		data->tx_in_flight++;
	spin_unlock_irqrestore(&data->txlock, flags);

	return rv;
}

static void btusb_intr_complete(struct urb *urb)
{
	struct hci_dev *hdev = urb->context;
	struct btusb_data *data = hdev->driver_data;
	int err;

	BT_DBG("%s urb %p status %d count %d", hdev->name,
					urb, urb->status, urb->actual_length);

	if (!test_bit(HCI_RUNNING, &hdev->flags))
		return;

	if (urb->status == 0) {
		hdev->stat.byte_rx += urb->actual_length;

		if (hci_recv_fragment(hdev, HCI_EVENT_PKT,
						urb->transfer_buffer,
						urb->actual_length) < 0) {
			BT_ERR("%s corrupted event packet", hdev->name);
			hdev->stat.err_rx++;
		}
	} else if (urb->status == -ENOENT) {
		/* Avoid suspend failed when usb_kill_urb */
		return;
	}

	if (!test_bit(BTUSB_INTR_RUNNING, &data->flags))
		return;

	usb_mark_last_busy(data->udev);
	usb_anchor_urb(urb, &data->intr_anchor);

	err = usb_submit_urb(urb, GFP_ATOMIC);
	if (err < 0) {
		if (err != -EPERM)
			BT_ERR("%s urb %p failed to resubmit (%d)",
						hdev->name, urb, -err);
		usb_unanchor_urb(urb);
	}
}

static int btusb_submit_intr_urb(struct hci_dev *hdev, gfp_t mem_flags)
{
	struct btusb_data *data = hdev->driver_data;
	struct urb *urb;
	unsigned char *buf;
	unsigned int pipe;
	int err, size;

	BT_DBG("%s", hdev->name);

	if (!data->intr_ep)
		return -ENODEV;

	urb = usb_alloc_urb(0, mem_flags);
	if (!urb)
		return -ENOMEM;

	size = le16_to_cpu(data->intr_ep->wMaxPacketSize);

	buf = kmalloc(size, mem_flags);
	if (!buf) {
		usb_free_urb(urb);
		return -ENOMEM;
	}

	pipe = usb_rcvintpipe(data->udev, data->intr_ep->bEndpointAddress);

	usb_fill_int_urb(urb, data->udev, pipe, buf, size,
						btusb_intr_complete, hdev,
						data->intr_ep->bInterval);

	urb->transfer_flags |= URB_FREE_BUFFER;

	usb_anchor_urb(urb, &data->intr_anchor);

	err = usb_submit_urb(urb, mem_flags);
	if (err < 0) {
		BT_ERR("%s urb %p submission failed (%d)",
						hdev->name, urb, -err);
		usb_unanchor_urb(urb);
	}

	usb_free_urb(urb);

	return err;
}

static void btusb_bulk_complete(struct urb *urb)
{
	struct hci_dev *hdev = urb->context;
	struct btusb_data *data = hdev->driver_data;
	int err;

	BT_DBG("%s urb %p status %d count %d", hdev->name,
					urb, urb->status, urb->actual_length);

	if (!test_bit(HCI_RUNNING, &hdev->flags))
		return;

	if (urb->status == 0) {
		hdev->stat.byte_rx += urb->actual_length;

		if (hci_recv_fragment(hdev, HCI_ACLDATA_PKT,
						urb->transfer_buffer,
						urb->actual_length) < 0) {
			BT_ERR("%s corrupted ACL packet", hdev->name);
			hdev->stat.err_rx++;
		}
	} else if (urb->status == -ENOENT) {
		/* Avoid suspend failed when usb_kill_urb */
		return;
	}

	if (!test_bit(BTUSB_BULK_RUNNING, &data->flags))
		return;

	usb_anchor_urb(urb, &data->bulk_anchor);
	usb_mark_last_busy(data->udev);

	err = usb_submit_urb(urb, GFP_ATOMIC);
	if (err < 0) {
		if (err != -EPERM)
			BT_ERR("%s urb %p failed to resubmit (%d)",
						hdev->name, urb, -err);
		usb_unanchor_urb(urb);
	}
}

static int btusb_submit_bulk_urb(struct hci_dev *hdev, gfp_t mem_flags)
{
	struct btusb_data *data = hdev->driver_data;
	struct urb *urb;
	unsigned char *buf;
	unsigned int pipe;
	int err, size = HCI_MAX_FRAME_SIZE;

	BT_DBG("%s", hdev->name);

	if (!data->bulk_rx_ep)
		return -ENODEV;

	urb = usb_alloc_urb(0, mem_flags);
	if (!urb)
		return -ENOMEM;

	buf = kmalloc(size, mem_flags);
	if (!buf) {
		usb_free_urb(urb);
		return -ENOMEM;
	}

	pipe = usb_rcvbulkpipe(data->udev, data->bulk_rx_ep->bEndpointAddress);

	usb_fill_bulk_urb(urb, data->udev, pipe,
					buf, size, btusb_bulk_complete, hdev);

	urb->transfer_flags |= URB_FREE_BUFFER;

	usb_mark_last_busy(data->udev);
	usb_anchor_urb(urb, &data->bulk_anchor);

	err = usb_submit_urb(urb, mem_flags);
	if (err < 0) {
		BT_ERR("%s urb %p submission failed (%d)",
						hdev->name, urb, -err);
		usb_unanchor_urb(urb);
	}

	usb_free_urb(urb);

	return err;
}

static void btusb_isoc_complete(struct urb *urb)
{
	struct hci_dev *hdev = urb->context;
	struct btusb_data *data = hdev->driver_data;
	int i, err;

	BT_DBG("%s urb %p status %d count %d", hdev->name,
					urb, urb->status, urb->actual_length);

	if (!test_bit(HCI_RUNNING, &hdev->flags))
		return;

	if (urb->status == 0) {
		for (i = 0; i < urb->number_of_packets; i++) {
			unsigned int offset = urb->iso_frame_desc[i].offset;
			unsigned int length = urb->iso_frame_desc[i].actual_length;

			if (urb->iso_frame_desc[i].status)
				continue;

			hdev->stat.byte_rx += length;

			if (hci_recv_fragment(hdev, HCI_SCODATA_PKT,
						urb->transfer_buffer + offset,
								length) < 0) {
				BT_ERR("%s corrupted SCO packet", hdev->name);
				hdev->stat.err_rx++;
			}
		}
	} else if (urb->status == -ENOENT) {
		/* Avoid suspend failed when usb_kill_urb */
		return;
	}

	if (!test_bit(BTUSB_ISOC_RUNNING, &data->flags))
		return;

	usb_anchor_urb(urb, &data->isoc_anchor);

	err = usb_submit_urb(urb, GFP_ATOMIC);
	if (err < 0) {
		if (err != -EPERM)
			BT_ERR("%s urb %p failed to resubmit (%d)",
						hdev->name, urb, -err);
		usb_unanchor_urb(urb);
	}
}

static void inline __fill_isoc_descriptor(struct urb *urb, int len, int mtu)
{
	int i, offset = 0;

	BT_DBG("len %d mtu %d", len, mtu);

	for (i = 0; i < BTUSB_MAX_ISOC_FRAMES && len >= mtu;
					i++, offset += mtu, len -= mtu) {
		urb->iso_frame_desc[i].offset = offset;
		urb->iso_frame_desc[i].length = mtu;
	}

	if (len && i < BTUSB_MAX_ISOC_FRAMES) {
		urb->iso_frame_desc[i].offset = offset;
		urb->iso_frame_desc[i].length = len;
		i++;
	}

	urb->number_of_packets = i;
}

static int btusb_submit_isoc_urb(struct hci_dev *hdev, gfp_t mem_flags)
{
	struct btusb_data *data = hdev->driver_data;
	struct urb *urb;
	unsigned char *buf;
	unsigned int pipe;
	int err, size;

	BT_DBG("%s", hdev->name);

	if (!data->isoc_rx_ep)
		return -ENODEV;

	urb = usb_alloc_urb(BTUSB_MAX_ISOC_FRAMES, mem_flags);
	if (!urb)
		return -ENOMEM;

	size = le16_to_cpu(data->isoc_rx_ep->wMaxPacketSize) *
						BTUSB_MAX_ISOC_FRAMES;

	buf = kmalloc(size, mem_flags);
	if (!buf) {
		usb_free_urb(urb);
		return -ENOMEM;
	}

	pipe = usb_rcvisocpipe(data->udev, data->isoc_rx_ep->bEndpointAddress);

	urb->dev      = data->udev;
	urb->pipe     = pipe;
	urb->context  = hdev;
	urb->complete = btusb_isoc_complete;
	urb->interval = data->isoc_rx_ep->bInterval;

	urb->transfer_flags  = URB_FREE_BUFFER | URB_ISO_ASAP;
	urb->transfer_buffer = buf;
	urb->transfer_buffer_length = size;

	__fill_isoc_descriptor(urb, size,
			le16_to_cpu(data->isoc_rx_ep->wMaxPacketSize));

	usb_anchor_urb(urb, &data->isoc_anchor);

	err = usb_submit_urb(urb, mem_flags);
	if (err < 0) {
		BT_ERR("%s urb %p submission failed (%d)",
						hdev->name, urb, -err);
		usb_unanchor_urb(urb);
	}

	usb_free_urb(urb);

	return err;
}

static void btusb_tx_complete(struct urb *urb)
{
	struct sk_buff *skb = urb->context;
	struct hci_dev *hdev = (struct hci_dev *) skb->dev;
	struct btusb_data *data = hdev->driver_data;

	BT_DBG("%s urb %p status %d count %d", hdev->name,
					urb, urb->status, urb->actual_length);

	if (!test_bit(HCI_RUNNING, &hdev->flags))
		goto done;

	if (!urb->status)
		hdev->stat.byte_tx += urb->transfer_buffer_length;
	else
		hdev->stat.err_tx++;

done:
	spin_lock(&data->txlock);
	data->tx_in_flight--;
	spin_unlock(&data->txlock);

	kfree(urb->setup_packet);

	kfree_skb(skb);
}

static void btusb_isoc_tx_complete(struct urb *urb)
{
	struct sk_buff *skb = urb->context;
	struct hci_dev *hdev = (struct hci_dev *) skb->dev;

	BT_DBG("%s urb %p status %d count %d", hdev->name,
					urb, urb->status, urb->actual_length);

	if (!test_bit(HCI_RUNNING, &hdev->flags))
		goto done;

	if (!urb->status)
		hdev->stat.byte_tx += urb->transfer_buffer_length;
	else
		hdev->stat.err_tx++;

done:
	kfree(urb->setup_packet);

	kfree_skb(skb);
}

static int btusb_open(struct hci_dev *hdev)
{
	struct btusb_data *data = hdev->driver_data;
	int err;

	BT_DBG("%s", hdev->name);

	err = usb_autopm_get_interface(data->intf);
	if (err < 0)
		return err;

	data->intf->needs_remote_wakeup = 1;

	if (test_and_set_bit(HCI_RUNNING, &hdev->flags))
		goto done;

	if (test_and_set_bit(BTUSB_INTR_RUNNING, &data->flags))
		goto done;

	err = btusb_submit_intr_urb(hdev, GFP_KERNEL);
	if (err < 0)
		goto failed;

	err = btusb_submit_bulk_urb(hdev, GFP_KERNEL);
	if (err < 0) {
		usb_kill_anchored_urbs(&data->intr_anchor);
		goto failed;
	}

	set_bit(BTUSB_BULK_RUNNING, &data->flags);
	btusb_submit_bulk_urb(hdev, GFP_KERNEL);

done:
	usb_autopm_put_interface(data->intf);
	return 0;

failed:
	clear_bit(BTUSB_INTR_RUNNING, &data->flags);
	clear_bit(HCI_RUNNING, &hdev->flags);
	usb_autopm_put_interface(data->intf);
	return err;
}

static void btusb_stop_traffic(struct btusb_data *data)
{
	usb_kill_anchored_urbs(&data->intr_anchor);
	usb_kill_anchored_urbs(&data->bulk_anchor);
	usb_kill_anchored_urbs(&data->isoc_anchor);
}

static int btusb_close(struct hci_dev *hdev)
{
	struct btusb_data *data = hdev->driver_data;
	int err;

	BT_DBG("%s", hdev->name);

	if (!test_and_clear_bit(HCI_RUNNING, &hdev->flags))
		return 0;

	cancel_work_sync(&data->work);
	cancel_work_sync(&data->waker);

	clear_bit(BTUSB_ISOC_RUNNING, &data->flags);
	clear_bit(BTUSB_BULK_RUNNING, &data->flags);
	clear_bit(BTUSB_INTR_RUNNING, &data->flags);

	btusb_stop_traffic(data);
	err = usb_autopm_get_interface(data->intf);
	if (err < 0)
		goto failed;

	data->intf->needs_remote_wakeup = 0;
	usb_autopm_put_interface(data->intf);

failed:
	usb_scuttle_anchored_urbs(&data->deferred);
	return 0;
}

static int btusb_flush(struct hci_dev *hdev)
{
	struct btusb_data *data = hdev->driver_data;

	BT_DBG("%s", hdev->name);

	usb_kill_anchored_urbs(&data->tx_anchor);

	return 0;
}

static int btusb_send_frame(struct sk_buff *skb)
{
	struct hci_dev *hdev = (struct hci_dev *) skb->dev;
	struct btusb_data *data = hdev->driver_data;
	struct usb_ctrlrequest *dr;
	struct urb *urb;
	unsigned int pipe;
	int err;

	BT_DBG("%s", hdev->name);

	if (!test_bit(HCI_RUNNING, &hdev->flags))
		return -EBUSY;

	switch (bt_cb(skb)->pkt_type) {
	case HCI_COMMAND_PKT:
		urb = usb_alloc_urb(0, GFP_ATOMIC);
		if (!urb)
			return -ENOMEM;

		dr = kmalloc(sizeof(*dr), GFP_ATOMIC);
		if (!dr) {
			usb_free_urb(urb);
			return -ENOMEM;
		}

		dr->bRequestType = data->cmdreq_type;
		dr->bRequest     = 0;
		dr->wIndex       = 0;
		dr->wValue       = 0;
		dr->wLength      = __cpu_to_le16(skb->len);

		pipe = usb_sndctrlpipe(data->udev, 0x00);

		usb_fill_control_urb(urb, data->udev, pipe, (void *) dr,
				skb->data, skb->len, btusb_tx_complete, skb);

		hdev->stat.cmd_tx++;
		break;

	case HCI_ACLDATA_PKT:
		if (!data->bulk_tx_ep)
			return -ENODEV;

		urb = usb_alloc_urb(0, GFP_ATOMIC);
		if (!urb)
			return -ENOMEM;

		pipe = usb_sndbulkpipe(data->udev,
					data->bulk_tx_ep->bEndpointAddress);

		usb_fill_bulk_urb(urb, data->udev, pipe,
				skb->data, skb->len, btusb_tx_complete, skb);

		hdev->stat.acl_tx++;
		break;

	case HCI_SCODATA_PKT:
		if (!data->isoc_tx_ep || hdev->conn_hash.sco_num < 1)
			return -ENODEV;

		urb = usb_alloc_urb(BTUSB_MAX_ISOC_FRAMES, GFP_ATOMIC);
		if (!urb)
			return -ENOMEM;

		pipe = usb_sndisocpipe(data->udev,
					data->isoc_tx_ep->bEndpointAddress);

		usb_fill_int_urb(urb, data->udev, pipe,
				skb->data, skb->len, btusb_isoc_tx_complete,
				skb, data->isoc_tx_ep->bInterval);

		urb->transfer_flags  = URB_ISO_ASAP;

		__fill_isoc_descriptor(urb, skb->len,
				le16_to_cpu(data->isoc_tx_ep->wMaxPacketSize));

		hdev->stat.sco_tx++;
		goto skip_waking;

	default:
		return -EILSEQ;
	}

	err = inc_tx(data);
	if (err) {
		usb_anchor_urb(urb, &data->deferred);
		schedule_work(&data->waker);
		err = 0;
		goto done;
	}

skip_waking:
	usb_anchor_urb(urb, &data->tx_anchor);

	err = usb_submit_urb(urb, GFP_ATOMIC);
	if (err < 0) {
		BT_ERR("%s urb %p submission failed", hdev->name, urb);
		kfree(urb->setup_packet);
		usb_unanchor_urb(urb);
	} else {
		usb_mark_last_busy(data->udev);
	}

	usb_free_urb(urb);

done:
	return err;
}

static void btusb_destruct(struct hci_dev *hdev)
{
	struct btusb_data *data = hdev->driver_data;

	BT_DBG("%s", hdev->name);

	kfree(data);
}

static void btusb_notify(struct hci_dev *hdev, unsigned int evt)
{
	struct btusb_data *data = hdev->driver_data;

	BT_DBG("%s evt %d", hdev->name, evt);

	if (hdev->conn_hash.sco_num != data->sco_num) {
		data->sco_num = hdev->conn_hash.sco_num;
		schedule_work(&data->work);
	}
}

static int inline __set_isoc_interface(struct hci_dev *hdev, int altsetting)
{
	struct btusb_data *data = hdev->driver_data;
	struct usb_interface *intf = data->isoc;
	struct usb_endpoint_descriptor *ep_desc;
	int i, err;

	if (!data->isoc)
		return -ENODEV;

	err = usb_set_interface(data->udev, 1, altsetting);
	if (err < 0) {
		BT_ERR("%s setting interface failed (%d)", hdev->name, -err);
		return err;
	}

	data->isoc_altsetting = altsetting;

	data->isoc_tx_ep = NULL;
	data->isoc_rx_ep = NULL;

	for (i = 0; i < intf->cur_altsetting->desc.bNumEndpoints; i++) {
		ep_desc = &intf->cur_altsetting->endpoint[i].desc;

		if (!data->isoc_tx_ep && usb_endpoint_is_isoc_out(ep_desc)) {
			data->isoc_tx_ep = ep_desc;
			continue;
		}

		if (!data->isoc_rx_ep && usb_endpoint_is_isoc_in(ep_desc)) {
			data->isoc_rx_ep = ep_desc;
			continue;
		}
	}

	if (!data->isoc_tx_ep || !data->isoc_rx_ep) {
		BT_ERR("%s invalid SCO descriptors", hdev->name);
		return -ENODEV;
	}

	return 0;
}

static void btusb_work(struct work_struct *work)
{
	struct btusb_data *data = container_of(work, struct btusb_data, work);
	struct hci_dev *hdev = data->hdev;
	int err;

	if (hdev->conn_hash.sco_num > 0) {
		if (!test_bit(BTUSB_DID_ISO_RESUME, &data->flags)) {
			err = usb_autopm_get_interface(data->isoc ? data->isoc : data->intf);
			if (err < 0) {
				clear_bit(BTUSB_ISOC_RUNNING, &data->flags);
				usb_kill_anchored_urbs(&data->isoc_anchor);
				return;
			}

			set_bit(BTUSB_DID_ISO_RESUME, &data->flags);
		}
		if (data->isoc_altsetting != 2) {
			clear_bit(BTUSB_ISOC_RUNNING, &data->flags);
			usb_kill_anchored_urbs(&data->isoc_anchor);

			if (__set_isoc_interface(hdev, 2) < 0)
				return;
		}

		if (!test_and_set_bit(BTUSB_ISOC_RUNNING, &data->flags)) {
			if (btusb_submit_isoc_urb(hdev, GFP_KERNEL) < 0)
				clear_bit(BTUSB_ISOC_RUNNING, &data->flags);
			else
				btusb_submit_isoc_urb(hdev, GFP_KERNEL);
		}
	} else {
		clear_bit(BTUSB_ISOC_RUNNING, &data->flags);
		usb_kill_anchored_urbs(&data->isoc_anchor);

		__set_isoc_interface(hdev, 0);
		if (test_and_clear_bit(BTUSB_DID_ISO_RESUME, &data->flags))
			usb_autopm_put_interface(data->isoc ? data->isoc : data->intf);
	}
}

static void btusb_waker(struct work_struct *work)
{
	struct btusb_data *data = container_of(work, struct btusb_data, waker);
	int err;

	err = usb_autopm_get_interface(data->intf);
	if (err < 0)
		return;

	usb_autopm_put_interface(data->intf);
}

static int btusb_probe(struct usb_interface *intf,
				const struct usb_device_id *id)
{
	struct usb_endpoint_descriptor *ep_desc;
	struct btusb_data *data;
	struct hci_dev *hdev;
	int i, err;

	BT_DBG("intf %p id %p", intf, id);

	/* interface numbers are hardcoded in the spec */
	if (intf->cur_altsetting->desc.bInterfaceNumber != 0)
		return -ENODEV;

	if (!id->driver_info) {
		const struct usb_device_id *match;
		match = usb_match_id(intf, blacklist_table);
		if (match)
			id = match;
	}

	if (id->driver_info == BTUSB_IGNORE)
		return -ENODEV;

	if (ignore_dga && id->driver_info & BTUSB_DIGIANSWER)
		return -ENODEV;

	if (ignore_csr && id->driver_info & BTUSB_CSR)
		return -ENODEV;

	if (ignore_sniffer && id->driver_info & BTUSB_SNIFFER)
		return -ENODEV;

	if (id->driver_info & BTUSB_ATH3012) {
		struct usb_device *udev = interface_to_usbdev(intf);

		/* Old firmware would otherwise let ath3k driver load
		 * patch and sysconfig files */
		if (le16_to_cpu(udev->descriptor.bcdDevice) <= 0x0001)
			return -ENODEV;
	}

	data = kzalloc(sizeof(*data), GFP_KERNEL);
	if (!data)
		return -ENOMEM;

	for (i = 0; i < intf->cur_altsetting->desc.bNumEndpoints; i++) {
		ep_desc = &intf->cur_altsetting->endpoint[i].desc;

		if (!data->intr_ep && usb_endpoint_is_int_in(ep_desc)) {
			data->intr_ep = ep_desc;
			continue;
		}

		if (!data->bulk_tx_ep && usb_endpoint_is_bulk_out(ep_desc)) {
			data->bulk_tx_ep = ep_desc;
			continue;
		}

		if (!data->bulk_rx_ep && usb_endpoint_is_bulk_in(ep_desc)) {
			data->bulk_rx_ep = ep_desc;
			continue;
		}
	}

	if (!data->intr_ep || !data->bulk_tx_ep || !data->bulk_rx_ep) {
		kfree(data);
		return -ENODEV;
	}

	data->cmdreq_type = USB_TYPE_CLASS;

	data->udev = interface_to_usbdev(intf);
	data->intf = intf;

	spin_lock_init(&data->lock);

	INIT_WORK(&data->work, btusb_work);
	INIT_WORK(&data->waker, btusb_waker);
	spin_lock_init(&data->txlock);

	init_usb_anchor(&data->tx_anchor);
	init_usb_anchor(&data->intr_anchor);
	init_usb_anchor(&data->bulk_anchor);
	init_usb_anchor(&data->isoc_anchor);
	init_usb_anchor(&data->deferred);

	hdev = hci_alloc_dev();
	if (!hdev) {
		kfree(data);
		return -ENOMEM;
	}

	hdev->bus = HCI_USB;
	hdev->driver_data = data;

	data->hdev = hdev;

	SET_HCIDEV_DEV(hdev, &intf->dev);

	hdev->open     = btusb_open;
	hdev->close    = btusb_close;
	hdev->flush    = btusb_flush;
	hdev->send     = btusb_send_frame;
	hdev->destruct = btusb_destruct;
	hdev->notify   = btusb_notify;

<<<<<<< HEAD
	hdev->owner = THIS_MODULE;
=======
	if (id->driver_info & BTUSB_INTEL_BOOT)
		set_bit(HCI_QUIRK_RAW_DEVICE, &hdev->quirks);
>>>>>>> 56b48fcd

	/* Interface numbers are hardcoded in the specification */
	data->isoc = usb_ifnum_to_if(data->udev, 1);

	if (!reset)
		set_bit(HCI_QUIRK_NO_RESET, &hdev->quirks);

	if (force_scofix || id->driver_info & BTUSB_WRONG_SCO_MTU) {
		if (!disable_scofix)
			set_bit(HCI_QUIRK_FIXUP_BUFFER_SIZE, &hdev->quirks);
	}

	if (id->driver_info & BTUSB_BROKEN_ISOC)
		data->isoc = NULL;

	if (id->driver_info & BTUSB_DIGIANSWER) {
		data->cmdreq_type = USB_TYPE_VENDOR;
		set_bit(HCI_QUIRK_NO_RESET, &hdev->quirks);
	}

	if (id->driver_info & BTUSB_CSR) {
		struct usb_device *udev = data->udev;

		/* Old firmware would otherwise execute USB reset */
		if (le16_to_cpu(udev->descriptor.bcdDevice) < 0x117)
			set_bit(HCI_QUIRK_NO_RESET, &hdev->quirks);
	}

	if (id->driver_info & BTUSB_SNIFFER) {
		struct usb_device *udev = data->udev;

		/* New sniffer firmware has crippled HCI interface */
		if (le16_to_cpu(udev->descriptor.bcdDevice) > 0x997)
			set_bit(HCI_QUIRK_RAW_DEVICE, &hdev->quirks);

		data->isoc = NULL;
	}

	if (id->driver_info & BTUSB_BCM92035) {
		unsigned char cmd[] = { 0x3b, 0xfc, 0x01, 0x00 };
		struct sk_buff *skb;

		skb = bt_skb_alloc(sizeof(cmd), GFP_KERNEL);
		if (skb) {
			memcpy(skb_put(skb, sizeof(cmd)), cmd, sizeof(cmd));
			skb_queue_tail(&hdev->driver_init, skb);
		}
	}

	if (data->isoc) {
		err = usb_driver_claim_interface(&btusb_driver,
							data->isoc, data);
		if (err < 0) {
			hci_free_dev(hdev);
			kfree(data);
			return err;
		}
	}

	err = hci_register_dev(hdev);
	if (err < 0) {
		hci_free_dev(hdev);
		kfree(data);
		return err;
	}

	usb_set_intfdata(intf, data);

	return 0;
}

static void btusb_disconnect(struct usb_interface *intf)
{
	struct btusb_data *data = usb_get_intfdata(intf);
	struct hci_dev *hdev;

	BT_DBG("intf %p", intf);

	if (!data)
		return;

	hdev = data->hdev;

	__hci_dev_hold(hdev);

	usb_set_intfdata(data->intf, NULL);

	if (data->isoc)
		usb_set_intfdata(data->isoc, NULL);

	hci_unregister_dev(hdev);

	if (intf == data->isoc)
		usb_driver_release_interface(&btusb_driver, data->intf);
	else if (data->isoc)
		usb_driver_release_interface(&btusb_driver, data->isoc);

	__hci_dev_put(hdev);

	hci_free_dev(hdev);
}

#ifdef CONFIG_PM
static int btusb_suspend(struct usb_interface *intf, pm_message_t message)
{
	struct btusb_data *data = usb_get_intfdata(intf);

	BT_DBG("intf %p", intf);

	if (data->suspend_count++)
		return 0;

	spin_lock_irq(&data->txlock);
	if (!((message.event & PM_EVENT_AUTO) && data->tx_in_flight)) {
		set_bit(BTUSB_SUSPENDING, &data->flags);
		spin_unlock_irq(&data->txlock);
	} else {
		spin_unlock_irq(&data->txlock);
		data->suspend_count--;
		return -EBUSY;
	}

	cancel_work_sync(&data->work);

	btusb_stop_traffic(data);
	usb_kill_anchored_urbs(&data->tx_anchor);

	return 0;
}

static void play_deferred(struct btusb_data *data)
{
	struct urb *urb;
	int err;

	while ((urb = usb_get_from_anchor(&data->deferred))) {
		err = usb_submit_urb(urb, GFP_ATOMIC);
		if (err < 0)
			break;

		data->tx_in_flight++;
	}
	usb_scuttle_anchored_urbs(&data->deferred);
}

static int btusb_resume(struct usb_interface *intf)
{
	struct btusb_data *data = usb_get_intfdata(intf);
	struct hci_dev *hdev = data->hdev;
	int err = 0;

	BT_DBG("intf %p", intf);

	if (--data->suspend_count)
		return 0;

	if (!test_bit(HCI_RUNNING, &hdev->flags))
		goto done;

	if (test_bit(BTUSB_INTR_RUNNING, &data->flags)) {
		err = btusb_submit_intr_urb(hdev, GFP_NOIO);
		if (err < 0) {
			clear_bit(BTUSB_INTR_RUNNING, &data->flags);
			goto failed;
		}
	}

	if (test_bit(BTUSB_BULK_RUNNING, &data->flags)) {
		err = btusb_submit_bulk_urb(hdev, GFP_NOIO);
		if (err < 0) {
			clear_bit(BTUSB_BULK_RUNNING, &data->flags);
			goto failed;
		}

		btusb_submit_bulk_urb(hdev, GFP_NOIO);
	}

	if (test_bit(BTUSB_ISOC_RUNNING, &data->flags)) {
		if (btusb_submit_isoc_urb(hdev, GFP_NOIO) < 0)
			clear_bit(BTUSB_ISOC_RUNNING, &data->flags);
		else
			btusb_submit_isoc_urb(hdev, GFP_NOIO);
	}

	spin_lock_irq(&data->txlock);
	play_deferred(data);
	clear_bit(BTUSB_SUSPENDING, &data->flags);
	spin_unlock_irq(&data->txlock);
	schedule_work(&data->work);

	return 0;

failed:
	usb_scuttle_anchored_urbs(&data->deferred);
done:
	spin_lock_irq(&data->txlock);
	clear_bit(BTUSB_SUSPENDING, &data->flags);
	spin_unlock_irq(&data->txlock);

	return err;
}
#endif

static struct usb_driver btusb_driver = {
	.name		= "btusb",
	.probe		= btusb_probe,
	.disconnect	= btusb_disconnect,
#ifdef CONFIG_PM
	.suspend	= btusb_suspend,
	.resume		= btusb_resume,
#endif
	.id_table	= btusb_table,
	.supports_autosuspend = 1,
};

static int __init btusb_init(void)
{
	BT_INFO("Generic Bluetooth USB driver ver %s", VERSION);

	return usb_register(&btusb_driver);
}

static void __exit btusb_exit(void)
{
	usb_deregister(&btusb_driver);
}

module_init(btusb_init);
module_exit(btusb_exit);

module_param(ignore_dga, bool, 0644);
MODULE_PARM_DESC(ignore_dga, "Ignore devices with id 08fd:0001");

module_param(ignore_csr, bool, 0644);
MODULE_PARM_DESC(ignore_csr, "Ignore devices with id 0a12:0001");

module_param(ignore_sniffer, bool, 0644);
MODULE_PARM_DESC(ignore_sniffer, "Ignore devices with id 0a12:0002");

module_param(disable_scofix, bool, 0644);
MODULE_PARM_DESC(disable_scofix, "Disable fixup of wrong SCO buffer size");

module_param(force_scofix, bool, 0644);
MODULE_PARM_DESC(force_scofix, "Force fixup of wrong SCO buffers size");

module_param(reset, bool, 0644);
MODULE_PARM_DESC(reset, "Send HCI reset command on initialization");

MODULE_AUTHOR("Marcel Holtmann <marcel@holtmann.org>");
MODULE_DESCRIPTION("Generic Bluetooth USB driver ver " VERSION);
MODULE_VERSION(VERSION);
MODULE_LICENSE("GPL");<|MERGE_RESOLUTION|>--- conflicted
+++ resolved
@@ -1069,12 +1069,10 @@
 	hdev->destruct = btusb_destruct;
 	hdev->notify   = btusb_notify;
 
-<<<<<<< HEAD
 	hdev->owner = THIS_MODULE;
-=======
+
 	if (id->driver_info & BTUSB_INTEL_BOOT)
 		set_bit(HCI_QUIRK_RAW_DEVICE, &hdev->quirks);
->>>>>>> 56b48fcd
 
 	/* Interface numbers are hardcoded in the specification */
 	data->isoc = usb_ifnum_to_if(data->udev, 1);
